--- conflicted
+++ resolved
@@ -33,7 +33,6 @@
   }
 }
 
-<<<<<<< HEAD
 class DecodingTest extends InlineExpectationsTest {
   DecodingTest() { this = "DecodingTest" }
 
@@ -70,7 +69,10 @@
       element = d.toString() and
       value = "" and
       tag = "decodeMayExecuteInput"
-=======
+    )
+  }
+}
+
 class CodeExecutionTest extends InlineExpectationsTest {
   CodeExecutionTest() { this = "CodeExecutionTest" }
 
@@ -84,7 +86,6 @@
       element = code.toString() and
       value = value_from_expr(code.asExpr()) and
       tag = "getCode"
->>>>>>> b05cc2ea
     )
   }
 }
