--- conflicted
+++ resolved
@@ -11,87 +11,6 @@
 private import semmle.python.ApiGraphs
 
 /**
-<<<<<<< HEAD
- * Provides models for Python's ldap-related libraries.
- */
-private module LDAP {
-  /**
-   * Provides models for Python's `ldap` library.
-   *
-   * See https://www.python-ldap.org/en/python-ldap-3.3.0/index.html
-   */
-  private module LDAP2 {
-    /**
-     * List of `ldap` methods used to execute a query.
-     *
-     * See https://www.python-ldap.org/en/python-ldap-3.3.0/reference/ldap.html#functions
-     */
-    private class LDAP2QueryMethods extends string {
-      LDAP2QueryMethods() {
-        this in ["search", "search_s", "search_st", "search_ext", "search_ext_s"]
-      }
-    }
-
-    /**
-     * A class to find `ldap` methods binding a connection.
-     *
-     * See `LDAP2QueryMethods`
-     */
-    class LDAP2Bind extends DataFlow::CallCfgNode, LDAPBind::Range {
-      DataFlow::Node queryNode;
-
-      LDAP2Bind() {
-        exists(
-          DataFlow::AttrRead bindMethod, DataFlow::CallCfgNode searchCall,
-          DataFlow::AttrRead searchMethod
-        |
-          this.getFunction() = bindMethod and
-          API::moduleImport("ldap").getMember("initialize").getACall() =
-            bindMethod.getObject().getALocalSource() and
-          bindMethod.getAttributeName().matches("%bind%") and
-          searchCall.getFunction() = searchMethod and
-          bindMethod.getObject().getALocalSource() = searchMethod.getObject().getALocalSource() and
-          searchMethod.getAttributeName() instanceof LDAP2QueryMethods and
-          (
-            queryNode = searchCall.getArg(2) or
-            queryNode = searchCall.getArgByName("filterstr")
-          )
-        )
-      }
-
-      override DataFlow::Node getPasswordNode() { result = this.getArg(1) }
-
-      override DataFlow::Node getQueryNode() { result = queryNode }
-    }
-  }
-
-  /**
-   * Provides models for Python's `ldap3` library.
-   *
-   * See https://pypi.org/project/ldap3/
-   */
-  private module LDAP3 {
-    /**
-     * A class to find `ldap3` methods binding a connection.
-     */
-    class LDAP3Bind extends DataFlow::CallCfgNode, LDAPBind::Range {
-      DataFlow::Node queryNode;
-
-      LDAP3Bind() {
-        exists(DataFlow::CallCfgNode searchCall, DataFlow::AttrRead searchMethod |
-          this = API::moduleImport("ldap3").getMember("Connection").getACall() and
-          searchMethod.getObject().getALocalSource() = this and
-          searchCall.getFunction() = searchMethod and
-          searchMethod.getAttributeName() = "search" and
-          queryNode = searchCall.getArg(1)
-        )
-      }
-
-      override DataFlow::Node getPasswordNode() { result = this.getArgByName("password") }
-
-      override DataFlow::Node getQueryNode() { result = queryNode }
-    }
-=======
  * Provides models for Python's `re` library.
  *
  * See https://docs.python.org/3/library/re.html
@@ -177,6 +96,88 @@
     }
 
     override DataFlow::Node getRegexNode() { result = regexNode }
->>>>>>> cce8eac0
+  }
+}
+
+/**
+ * Provides models for Python's ldap-related libraries.
+ */
+private module LDAP {
+  /**
+   * Provides models for Python's `ldap` library.
+   *
+   * See https://www.python-ldap.org/en/python-ldap-3.3.0/index.html
+   */
+  private module LDAP2 {
+    /**
+     * List of `ldap` methods used to execute a query.
+     *
+     * See https://www.python-ldap.org/en/python-ldap-3.3.0/reference/ldap.html#functions
+     */
+    private class LDAP2QueryMethods extends string {
+      LDAP2QueryMethods() {
+        this in ["search", "search_s", "search_st", "search_ext", "search_ext_s"]
+      }
+    }
+
+    /**
+     * A class to find `ldap` methods binding a connection.
+     *
+     * See `LDAP2QueryMethods`
+     */
+    class LDAP2Bind extends DataFlow::CallCfgNode, LDAPBind::Range {
+      DataFlow::Node queryNode;
+
+      LDAP2Bind() {
+        exists(
+          DataFlow::AttrRead bindMethod, DataFlow::CallCfgNode searchCall,
+          DataFlow::AttrRead searchMethod
+        |
+          this.getFunction() = bindMethod and
+          API::moduleImport("ldap").getMember("initialize").getACall() =
+            bindMethod.getObject().getALocalSource() and
+          bindMethod.getAttributeName().matches("%bind%") and
+          searchCall.getFunction() = searchMethod and
+          bindMethod.getObject().getALocalSource() = searchMethod.getObject().getALocalSource() and
+          searchMethod.getAttributeName() instanceof LDAP2QueryMethods and
+          (
+            queryNode = searchCall.getArg(2) or
+            queryNode = searchCall.getArgByName("filterstr")
+          )
+        )
+      }
+
+      override DataFlow::Node getPasswordNode() { result = this.getArg(1) }
+
+      override DataFlow::Node getQueryNode() { result = queryNode }
+    }
+  }
+
+  /**
+   * Provides models for Python's `ldap3` library.
+   *
+   * See https://pypi.org/project/ldap3/
+   */
+  private module LDAP3 {
+    /**
+     * A class to find `ldap3` methods binding a connection.
+     */
+    class LDAP3Bind extends DataFlow::CallCfgNode, LDAPBind::Range {
+      DataFlow::Node queryNode;
+
+      LDAP3Bind() {
+        exists(DataFlow::CallCfgNode searchCall, DataFlow::AttrRead searchMethod |
+          this = API::moduleImport("ldap3").getMember("Connection").getACall() and
+          searchMethod.getObject().getALocalSource() = this and
+          searchCall.getFunction() = searchMethod and
+          searchMethod.getAttributeName() = "search" and
+          queryNode = searchCall.getArg(1)
+        )
+      }
+
+      override DataFlow::Node getPasswordNode() { result = this.getArgByName("password") }
+
+      override DataFlow::Node getQueryNode() { result = queryNode }
+    }
   }
 }