--- conflicted
+++ resolved
@@ -39,8 +39,7 @@
 | defaulttainttracking.cpp:208:27:208:32 | call to getenv | defaulttainttracking.cpp:208:23:208:23 | x | AST only |
 | globals.cpp:13:15:13:20 | call to getenv | globals.cpp:13:5:13:11 | global1 | AST only |
 | globals.cpp:23:15:23:20 | call to getenv | globals.cpp:23:5:23:11 | global2 | AST only |
-<<<<<<< HEAD
-| stl.cpp:68:25:68:30 | call to getenv | stl.cpp:49:78:49:104 | p#0 | IR only |
+| stl.cpp:68:25:68:30 | call to getenv | stl.cpp:49:78:49:104 | (unnamed parameter 0) | IR only |
 | stl.cpp:68:25:68:30 | call to getenv | stl.cpp:68:7:68:12 | source | AST only |
 | stl.cpp:68:25:68:30 | call to getenv | stl.cpp:70:36:70:36 | s | IR only |
 | stl.cpp:68:25:68:30 | call to getenv | stl.cpp:76:16:76:24 | call to basic_string | IR only |
@@ -76,43 +75,6 @@
 | stl.cpp:68:25:68:30 | call to getenv | stl.cpp:147:17:147:19 | call to basic_string | IR only |
 | stl.cpp:68:25:68:30 | call to getenv | stl.cpp:158:17:158:19 | call to basic_string | IR only |
 | stl.cpp:68:25:68:30 | call to getenv | stl.cpp:163:7:163:8 | cs | AST only |
-=======
-| stl.cpp:62:25:62:30 | call to getenv | stl.cpp:43:78:43:104 | (unnamed parameter 0) | IR only |
-| stl.cpp:62:25:62:30 | call to getenv | stl.cpp:62:7:62:12 | source | AST only |
-| stl.cpp:62:25:62:30 | call to getenv | stl.cpp:64:36:64:36 | s | IR only |
-| stl.cpp:62:25:62:30 | call to getenv | stl.cpp:70:16:70:24 | call to basic_string | IR only |
-| stl.cpp:62:25:62:30 | call to getenv | stl.cpp:82:16:82:24 | call to basic_string | IR only |
-| stl.cpp:62:25:62:30 | call to getenv | stl.cpp:85:6:85:6 | call to operator<< | IR only |
-| stl.cpp:62:25:62:30 | call to getenv | stl.cpp:85:6:85:17 | (reference dereference) | IR only |
-| stl.cpp:62:25:62:30 | call to getenv | stl.cpp:86:15:86:15 | call to operator<< | IR only |
-| stl.cpp:62:25:62:30 | call to getenv | stl.cpp:86:15:86:26 | (reference dereference) | IR only |
-| stl.cpp:62:25:62:30 | call to getenv | stl.cpp:87:6:87:6 | call to operator<< | IR only |
-| stl.cpp:62:25:62:30 | call to getenv | stl.cpp:87:6:87:19 | (reference dereference) | IR only |
-| stl.cpp:62:25:62:30 | call to getenv | stl.cpp:87:6:87:19 | (reference to) | IR only |
-| stl.cpp:62:25:62:30 | call to getenv | stl.cpp:87:9:87:16 | (const char *)... | IR only |
-| stl.cpp:62:25:62:30 | call to getenv | stl.cpp:87:18:87:18 | call to operator<< | IR only |
-| stl.cpp:62:25:62:30 | call to getenv | stl.cpp:87:18:87:26 | (reference dereference) | IR only |
-| stl.cpp:62:25:62:30 | call to getenv | stl.cpp:91:7:91:9 | (const stringstream)... | IR only |
-| stl.cpp:62:25:62:30 | call to getenv | stl.cpp:91:7:91:9 | (reference to) | IR only |
-| stl.cpp:62:25:62:30 | call to getenv | stl.cpp:91:7:91:9 | ss2 | IR only |
-| stl.cpp:62:25:62:30 | call to getenv | stl.cpp:93:7:93:9 | (const stringstream)... | IR only |
-| stl.cpp:62:25:62:30 | call to getenv | stl.cpp:93:7:93:9 | (reference to) | IR only |
-| stl.cpp:62:25:62:30 | call to getenv | stl.cpp:93:7:93:9 | ss4 | IR only |
-| stl.cpp:62:25:62:30 | call to getenv | stl.cpp:96:7:96:9 | (const basic_stringstream<char, char_traits<char>, allocator<char>>)... | IR only |
-| stl.cpp:62:25:62:30 | call to getenv | stl.cpp:96:7:96:9 | ss2 | IR only |
-| stl.cpp:62:25:62:30 | call to getenv | stl.cpp:98:7:98:9 | (const basic_stringstream<char, char_traits<char>, allocator<char>>)... | IR only |
-| stl.cpp:62:25:62:30 | call to getenv | stl.cpp:98:7:98:9 | ss4 | IR only |
-| stl.cpp:62:25:62:30 | call to getenv | stl.cpp:117:7:117:16 | user_input | AST only |
-| stl.cpp:62:25:62:30 | call to getenv | stl.cpp:125:16:125:28 | call to basic_string | IR only |
-| stl.cpp:62:25:62:30 | call to getenv | stl.cpp:128:9:128:13 | path2 | IR only |
-| stl.cpp:62:25:62:30 | call to getenv | stl.cpp:129:10:129:21 | call to basic_string | IR only |
-| stl.cpp:62:25:62:30 | call to getenv | stl.cpp:130:7:130:11 | (const basic_string<char, char_traits<char>, allocator<char>>)... | IR only |
-| stl.cpp:62:25:62:30 | call to getenv | stl.cpp:130:7:130:11 | path2 | IR only |
-| stl.cpp:62:25:62:30 | call to getenv | stl.cpp:132:15:132:27 | call to basic_string | IR only |
-| stl.cpp:62:25:62:30 | call to getenv | stl.cpp:141:17:141:19 | call to basic_string | IR only |
-| stl.cpp:62:25:62:30 | call to getenv | stl.cpp:152:17:152:19 | call to basic_string | IR only |
-| stl.cpp:62:25:62:30 | call to getenv | stl.cpp:157:7:157:8 | cs | AST only |
->>>>>>> 987c16ed
 | test_diff.cpp:104:12:104:15 | argv | test_diff.cpp:104:11:104:20 | (...) | IR only |
 | test_diff.cpp:108:10:108:13 | argv | test_diff.cpp:36:24:36:24 | p | AST only |
 | test_diff.cpp:111:10:111:13 | argv | shared.h:5:23:5:31 | sinkparam | AST only |
