| arrayassignment.cpp:9:9:9:10 | 0 | arrayassignment.cpp:10:14:10:14 | x |  |
| arrayassignment.cpp:9:9:9:10 | 0 | arrayassignment.cpp:11:15:11:15 | x |  |
| arrayassignment.cpp:9:9:9:10 | 0 | arrayassignment.cpp:12:13:12:13 | x |  |
| arrayassignment.cpp:9:9:9:10 | 0 | arrayassignment.cpp:16:7:16:7 | x |  |
| arrayassignment.cpp:10:13:10:14 | & ... | arrayassignment.cpp:14:3:14:5 | p_x |  |
| arrayassignment.cpp:10:13:10:14 | & ... | arrayassignment.cpp:17:8:17:10 | p_x |  |
| arrayassignment.cpp:10:14:10:14 | x | arrayassignment.cpp:10:13:10:14 | & ... |  |
| arrayassignment.cpp:11:14:11:15 | & ... | arrayassignment.cpp:18:8:18:11 | p2_x |  |
| arrayassignment.cpp:11:15:11:15 | x | arrayassignment.cpp:11:14:11:15 | & ... |  |
| arrayassignment.cpp:12:13:12:13 | x | arrayassignment.cpp:19:7:19:9 | r_x |  |
| arrayassignment.cpp:14:2:14:5 | * ... [post update] | arrayassignment.cpp:14:3:14:5 | p_x [inner post update] |  |
| arrayassignment.cpp:14:2:14:5 | * ... [post update] | arrayassignment.cpp:17:8:17:10 | p_x |  |
| arrayassignment.cpp:14:2:14:16 | ... = ... | arrayassignment.cpp:14:2:14:5 | * ... [post update] |  |
| arrayassignment.cpp:14:3:14:5 | p_x | arrayassignment.cpp:14:2:14:5 | * ... | TAINT |
| arrayassignment.cpp:14:9:14:14 | call to source | arrayassignment.cpp:14:2:14:16 | ... = ... |  |
| arrayassignment.cpp:17:8:17:10 | p_x | arrayassignment.cpp:17:7:17:10 | * ... | TAINT |
| arrayassignment.cpp:18:8:18:11 | p2_x | arrayassignment.cpp:18:7:18:11 | * ... | TAINT |
| arrayassignment.cpp:24:9:24:10 | 0 | arrayassignment.cpp:25:14:25:14 | x |  |
| arrayassignment.cpp:24:9:24:10 | 0 | arrayassignment.cpp:26:13:26:13 | x |  |
| arrayassignment.cpp:24:9:24:10 | 0 | arrayassignment.cpp:27:14:27:14 | x |  |
| arrayassignment.cpp:24:9:24:10 | 0 | arrayassignment.cpp:31:7:31:7 | x |  |
| arrayassignment.cpp:25:13:25:14 | & ... | arrayassignment.cpp:32:8:32:10 | p_x |  |
| arrayassignment.cpp:25:14:25:14 | x | arrayassignment.cpp:25:13:25:14 | & ... |  |
| arrayassignment.cpp:27:14:27:14 | x | arrayassignment.cpp:34:7:34:10 | r2_x |  |
| arrayassignment.cpp:29:2:29:4 | r_x [post update] | arrayassignment.cpp:33:7:33:9 | r_x |  |
| arrayassignment.cpp:29:2:29:15 | ... = ... | arrayassignment.cpp:29:2:29:4 | r_x [post update] |  |
| arrayassignment.cpp:29:8:29:13 | call to source | arrayassignment.cpp:29:2:29:15 | ... = ... |  |
| arrayassignment.cpp:29:8:29:13 | call to source | arrayassignment.cpp:33:7:33:9 | r_x |  |
| arrayassignment.cpp:32:8:32:10 | p_x | arrayassignment.cpp:32:7:32:10 | * ... | TAINT |
| arrayassignment.cpp:37:7:37:7 | Unknown literal | arrayassignment.cpp:37:7:37:7 | constructor init of field i | TAINT |
| arrayassignment.cpp:37:7:37:7 | this | arrayassignment.cpp:37:7:37:7 | constructor init of field i [pre-this] |  |
| arrayassignment.cpp:40:2:40:6 | this | arrayassignment.cpp:40:12:40:15 | constructor init of field i [pre-this] |  |
| arrayassignment.cpp:40:12:40:15 | 0 | arrayassignment.cpp:40:12:40:15 | constructor init of field i | TAINT |
| arrayassignment.cpp:42:7:42:9 | this | arrayassignment.cpp:42:22:42:22 | this |  |
| arrayassignment.cpp:52:8:52:9 | call to MyInt | arrayassignment.cpp:54:2:54:3 | mi |  |
| arrayassignment.cpp:52:8:52:9 | call to MyInt | arrayassignment.cpp:56:7:56:8 | mi |  |
| arrayassignment.cpp:52:8:52:9 | call to MyInt | arrayassignment.cpp:57:7:57:8 | mi |  |
| arrayassignment.cpp:54:2:54:3 | mi [post update] | arrayassignment.cpp:56:7:56:8 | mi |  |
| arrayassignment.cpp:54:2:54:3 | mi [post update] | arrayassignment.cpp:57:7:57:8 | mi |  |
| arrayassignment.cpp:54:2:54:16 | ... = ... | arrayassignment.cpp:54:5:54:5 | i [post update] |  |
| arrayassignment.cpp:54:9:54:14 | call to source | arrayassignment.cpp:54:2:54:16 | ... = ... |  |
| arrayassignment.cpp:62:8:62:9 | call to MyInt | arrayassignment.cpp:64:2:64:3 | mi |  |
| arrayassignment.cpp:62:8:62:9 | call to MyInt | arrayassignment.cpp:66:7:66:8 | mi |  |
| arrayassignment.cpp:62:8:62:9 | call to MyInt | arrayassignment.cpp:67:7:67:8 | mi |  |
| arrayassignment.cpp:64:2:64:3 | ref arg mi | arrayassignment.cpp:66:7:66:8 | mi |  |
| arrayassignment.cpp:64:2:64:3 | ref arg mi | arrayassignment.cpp:67:7:67:8 | mi |  |
| arrayassignment.cpp:64:2:64:20 | ... = ... | arrayassignment.cpp:64:5:64:7 | call to get [post update] |  |
| arrayassignment.cpp:64:13:64:18 | call to source | arrayassignment.cpp:64:2:64:20 | ... = ... |  |
| arrayassignment.cpp:72:8:72:9 | call to MyInt | arrayassignment.cpp:74:2:74:3 | mi |  |
| arrayassignment.cpp:72:8:72:9 | call to MyInt | arrayassignment.cpp:75:8:75:9 | mi |  |
| arrayassignment.cpp:72:8:72:9 | call to MyInt | arrayassignment.cpp:77:7:77:8 | mi |  |
| arrayassignment.cpp:72:8:72:9 | call to MyInt | arrayassignment.cpp:78:7:78:8 | mi |  |
| arrayassignment.cpp:72:12:72:14 | call to MyInt | arrayassignment.cpp:75:2:75:4 | mi2 |  |
| arrayassignment.cpp:72:12:72:14 | call to MyInt | arrayassignment.cpp:79:7:79:9 | mi2 |  |
| arrayassignment.cpp:72:12:72:14 | call to MyInt | arrayassignment.cpp:80:7:80:9 | mi2 |  |
| arrayassignment.cpp:74:2:74:3 | ref arg mi | arrayassignment.cpp:75:8:75:9 | mi |  |
| arrayassignment.cpp:74:2:74:3 | ref arg mi | arrayassignment.cpp:77:7:77:8 | mi |  |
| arrayassignment.cpp:74:2:74:3 | ref arg mi | arrayassignment.cpp:78:7:78:8 | mi |  |
| arrayassignment.cpp:75:2:75:4 | ref arg mi2 | arrayassignment.cpp:79:7:79:9 | mi2 |  |
| arrayassignment.cpp:75:2:75:4 | ref arg mi2 | arrayassignment.cpp:80:7:80:9 | mi2 |  |
| arrayassignment.cpp:75:8:75:9 | mi | arrayassignment.cpp:75:2:75:4 | ref arg mi2 | TAINT |
| arrayassignment.cpp:75:8:75:9 | mi | arrayassignment.cpp:75:6:75:6 | call to operator= | TAINT |
| arrayassignment.cpp:86:2:86:8 | this | arrayassignment.cpp:86:14:86:24 | constructor init of field values [pre-this] |  |
| arrayassignment.cpp:86:14:86:24 | {...} | arrayassignment.cpp:86:14:86:24 | constructor init of field values | TAINT |
| arrayassignment.cpp:86:22:86:22 | 0 | arrayassignment.cpp:86:14:86:24 | {...} | TAINT |
| arrayassignment.cpp:88:7:88:9 | this | arrayassignment.cpp:88:27:88:32 | this |  |
| arrayassignment.cpp:88:15:88:15 | i | arrayassignment.cpp:88:34:88:34 | i |  |
| arrayassignment.cpp:88:27:88:32 | values | arrayassignment.cpp:88:27:88:35 | access to array | TAINT |
| arrayassignment.cpp:88:34:88:34 | i | arrayassignment.cpp:88:27:88:35 | access to array | TAINT |
| arrayassignment.cpp:97:10:97:11 | call to MyArray | arrayassignment.cpp:99:2:99:3 | ma |  |
| arrayassignment.cpp:97:10:97:11 | call to MyArray | arrayassignment.cpp:101:7:101:8 | ma |  |
| arrayassignment.cpp:99:2:99:3 | ma [post update] | arrayassignment.cpp:101:7:101:8 | ma |  |
| arrayassignment.cpp:99:2:99:13 | access to array [post update] | arrayassignment.cpp:99:5:99:10 | values [inner post update] |  |
| arrayassignment.cpp:99:2:99:24 | ... = ... | arrayassignment.cpp:99:2:99:13 | access to array [post update] |  |
| arrayassignment.cpp:99:5:99:10 | values | arrayassignment.cpp:99:2:99:13 | access to array |  |
| arrayassignment.cpp:99:12:99:12 | 0 | arrayassignment.cpp:99:2:99:13 | access to array | TAINT |
| arrayassignment.cpp:99:17:99:22 | call to source | arrayassignment.cpp:99:2:99:24 | ... = ... |  |
| arrayassignment.cpp:101:10:101:15 | values | arrayassignment.cpp:101:7:101:18 | access to array |  |
| arrayassignment.cpp:101:17:101:17 | 0 | arrayassignment.cpp:101:7:101:18 | access to array | TAINT |
| arrayassignment.cpp:106:10:106:11 | call to MyArray | arrayassignment.cpp:108:2:108:3 | ma |  |
| arrayassignment.cpp:106:10:106:11 | call to MyArray | arrayassignment.cpp:110:7:110:8 | ma |  |
| arrayassignment.cpp:108:2:108:3 | ref arg ma | arrayassignment.cpp:110:7:110:8 | ma |  |
| arrayassignment.cpp:108:2:108:21 | ... = ... | arrayassignment.cpp:108:5:108:7 | call to get [post update] |  |
| arrayassignment.cpp:108:14:108:19 | call to source | arrayassignment.cpp:108:2:108:21 | ... = ... |  |
| arrayassignment.cpp:115:10:115:11 | call to MyArray | arrayassignment.cpp:117:2:117:3 | ma |  |
| arrayassignment.cpp:115:10:115:11 | call to MyArray | arrayassignment.cpp:118:8:118:9 | ma |  |
| arrayassignment.cpp:115:10:115:11 | call to MyArray | arrayassignment.cpp:120:7:120:8 | ma |  |
| arrayassignment.cpp:117:2:117:3 | ref arg ma | arrayassignment.cpp:118:8:118:9 | ma |  |
| arrayassignment.cpp:117:2:117:3 | ref arg ma | arrayassignment.cpp:120:7:120:8 | ma |  |
| arrayassignment.cpp:117:2:117:17 | ... = ... | arrayassignment.cpp:117:4:117:4 | call to operator[] [post update] |  |
| arrayassignment.cpp:117:10:117:15 | call to source | arrayassignment.cpp:117:2:117:17 | ... = ... |  |
| arrayassignment.cpp:118:8:118:9 | ma | arrayassignment.cpp:118:2:118:9 | ... = ... |  |
| arrayassignment.cpp:118:8:118:9 | ma | arrayassignment.cpp:121:7:121:9 | ma2 |  |
| arrayassignment.cpp:128:16:128:19 | {...} | arrayassignment.cpp:131:14:131:17 | arr1 |  |
| arrayassignment.cpp:128:16:128:19 | {...} | arrayassignment.cpp:136:7:136:10 | arr1 |  |
| arrayassignment.cpp:128:18:128:18 | 0 | arrayassignment.cpp:128:16:128:19 | {...} | TAINT |
| arrayassignment.cpp:129:16:129:19 | {...} | arrayassignment.cpp:138:11:138:14 | arr2 |  |
| arrayassignment.cpp:129:16:129:19 | {...} | arrayassignment.cpp:141:7:141:10 | arr2 |  |
| arrayassignment.cpp:129:18:129:18 | 0 | arrayassignment.cpp:129:16:129:19 | {...} | TAINT |
| arrayassignment.cpp:130:16:130:19 | {...} | arrayassignment.cpp:143:9:143:12 | arr3 |  |
| arrayassignment.cpp:130:16:130:19 | {...} | arrayassignment.cpp:146:7:146:10 | arr3 |  |
| arrayassignment.cpp:130:18:130:18 | 0 | arrayassignment.cpp:130:16:130:19 | {...} | TAINT |
| arrayassignment.cpp:131:14:131:17 | arr1 | arrayassignment.cpp:131:14:131:20 | access to array | TAINT |
| arrayassignment.cpp:131:19:131:19 | 5 | arrayassignment.cpp:131:14:131:20 | access to array | TAINT |
| arrayassignment.cpp:134:2:134:5 | ref1 [post update] | arrayassignment.cpp:135:7:135:10 | ref1 |  |
| arrayassignment.cpp:134:2:134:16 | ... = ... | arrayassignment.cpp:134:2:134:5 | ref1 [post update] |  |
| arrayassignment.cpp:134:9:134:14 | call to source | arrayassignment.cpp:134:2:134:16 | ... = ... |  |
| arrayassignment.cpp:134:9:134:14 | call to source | arrayassignment.cpp:135:7:135:10 | ref1 |  |
| arrayassignment.cpp:136:7:136:10 | arr1 | arrayassignment.cpp:136:7:136:13 | access to array |  |
| arrayassignment.cpp:136:12:136:12 | 5 | arrayassignment.cpp:136:7:136:13 | access to array | TAINT |
| arrayassignment.cpp:138:9:138:18 | & ... | arrayassignment.cpp:138:2:138:18 | ... = ... |  |
| arrayassignment.cpp:138:9:138:18 | & ... | arrayassignment.cpp:139:3:139:6 | ptr2 |  |
| arrayassignment.cpp:138:9:138:18 | & ... | arrayassignment.cpp:140:8:140:11 | ptr2 |  |
| arrayassignment.cpp:138:11:138:14 | arr2 | arrayassignment.cpp:138:11:138:17 | access to array | TAINT |
| arrayassignment.cpp:138:11:138:17 | access to array | arrayassignment.cpp:138:9:138:18 | & ... |  |
| arrayassignment.cpp:138:16:138:16 | 5 | arrayassignment.cpp:138:11:138:17 | access to array | TAINT |
| arrayassignment.cpp:139:2:139:6 | * ... [post update] | arrayassignment.cpp:139:3:139:6 | ptr2 [inner post update] |  |
| arrayassignment.cpp:139:2:139:6 | * ... [post update] | arrayassignment.cpp:140:8:140:11 | ptr2 |  |
| arrayassignment.cpp:139:2:139:17 | ... = ... | arrayassignment.cpp:139:2:139:6 | * ... [post update] |  |
| arrayassignment.cpp:139:3:139:6 | ptr2 | arrayassignment.cpp:139:2:139:6 | * ... | TAINT |
| arrayassignment.cpp:139:10:139:15 | call to source | arrayassignment.cpp:139:2:139:17 | ... = ... |  |
| arrayassignment.cpp:140:8:140:11 | ptr2 | arrayassignment.cpp:140:7:140:11 | * ... | TAINT |
| arrayassignment.cpp:141:7:141:10 | arr2 | arrayassignment.cpp:141:7:141:13 | access to array |  |
| arrayassignment.cpp:141:12:141:12 | 5 | arrayassignment.cpp:141:7:141:13 | access to array | TAINT |
| arrayassignment.cpp:143:9:143:12 | arr3 | arrayassignment.cpp:143:2:143:12 | ... = ... |  |
| arrayassignment.cpp:143:9:143:12 | arr3 | arrayassignment.cpp:144:2:144:5 | ptr3 |  |
| arrayassignment.cpp:143:9:143:12 | arr3 | arrayassignment.cpp:145:7:145:10 | ptr3 |  |
| arrayassignment.cpp:144:2:144:5 | ptr3 | arrayassignment.cpp:144:2:144:8 | access to array | TAINT |
| arrayassignment.cpp:144:2:144:8 | access to array [post update] | arrayassignment.cpp:144:2:144:5 | ptr3 [inner post update] |  |
| arrayassignment.cpp:144:2:144:8 | access to array [post update] | arrayassignment.cpp:145:7:145:10 | ptr3 |  |
| arrayassignment.cpp:144:2:144:19 | ... = ... | arrayassignment.cpp:144:2:144:8 | access to array [post update] |  |
| arrayassignment.cpp:144:7:144:7 | 5 | arrayassignment.cpp:144:2:144:8 | access to array | TAINT |
| arrayassignment.cpp:144:12:144:17 | call to source | arrayassignment.cpp:144:2:144:19 | ... = ... |  |
| arrayassignment.cpp:145:7:145:10 | ptr3 | arrayassignment.cpp:145:7:145:13 | access to array | TAINT |
| arrayassignment.cpp:145:12:145:12 | 5 | arrayassignment.cpp:145:7:145:13 | access to array | TAINT |
| arrayassignment.cpp:146:7:146:10 | arr3 | arrayassignment.cpp:146:7:146:13 | access to array |  |
| arrayassignment.cpp:146:12:146:12 | 5 | arrayassignment.cpp:146:7:146:13 | access to array | TAINT |
| copyableclass.cpp:8:2:8:16 | this | copyableclass.cpp:8:28:8:32 | constructor init of field v [pre-this] |  |
| copyableclass.cpp:8:22:8:23 | _v | copyableclass.cpp:8:30:8:31 | _v |  |
| copyableclass.cpp:8:30:8:31 | _v | copyableclass.cpp:8:28:8:32 | constructor init of field v | TAINT |
| copyableclass.cpp:9:2:9:16 | this | copyableclass.cpp:9:50:9:59 | constructor init of field v [pre-this] |  |
| copyableclass.cpp:9:41:9:45 | other | copyableclass.cpp:9:52:9:56 | other |  |
| copyableclass.cpp:9:58:9:58 | v | copyableclass.cpp:9:50:9:59 | constructor init of field v | TAINT |
| copyableclass.cpp:9:58:9:58 | v | copyableclass.cpp:9:58:9:58 | v |  |
| copyableclass.cpp:10:19:10:27 | this | copyableclass.cpp:11:3:11:3 | this |  |
| copyableclass.cpp:10:52:10:56 | other | copyableclass.cpp:11:7:11:11 | other |  |
| copyableclass.cpp:11:3:11:3 | this | copyableclass.cpp:12:11:12:14 | this |  |
| copyableclass.cpp:11:3:11:3 | this [post update] | copyableclass.cpp:12:11:12:14 | this |  |
| copyableclass.cpp:11:3:11:13 | ... = ... | copyableclass.cpp:11:3:11:3 | v [post update] |  |
| copyableclass.cpp:11:13:11:13 | v | copyableclass.cpp:11:3:11:13 | ... = ... |  |
| copyableclass.cpp:12:11:12:14 | this | copyableclass.cpp:12:10:12:14 | * ... | TAINT |
| copyableclass.cpp:21:22:21:22 | 1 | copyableclass.cpp:21:22:21:23 | call to MyCopyableClass | TAINT |
| copyableclass.cpp:21:22:21:23 | call to MyCopyableClass | copyableclass.cpp:23:22:23:23 | s1 |  |
| copyableclass.cpp:21:22:21:23 | call to MyCopyableClass | copyableclass.cpp:27:8:27:9 | s1 |  |
| copyableclass.cpp:22:23:22:24 | call to MyCopyableClass | copyableclass.cpp:28:8:28:9 | s2 |  |
| copyableclass.cpp:22:24:22:24 | 1 | copyableclass.cpp:22:23:22:24 | call to MyCopyableClass | TAINT |
| copyableclass.cpp:23:22:23:23 | s1 | copyableclass.cpp:23:22:23:24 | call to MyCopyableClass |  |
| copyableclass.cpp:23:22:23:24 | call to MyCopyableClass | copyableclass.cpp:29:8:29:9 | s3 |  |
| copyableclass.cpp:24:19:24:20 | call to MyCopyableClass | copyableclass.cpp:25:3:25:4 | s4 |  |
| copyableclass.cpp:24:19:24:20 | call to MyCopyableClass | copyableclass.cpp:30:8:30:9 | s4 |  |
| copyableclass.cpp:25:3:25:4 | ref arg s4 | copyableclass.cpp:30:8:30:9 | s4 |  |
| copyableclass.cpp:25:8:25:8 | 1 | copyableclass.cpp:25:8:25:8 | call to MyCopyableClass | TAINT |
| copyableclass.cpp:25:8:25:8 | call to MyCopyableClass | copyableclass.cpp:25:3:25:4 | ref arg s4 | TAINT |
| copyableclass.cpp:25:8:25:8 | call to MyCopyableClass | copyableclass.cpp:25:6:25:6 | call to operator= | TAINT |
| copyableclass.cpp:34:22:34:27 | call to source | copyableclass.cpp:34:22:34:30 | call to MyCopyableClass | TAINT |
| copyableclass.cpp:34:22:34:30 | call to MyCopyableClass | copyableclass.cpp:36:22:36:23 | s1 |  |
| copyableclass.cpp:34:22:34:30 | call to MyCopyableClass | copyableclass.cpp:40:8:40:9 | s1 |  |
| copyableclass.cpp:35:23:35:31 | call to MyCopyableClass | copyableclass.cpp:41:8:41:9 | s2 |  |
| copyableclass.cpp:35:24:35:29 | call to source | copyableclass.cpp:35:23:35:31 | call to MyCopyableClass | TAINT |
| copyableclass.cpp:36:22:36:23 | s1 | copyableclass.cpp:36:22:36:24 | call to MyCopyableClass |  |
| copyableclass.cpp:36:22:36:24 | call to MyCopyableClass | copyableclass.cpp:42:8:42:9 | s3 |  |
| copyableclass.cpp:37:19:37:20 | call to MyCopyableClass | copyableclass.cpp:38:3:38:4 | s4 |  |
| copyableclass.cpp:37:19:37:20 | call to MyCopyableClass | copyableclass.cpp:43:8:43:9 | s4 |  |
| copyableclass.cpp:38:3:38:4 | ref arg s4 | copyableclass.cpp:43:8:43:9 | s4 |  |
| copyableclass.cpp:38:8:38:13 | call to source | copyableclass.cpp:38:8:38:15 | call to MyCopyableClass | TAINT |
| copyableclass.cpp:38:8:38:15 | call to MyCopyableClass | copyableclass.cpp:38:3:38:4 | ref arg s4 | TAINT |
| copyableclass.cpp:38:8:38:15 | call to MyCopyableClass | copyableclass.cpp:38:6:38:6 | call to operator= | TAINT |
| copyableclass.cpp:47:19:47:20 | call to MyCopyableClass | copyableclass.cpp:48:24:48:25 | s1 |  |
| copyableclass.cpp:47:19:47:20 | call to MyCopyableClass | copyableclass.cpp:49:22:49:23 | s1 |  |
| copyableclass.cpp:47:19:47:20 | call to MyCopyableClass | copyableclass.cpp:51:8:51:9 | s1 |  |
| copyableclass.cpp:47:19:47:20 | call to MyCopyableClass | copyableclass.cpp:53:8:53:9 | s1 |  |
| copyableclass.cpp:48:23:48:25 | call to MyCopyableClass | copyableclass.cpp:54:8:54:9 | s2 |  |
| copyableclass.cpp:48:24:48:25 | s1 | copyableclass.cpp:48:23:48:25 | call to MyCopyableClass |  |
| copyableclass.cpp:49:22:49:23 | s1 | copyableclass.cpp:49:22:49:24 | call to MyCopyableClass |  |
| copyableclass.cpp:49:22:49:24 | call to MyCopyableClass | copyableclass.cpp:55:8:55:9 | s3 |  |
| copyableclass.cpp:50:19:50:20 | call to MyCopyableClass | copyableclass.cpp:51:3:51:4 | s4 |  |
| copyableclass.cpp:50:19:50:20 | call to MyCopyableClass | copyableclass.cpp:56:8:56:9 | s4 |  |
| copyableclass.cpp:51:3:51:4 | ref arg s4 | copyableclass.cpp:56:8:56:9 | s4 |  |
| copyableclass.cpp:51:8:51:9 | s1 | copyableclass.cpp:51:3:51:4 | ref arg s4 | TAINT |
| copyableclass.cpp:51:8:51:9 | s1 | copyableclass.cpp:51:6:51:6 | call to operator= | TAINT |
| copyableclass.cpp:60:23:60:48 | call to MyCopyableClass | copyableclass.cpp:65:8:65:9 | s1 |  |
| copyableclass.cpp:60:40:60:45 | call to source | copyableclass.cpp:60:23:60:48 | call to MyCopyableClass | TAINT |
| copyableclass.cpp:61:19:61:20 | call to MyCopyableClass | copyableclass.cpp:63:3:63:4 | s2 |  |
| copyableclass.cpp:61:19:61:20 | call to MyCopyableClass | copyableclass.cpp:66:8:66:9 | s2 |  |
| copyableclass.cpp:62:19:62:20 | call to MyCopyableClass | copyableclass.cpp:67:8:67:9 | s3 |  |
| copyableclass.cpp:63:3:63:4 | ref arg s2 | copyableclass.cpp:66:8:66:9 | s2 |  |
| copyableclass.cpp:63:8:63:32 | call to MyCopyableClass | copyableclass.cpp:63:3:63:4 | ref arg s2 | TAINT |
| copyableclass.cpp:63:8:63:32 | call to MyCopyableClass | copyableclass.cpp:63:6:63:6 | call to operator= | TAINT |
| copyableclass.cpp:63:24:63:29 | call to source | copyableclass.cpp:63:8:63:32 | call to MyCopyableClass | TAINT |
| copyableclass.cpp:67:13:67:18 | call to source | copyableclass.cpp:67:13:67:20 | call to MyCopyableClass | TAINT |
| copyableclass.cpp:67:13:67:20 | call to MyCopyableClass | copyableclass.cpp:67:8:67:9 | ref arg s3 | TAINT |
| copyableclass.cpp:67:13:67:20 | call to MyCopyableClass | copyableclass.cpp:67:11:67:11 | call to operator= | TAINT |
| copyableclass_declonly.cpp:21:30:21:30 | 1 | copyableclass_declonly.cpp:21:30:21:31 | call to MyCopyableClassDeclOnly | TAINT |
| copyableclass_declonly.cpp:21:30:21:31 | call to MyCopyableClassDeclOnly | copyableclass_declonly.cpp:23:30:23:31 | s1 |  |
| copyableclass_declonly.cpp:21:30:21:31 | call to MyCopyableClassDeclOnly | copyableclass_declonly.cpp:27:8:27:9 | s1 |  |
| copyableclass_declonly.cpp:22:31:22:32 | call to MyCopyableClassDeclOnly | copyableclass_declonly.cpp:28:8:28:9 | s2 |  |
| copyableclass_declonly.cpp:22:32:22:32 | 1 | copyableclass_declonly.cpp:22:31:22:32 | call to MyCopyableClassDeclOnly | TAINT |
| copyableclass_declonly.cpp:23:30:23:31 | s1 | copyableclass_declonly.cpp:23:30:23:32 | call to MyCopyableClassDeclOnly |  |
| copyableclass_declonly.cpp:23:30:23:32 | call to MyCopyableClassDeclOnly | copyableclass_declonly.cpp:29:8:29:9 | s3 |  |
| copyableclass_declonly.cpp:24:27:24:28 | call to MyCopyableClassDeclOnly | copyableclass_declonly.cpp:25:3:25:4 | s4 |  |
| copyableclass_declonly.cpp:24:27:24:28 | call to MyCopyableClassDeclOnly | copyableclass_declonly.cpp:30:8:30:9 | s4 |  |
| copyableclass_declonly.cpp:25:3:25:4 | ref arg s4 | copyableclass_declonly.cpp:30:8:30:9 | s4 |  |
| copyableclass_declonly.cpp:25:8:25:8 | 1 | copyableclass_declonly.cpp:25:8:25:8 | call to MyCopyableClassDeclOnly | TAINT |
| copyableclass_declonly.cpp:25:8:25:8 | call to MyCopyableClassDeclOnly | copyableclass_declonly.cpp:25:3:25:4 | ref arg s4 | TAINT |
| copyableclass_declonly.cpp:25:8:25:8 | call to MyCopyableClassDeclOnly | copyableclass_declonly.cpp:25:6:25:6 | call to operator= | TAINT |
| copyableclass_declonly.cpp:34:30:34:35 | call to source | copyableclass_declonly.cpp:34:30:34:38 | call to MyCopyableClassDeclOnly | TAINT |
| copyableclass_declonly.cpp:34:30:34:38 | call to MyCopyableClassDeclOnly | copyableclass_declonly.cpp:36:30:36:31 | s1 |  |
| copyableclass_declonly.cpp:34:30:34:38 | call to MyCopyableClassDeclOnly | copyableclass_declonly.cpp:40:8:40:9 | s1 |  |
| copyableclass_declonly.cpp:35:31:35:39 | call to MyCopyableClassDeclOnly | copyableclass_declonly.cpp:41:8:41:9 | s2 |  |
| copyableclass_declonly.cpp:35:32:35:37 | call to source | copyableclass_declonly.cpp:35:31:35:39 | call to MyCopyableClassDeclOnly | TAINT |
| copyableclass_declonly.cpp:36:30:36:31 | s1 | copyableclass_declonly.cpp:36:30:36:32 | call to MyCopyableClassDeclOnly |  |
| copyableclass_declonly.cpp:36:30:36:32 | call to MyCopyableClassDeclOnly | copyableclass_declonly.cpp:42:8:42:9 | s3 |  |
| copyableclass_declonly.cpp:37:27:37:28 | call to MyCopyableClassDeclOnly | copyableclass_declonly.cpp:38:3:38:4 | s4 |  |
| copyableclass_declonly.cpp:37:27:37:28 | call to MyCopyableClassDeclOnly | copyableclass_declonly.cpp:43:8:43:9 | s4 |  |
| copyableclass_declonly.cpp:38:3:38:4 | ref arg s4 | copyableclass_declonly.cpp:43:8:43:9 | s4 |  |
| copyableclass_declonly.cpp:38:8:38:13 | call to source | copyableclass_declonly.cpp:38:8:38:15 | call to MyCopyableClassDeclOnly | TAINT |
| copyableclass_declonly.cpp:38:8:38:15 | call to MyCopyableClassDeclOnly | copyableclass_declonly.cpp:38:3:38:4 | ref arg s4 | TAINT |
| copyableclass_declonly.cpp:38:8:38:15 | call to MyCopyableClassDeclOnly | copyableclass_declonly.cpp:38:6:38:6 | call to operator= | TAINT |
| copyableclass_declonly.cpp:47:27:47:28 | call to MyCopyableClassDeclOnly | copyableclass_declonly.cpp:48:32:48:33 | s1 |  |
| copyableclass_declonly.cpp:47:27:47:28 | call to MyCopyableClassDeclOnly | copyableclass_declonly.cpp:49:30:49:31 | s1 |  |
| copyableclass_declonly.cpp:47:27:47:28 | call to MyCopyableClassDeclOnly | copyableclass_declonly.cpp:51:8:51:9 | s1 |  |
| copyableclass_declonly.cpp:47:27:47:28 | call to MyCopyableClassDeclOnly | copyableclass_declonly.cpp:53:8:53:9 | s1 |  |
| copyableclass_declonly.cpp:48:31:48:33 | call to MyCopyableClassDeclOnly | copyableclass_declonly.cpp:54:8:54:9 | s2 |  |
| copyableclass_declonly.cpp:48:32:48:33 | s1 | copyableclass_declonly.cpp:48:31:48:33 | call to MyCopyableClassDeclOnly |  |
| copyableclass_declonly.cpp:49:30:49:31 | s1 | copyableclass_declonly.cpp:49:30:49:32 | call to MyCopyableClassDeclOnly |  |
| copyableclass_declonly.cpp:49:30:49:32 | call to MyCopyableClassDeclOnly | copyableclass_declonly.cpp:55:8:55:9 | s3 |  |
| copyableclass_declonly.cpp:50:27:50:28 | call to MyCopyableClassDeclOnly | copyableclass_declonly.cpp:51:3:51:4 | s4 |  |
| copyableclass_declonly.cpp:50:27:50:28 | call to MyCopyableClassDeclOnly | copyableclass_declonly.cpp:56:8:56:9 | s4 |  |
| copyableclass_declonly.cpp:51:3:51:4 | ref arg s4 | copyableclass_declonly.cpp:56:8:56:9 | s4 |  |
| copyableclass_declonly.cpp:51:8:51:9 | s1 | copyableclass_declonly.cpp:51:3:51:4 | ref arg s4 | TAINT |
| copyableclass_declonly.cpp:51:8:51:9 | s1 | copyableclass_declonly.cpp:51:6:51:6 | call to operator= | TAINT |
| copyableclass_declonly.cpp:60:31:60:64 | call to MyCopyableClassDeclOnly | copyableclass_declonly.cpp:65:8:65:9 | s1 |  |
| copyableclass_declonly.cpp:60:56:60:61 | call to source | copyableclass_declonly.cpp:60:31:60:64 | call to MyCopyableClassDeclOnly | TAINT |
| copyableclass_declonly.cpp:61:27:61:28 | call to MyCopyableClassDeclOnly | copyableclass_declonly.cpp:63:3:63:4 | s2 |  |
| copyableclass_declonly.cpp:61:27:61:28 | call to MyCopyableClassDeclOnly | copyableclass_declonly.cpp:66:8:66:9 | s2 |  |
| copyableclass_declonly.cpp:62:27:62:28 | call to MyCopyableClassDeclOnly | copyableclass_declonly.cpp:67:8:67:9 | s3 |  |
| copyableclass_declonly.cpp:63:3:63:4 | ref arg s2 | copyableclass_declonly.cpp:66:8:66:9 | s2 |  |
| copyableclass_declonly.cpp:63:8:63:40 | call to MyCopyableClassDeclOnly | copyableclass_declonly.cpp:63:3:63:4 | ref arg s2 | TAINT |
| copyableclass_declonly.cpp:63:8:63:40 | call to MyCopyableClassDeclOnly | copyableclass_declonly.cpp:63:6:63:6 | call to operator= | TAINT |
| copyableclass_declonly.cpp:63:32:63:37 | call to source | copyableclass_declonly.cpp:63:8:63:40 | call to MyCopyableClassDeclOnly | TAINT |
| copyableclass_declonly.cpp:67:13:67:18 | call to source | copyableclass_declonly.cpp:67:13:67:20 | call to MyCopyableClassDeclOnly | TAINT |
| copyableclass_declonly.cpp:67:13:67:20 | call to MyCopyableClassDeclOnly | copyableclass_declonly.cpp:67:8:67:9 | ref arg s3 | TAINT |
| copyableclass_declonly.cpp:67:13:67:20 | call to MyCopyableClassDeclOnly | copyableclass_declonly.cpp:67:11:67:11 | call to operator= | TAINT |
| file://:0:0:0:0 | p#0 | file://:0:0:0:0 | p#0 |  |
| file://:0:0:0:0 | p#0 | file://:0:0:0:0 | p#0 |  |
| file://:0:0:0:0 | p#0 | file://:0:0:0:0 | p#0 |  |
| file://:0:0:0:0 | p#0 | file://:0:0:0:0 | p#0 |  |
| file://:0:0:0:0 | p#0 | file://:0:0:0:0 | p#0 |  |
| file://:0:0:0:0 | p#0 | file://:0:0:0:0 | p#0 |  |
| file://:0:0:0:0 | p#0 | file://:0:0:0:0 | p#0 |  |
| file://:0:0:0:0 | p#0 | file://:0:0:0:0 | p#0 |  |
| file://:0:0:0:0 | p#0 | file://:0:0:0:0 | p#0 |  |
| format.cpp:16:21:16:21 | s | format.cpp:22:22:22:22 | s |  |
| format.cpp:16:31:16:31 | n | format.cpp:22:25:22:25 | n |  |
| format.cpp:16:46:16:51 | format | format.cpp:22:28:22:33 | format |  |
| format.cpp:20:10:20:13 | args | format.cpp:22:36:22:39 | args |  |
| format.cpp:22:12:22:20 | call to vsnprintf | format.cpp:22:3:22:40 | ... = ... |  |
| format.cpp:22:12:22:20 | call to vsnprintf | format.cpp:25:9:25:14 | result |  |
| format.cpp:50:21:50:24 | {...} | format.cpp:51:17:51:22 | buffer |  |
| format.cpp:50:21:50:24 | {...} | format.cpp:52:8:52:13 | buffer |  |
| format.cpp:50:23:50:23 | 0 | format.cpp:50:21:50:24 | {...} | TAINT |
| format.cpp:51:17:51:22 | ref arg buffer | format.cpp:52:8:52:13 | buffer |  |
| format.cpp:51:30:51:33 | %s | format.cpp:51:17:51:22 | ref arg buffer | TAINT |
| format.cpp:51:36:51:43 | Hello. | format.cpp:51:17:51:22 | ref arg buffer | TAINT |
| format.cpp:55:21:55:24 | {...} | format.cpp:56:17:56:22 | buffer |  |
| format.cpp:55:21:55:24 | {...} | format.cpp:57:8:57:13 | buffer |  |
| format.cpp:55:23:55:23 | 0 | format.cpp:55:21:55:24 | {...} | TAINT |
| format.cpp:56:17:56:22 | ref arg buffer | format.cpp:57:8:57:13 | buffer |  |
| format.cpp:56:30:56:33 | %s | format.cpp:56:17:56:22 | ref arg buffer | TAINT |
| format.cpp:56:36:56:49 | call to source | format.cpp:56:17:56:22 | ref arg buffer | TAINT |
| format.cpp:60:21:60:24 | {...} | format.cpp:61:17:61:22 | buffer |  |
| format.cpp:60:21:60:24 | {...} | format.cpp:62:8:62:13 | buffer |  |
| format.cpp:60:23:60:23 | 0 | format.cpp:60:21:60:24 | {...} | TAINT |
| format.cpp:61:17:61:22 | ref arg buffer | format.cpp:62:8:62:13 | buffer |  |
| format.cpp:61:30:61:43 | call to source | format.cpp:61:17:61:22 | ref arg buffer | TAINT |
| format.cpp:61:48:61:55 | Hello. | format.cpp:61:17:61:22 | ref arg buffer | TAINT |
| format.cpp:65:21:65:24 | {...} | format.cpp:66:17:66:22 | buffer |  |
| format.cpp:65:21:65:24 | {...} | format.cpp:67:8:67:13 | buffer |  |
| format.cpp:65:23:65:23 | 0 | format.cpp:65:21:65:24 | {...} | TAINT |
| format.cpp:66:17:66:22 | ref arg buffer | format.cpp:67:8:67:13 | buffer |  |
| format.cpp:66:30:66:39 | %s %s %s | format.cpp:66:17:66:22 | ref arg buffer | TAINT |
| format.cpp:66:42:66:44 | a | format.cpp:66:17:66:22 | ref arg buffer | TAINT |
| format.cpp:66:47:66:49 | b | format.cpp:66:17:66:22 | ref arg buffer | TAINT |
| format.cpp:66:52:66:65 | call to source | format.cpp:66:17:66:22 | ref arg buffer | TAINT |
| format.cpp:70:21:70:24 | {...} | format.cpp:71:17:71:22 | buffer |  |
| format.cpp:70:21:70:24 | {...} | format.cpp:72:8:72:13 | buffer |  |
| format.cpp:70:23:70:23 | 0 | format.cpp:70:21:70:24 | {...} | TAINT |
| format.cpp:71:17:71:22 | ref arg buffer | format.cpp:72:8:72:13 | buffer |  |
| format.cpp:71:30:71:35 | %.*s | format.cpp:71:17:71:22 | ref arg buffer | TAINT |
| format.cpp:71:38:71:39 | 10 | format.cpp:71:17:71:22 | ref arg buffer | TAINT |
| format.cpp:71:42:71:55 | call to source | format.cpp:71:17:71:22 | ref arg buffer | TAINT |
| format.cpp:76:21:76:24 | {...} | format.cpp:77:17:77:22 | buffer |  |
| format.cpp:76:21:76:24 | {...} | format.cpp:78:8:78:13 | buffer |  |
| format.cpp:76:23:76:23 | 0 | format.cpp:76:21:76:24 | {...} | TAINT |
| format.cpp:77:17:77:22 | ref arg buffer | format.cpp:78:8:78:13 | buffer |  |
| format.cpp:77:30:77:33 | %i | format.cpp:77:17:77:22 | ref arg buffer | TAINT |
| format.cpp:77:36:77:36 | 0 | format.cpp:77:17:77:22 | ref arg buffer | TAINT |
| format.cpp:81:21:81:24 | {...} | format.cpp:82:17:82:22 | buffer |  |
| format.cpp:81:21:81:24 | {...} | format.cpp:83:8:83:13 | buffer |  |
| format.cpp:81:23:81:23 | 0 | format.cpp:81:21:81:24 | {...} | TAINT |
| format.cpp:82:17:82:22 | ref arg buffer | format.cpp:83:8:83:13 | buffer |  |
| format.cpp:82:30:82:33 | %i | format.cpp:82:17:82:22 | ref arg buffer | TAINT |
| format.cpp:82:36:82:41 | call to source | format.cpp:82:17:82:22 | ref arg buffer | TAINT |
| format.cpp:86:21:86:24 | {...} | format.cpp:87:17:87:22 | buffer |  |
| format.cpp:86:21:86:24 | {...} | format.cpp:88:8:88:13 | buffer |  |
| format.cpp:86:23:86:23 | 0 | format.cpp:86:21:86:24 | {...} | TAINT |
| format.cpp:87:17:87:22 | ref arg buffer | format.cpp:88:8:88:13 | buffer |  |
| format.cpp:87:30:87:35 | %.*s | format.cpp:87:17:87:22 | ref arg buffer | TAINT |
| format.cpp:87:38:87:43 | call to source | format.cpp:87:17:87:22 | ref arg buffer | TAINT |
| format.cpp:87:48:87:55 | Hello. | format.cpp:87:17:87:22 | ref arg buffer | TAINT |
| format.cpp:92:21:92:24 | {...} | format.cpp:93:17:93:22 | buffer |  |
| format.cpp:92:21:92:24 | {...} | format.cpp:94:8:94:13 | buffer |  |
| format.cpp:92:23:92:23 | 0 | format.cpp:92:21:92:24 | {...} | TAINT |
| format.cpp:93:17:93:22 | ref arg buffer | format.cpp:94:8:94:13 | buffer |  |
| format.cpp:93:30:93:33 | %p | format.cpp:93:17:93:22 | ref arg buffer | TAINT |
| format.cpp:93:36:93:49 | call to source | format.cpp:93:17:93:22 | ref arg buffer | TAINT |
| format.cpp:98:21:98:24 | {...} | format.cpp:99:16:99:21 | buffer |  |
| format.cpp:98:21:98:24 | {...} | format.cpp:100:8:100:13 | buffer |  |
| format.cpp:98:23:98:23 | 0 | format.cpp:98:21:98:24 | {...} | TAINT |
| format.cpp:99:16:99:21 | ref arg buffer | format.cpp:100:8:100:13 | buffer |  |
| format.cpp:99:24:99:27 | %s | format.cpp:99:16:99:21 | ref arg buffer | TAINT |
| format.cpp:99:30:99:43 | call to source | format.cpp:99:16:99:21 | ref arg buffer | TAINT |
| format.cpp:103:21:103:24 | {...} | format.cpp:104:16:104:21 | buffer |  |
| format.cpp:103:21:103:24 | {...} | format.cpp:105:8:105:13 | buffer |  |
| format.cpp:103:23:103:23 | 0 | format.cpp:103:21:103:24 | {...} | TAINT |
| format.cpp:104:16:104:21 | ref arg buffer | format.cpp:105:8:105:13 | buffer |  |
| format.cpp:104:24:104:28 | %ls | format.cpp:104:16:104:21 | ref arg buffer | TAINT |
| format.cpp:104:31:104:45 | call to source | format.cpp:104:16:104:21 | ref arg buffer | TAINT |
| format.cpp:108:25:108:28 | {...} | format.cpp:109:17:109:23 | wbuffer |  |
| format.cpp:108:25:108:28 | {...} | format.cpp:110:8:110:14 | wbuffer |  |
| format.cpp:108:27:108:27 | 0 | format.cpp:108:25:108:28 | {...} | TAINT |
| format.cpp:109:17:109:23 | ref arg wbuffer | format.cpp:110:8:110:14 | wbuffer |  |
| format.cpp:109:31:109:35 | %s | format.cpp:109:17:109:23 | ref arg wbuffer | TAINT |
| format.cpp:109:38:109:52 | call to source | format.cpp:109:17:109:23 | ref arg wbuffer | TAINT |
| format.cpp:113:21:113:24 | {...} | format.cpp:114:18:114:23 | buffer |  |
| format.cpp:113:21:113:24 | {...} | format.cpp:115:8:115:13 | buffer |  |
| format.cpp:113:23:113:23 | 0 | format.cpp:113:21:113:24 | {...} | TAINT |
| format.cpp:114:18:114:23 | ref arg buffer | format.cpp:115:8:115:13 | buffer |  |
| format.cpp:114:31:114:34 | %s | format.cpp:114:18:114:23 | ref arg buffer | TAINT |
| format.cpp:114:37:114:50 | call to source | format.cpp:114:18:114:23 | ref arg buffer | TAINT |
| format.cpp:119:10:119:11 | 0 | format.cpp:120:29:120:29 | i |  |
| format.cpp:119:10:119:11 | 0 | format.cpp:121:8:121:8 | i |  |
| format.cpp:120:28:120:29 | ref arg & ... | format.cpp:120:29:120:29 | i [inner post update] |  |
| format.cpp:120:28:120:29 | ref arg & ... | format.cpp:121:8:121:8 | i |  |
| format.cpp:120:29:120:29 | i | format.cpp:120:28:120:29 | & ... |  |
| format.cpp:124:10:124:11 | 0 | format.cpp:125:40:125:40 | i |  |
| format.cpp:124:10:124:11 | 0 | format.cpp:126:8:126:8 | i |  |
| format.cpp:125:39:125:40 | ref arg & ... | format.cpp:125:40:125:40 | i [inner post update] |  |
| format.cpp:125:39:125:40 | ref arg & ... | format.cpp:126:8:126:8 | i |  |
| format.cpp:125:40:125:40 | i | format.cpp:125:39:125:40 | & ... |  |
| format.cpp:129:21:129:24 | {...} | format.cpp:130:32:130:37 | buffer |  |
| format.cpp:129:21:129:24 | {...} | format.cpp:131:8:131:13 | buffer |  |
| format.cpp:129:23:129:23 | 0 | format.cpp:129:21:129:24 | {...} | TAINT |
| format.cpp:130:31:130:37 | ref arg & ... | format.cpp:130:32:130:37 | buffer [inner post update] |  |
| format.cpp:130:31:130:37 | ref arg & ... | format.cpp:131:8:131:13 | buffer |  |
| format.cpp:130:32:130:37 | buffer | format.cpp:130:31:130:37 | & ... |  |
| format.cpp:134:21:134:24 | {...} | format.cpp:135:40:135:45 | buffer |  |
| format.cpp:134:21:134:24 | {...} | format.cpp:136:8:136:13 | buffer |  |
| format.cpp:134:23:134:23 | 0 | format.cpp:134:21:134:24 | {...} | TAINT |
| format.cpp:135:39:135:45 | ref arg & ... | format.cpp:135:40:135:45 | buffer [inner post update] |  |
| format.cpp:135:39:135:45 | ref arg & ... | format.cpp:136:8:136:13 | buffer |  |
| format.cpp:135:40:135:45 | buffer | format.cpp:135:39:135:45 | & ... |  |
| format.cpp:147:12:147:25 | call to source | format.cpp:151:14:151:14 | s |  |
| format.cpp:147:12:147:25 | call to source | format.cpp:154:13:154:13 | s |  |
| format.cpp:147:12:147:25 | call to source | format.cpp:157:7:157:7 | s |  |
| format.cpp:147:12:147:25 | call to source | format.cpp:157:16:157:16 | s |  |
| format.cpp:148:16:148:30 | call to source | format.cpp:152:14:152:15 | ws |  |
| format.cpp:148:16:148:30 | call to source | format.cpp:158:7:158:8 | ws |  |
| format.cpp:148:16:148:30 | call to source | format.cpp:158:20:158:21 | ws |  |
| format.cpp:154:6:154:11 | call to strlen | format.cpp:154:6:154:18 | ... + ... | TAINT |
| format.cpp:154:6:154:18 | ... + ... | format.cpp:154:2:154:18 | ... = ... |  |
| format.cpp:154:6:154:18 | ... + ... | format.cpp:155:7:155:7 | i |  |
| format.cpp:154:18:154:18 | 1 | format.cpp:154:6:154:18 | ... + ... | TAINT |
| format.cpp:157:7:157:7 | s | format.cpp:157:7:157:22 | access to array | TAINT |
| format.cpp:157:9:157:14 | call to strlen | format.cpp:157:9:157:21 | ... - ... | TAINT |
| format.cpp:157:9:157:21 | ... - ... | format.cpp:157:7:157:22 | access to array | TAINT |
| format.cpp:157:21:157:21 | 1 | format.cpp:157:9:157:21 | ... - ... | TAINT |
| format.cpp:158:7:158:8 | ws | format.cpp:158:7:158:27 | ... + ... | TAINT |
| format.cpp:158:7:158:27 | ref arg ... + ... | format.cpp:158:7:158:8 | ws [inner post update] |  |
| format.cpp:158:13:158:18 | call to wcslen | format.cpp:158:13:158:26 | ... / ... | TAINT |
| format.cpp:158:13:158:26 | ... / ... | format.cpp:158:7:158:27 | ... + ... | TAINT |
| format.cpp:158:26:158:26 | 2 | format.cpp:158:13:158:26 | ... / ... | TAINT |
| map.cpp:18:28:18:28 | call to pair | map.cpp:20:2:20:2 | a |  |
| map.cpp:18:28:18:28 | call to pair | map.cpp:21:7:21:7 | a |  |
| map.cpp:18:28:18:28 | call to pair | map.cpp:22:7:22:7 | a |  |
| map.cpp:18:28:18:28 | call to pair | map.cpp:23:7:23:7 | a |  |
| map.cpp:18:31:18:31 | call to pair | map.cpp:25:2:25:2 | b |  |
| map.cpp:18:31:18:31 | call to pair | map.cpp:26:7:26:7 | b |  |
| map.cpp:18:31:18:31 | call to pair | map.cpp:27:7:27:7 | b |  |
| map.cpp:18:31:18:31 | call to pair | map.cpp:28:7:28:7 | b |  |
| map.cpp:18:34:18:34 | call to pair | map.cpp:30:2:30:2 | c |  |
| map.cpp:18:34:18:34 | call to pair | map.cpp:31:7:31:7 | c |  |
| map.cpp:18:34:18:34 | call to pair | map.cpp:32:7:32:7 | c |  |
| map.cpp:18:34:18:34 | call to pair | map.cpp:33:7:33:7 | c |  |
| map.cpp:20:2:20:2 | a [post update] | map.cpp:21:7:21:7 | a |  |
| map.cpp:20:2:20:2 | a [post update] | map.cpp:22:7:22:7 | a |  |
| map.cpp:20:2:20:2 | a [post update] | map.cpp:23:7:23:7 | a |  |
| map.cpp:20:2:20:16 | ... = ... | map.cpp:20:4:20:8 | first [post update] |  |
| map.cpp:20:2:20:16 | ... = ... | map.cpp:21:9:21:13 | first |  |
| map.cpp:20:12:20:16 | 123 | map.cpp:20:2:20:16 | ... = ... |  |
| map.cpp:21:7:21:7 | a [post update] | map.cpp:22:7:22:7 | a |  |
| map.cpp:21:7:21:7 | a [post update] | map.cpp:23:7:23:7 | a |  |
| map.cpp:22:7:22:7 | a [post update] | map.cpp:23:7:23:7 | a |  |
| map.cpp:25:2:25:2 | b [post update] | map.cpp:26:7:26:7 | b |  |
| map.cpp:25:2:25:2 | b [post update] | map.cpp:27:7:27:7 | b |  |
| map.cpp:25:2:25:2 | b [post update] | map.cpp:28:7:28:7 | b |  |
| map.cpp:25:2:25:19 | ... = ... | map.cpp:25:4:25:8 | first [post update] |  |
| map.cpp:25:2:25:19 | ... = ... | map.cpp:26:9:26:13 | first |  |
| map.cpp:25:12:25:17 | call to source | map.cpp:25:2:25:19 | ... = ... |  |
| map.cpp:26:7:26:7 | b [post update] | map.cpp:27:7:27:7 | b |  |
| map.cpp:26:7:26:7 | b [post update] | map.cpp:28:7:28:7 | b |  |
| map.cpp:27:7:27:7 | b [post update] | map.cpp:28:7:28:7 | b |  |
| map.cpp:30:2:30:2 | c [post update] | map.cpp:31:7:31:7 | c |  |
| map.cpp:30:2:30:2 | c [post update] | map.cpp:32:7:32:7 | c |  |
| map.cpp:30:2:30:2 | c [post update] | map.cpp:33:7:33:7 | c |  |
| map.cpp:30:2:30:20 | ... = ... | map.cpp:30:4:30:9 | second [post update] |  |
| map.cpp:30:2:30:20 | ... = ... | map.cpp:32:9:32:14 | second |  |
| map.cpp:30:13:30:18 | call to source | map.cpp:30:2:30:20 | ... = ... |  |
| map.cpp:31:7:31:7 | c [post update] | map.cpp:32:7:32:7 | c |  |
| map.cpp:31:7:31:7 | c [post update] | map.cpp:33:7:33:7 | c |  |
| map.cpp:32:7:32:7 | c [post update] | map.cpp:33:7:33:7 | c |  |
| map.cpp:35:30:35:42 | call to pair | map.cpp:36:7:36:7 | d |  |
| map.cpp:35:30:35:42 | call to pair | map.cpp:37:7:37:7 | d |  |
| map.cpp:35:30:35:42 | call to pair | map.cpp:38:7:38:7 | d |  |
| map.cpp:35:37:35:41 | 456 | map.cpp:35:30:35:42 | call to pair | TAINT |
| map.cpp:36:7:36:7 | d [post update] | map.cpp:37:7:37:7 | d |  |
| map.cpp:36:7:36:7 | d [post update] | map.cpp:38:7:38:7 | d |  |
| map.cpp:37:7:37:7 | d [post update] | map.cpp:38:7:38:7 | d |  |
| map.cpp:40:30:40:45 | call to pair | map.cpp:41:7:41:7 | e |  |
| map.cpp:40:30:40:45 | call to pair | map.cpp:42:7:42:7 | e |  |
| map.cpp:40:30:40:45 | call to pair | map.cpp:43:7:43:7 | e |  |
| map.cpp:40:40:40:44 | 456 | map.cpp:40:30:40:45 | call to pair | TAINT |
| map.cpp:41:7:41:7 | e [post update] | map.cpp:42:7:42:7 | e |  |
| map.cpp:41:7:41:7 | e [post update] | map.cpp:43:7:43:7 | e |  |
| map.cpp:42:7:42:7 | e [post update] | map.cpp:43:7:43:7 | e |  |
| map.cpp:45:30:45:45 | call to pair | map.cpp:46:7:46:7 | f |  |
| map.cpp:45:30:45:45 | call to pair | map.cpp:47:7:47:7 | f |  |
| map.cpp:45:30:45:45 | call to pair | map.cpp:48:7:48:7 | f |  |
| map.cpp:45:30:45:45 | call to pair | map.cpp:50:30:50:30 | f |  |
| map.cpp:45:30:45:45 | call to pair | map.cpp:56:6:56:6 | f |  |
| map.cpp:45:37:45:42 | call to source | map.cpp:45:30:45:45 | call to pair | TAINT |
| map.cpp:46:7:46:7 | f [post update] | map.cpp:47:7:47:7 | f |  |
| map.cpp:46:7:46:7 | f [post update] | map.cpp:48:7:48:7 | f |  |
| map.cpp:46:7:46:7 | f [post update] | map.cpp:50:30:50:30 | f |  |
| map.cpp:46:7:46:7 | f [post update] | map.cpp:56:6:56:6 | f |  |
| map.cpp:47:7:47:7 | f [post update] | map.cpp:48:7:48:7 | f |  |
| map.cpp:47:7:47:7 | f [post update] | map.cpp:50:30:50:30 | f |  |
| map.cpp:47:7:47:7 | f [post update] | map.cpp:56:6:56:6 | f |  |
| map.cpp:50:30:50:30 | f | map.cpp:51:7:51:7 | g |  |
| map.cpp:50:30:50:30 | f | map.cpp:52:7:52:7 | g |  |
| map.cpp:50:30:50:30 | f | map.cpp:53:7:53:7 | g |  |
| map.cpp:51:7:51:7 | g [post update] | map.cpp:52:7:52:7 | g |  |
| map.cpp:51:7:51:7 | g [post update] | map.cpp:53:7:53:7 | g |  |
| map.cpp:52:7:52:7 | g [post update] | map.cpp:53:7:53:7 | g |  |
| map.cpp:56:6:56:6 | f | map.cpp:56:2:56:6 | ... = ... |  |
| map.cpp:56:6:56:6 | f | map.cpp:57:7:57:7 | h |  |
| map.cpp:56:6:56:6 | f | map.cpp:58:7:58:7 | h |  |
| map.cpp:56:6:56:6 | f | map.cpp:59:7:59:7 | h |  |
| map.cpp:57:7:57:7 | h [post update] | map.cpp:58:7:58:7 | h |  |
| map.cpp:57:7:57:7 | h [post update] | map.cpp:59:7:59:7 | h |  |
| map.cpp:58:7:58:7 | h [post update] | map.cpp:59:7:59:7 | h |  |
| map.cpp:61:30:61:42 | call to pair | map.cpp:65:3:65:3 | i |  |
| map.cpp:61:30:61:42 | call to pair | map.cpp:67:7:67:7 | i |  |
| map.cpp:61:30:61:42 | call to pair | map.cpp:68:7:68:7 | i |  |
| map.cpp:61:30:61:42 | call to pair | map.cpp:69:7:69:7 | i |  |
| map.cpp:61:37:61:41 | 456 | map.cpp:61:30:61:42 | call to pair | TAINT |
| map.cpp:62:30:62:45 | call to pair | map.cpp:65:10:65:10 | j |  |
| map.cpp:62:30:62:45 | call to pair | map.cpp:70:7:70:7 | j |  |
| map.cpp:62:30:62:45 | call to pair | map.cpp:71:7:71:7 | j |  |
| map.cpp:62:30:62:45 | call to pair | map.cpp:72:7:72:7 | j |  |
| map.cpp:62:37:62:42 | call to source | map.cpp:62:30:62:45 | call to pair | TAINT |
| map.cpp:63:30:63:45 | call to pair | map.cpp:66:2:66:2 | k |  |
| map.cpp:63:30:63:45 | call to pair | map.cpp:73:7:73:7 | k |  |
| map.cpp:63:30:63:45 | call to pair | map.cpp:74:7:74:7 | k |  |
| map.cpp:63:30:63:45 | call to pair | map.cpp:75:7:75:7 | k |  |
| map.cpp:63:37:63:42 | call to source | map.cpp:63:30:63:45 | call to pair | TAINT |
| map.cpp:64:30:64:42 | call to pair | map.cpp:66:9:66:9 | l |  |
| map.cpp:64:30:64:42 | call to pair | map.cpp:76:7:76:7 | l |  |
| map.cpp:64:30:64:42 | call to pair | map.cpp:77:7:77:7 | l |  |
| map.cpp:64:30:64:42 | call to pair | map.cpp:78:7:78:7 | l |  |
| map.cpp:64:37:64:41 | 456 | map.cpp:64:30:64:42 | call to pair | TAINT |
| map.cpp:65:3:65:3 | i | map.cpp:65:10:65:10 | ref arg j | TAINT |
| map.cpp:65:3:65:3 | ref arg i | map.cpp:67:7:67:7 | i |  |
| map.cpp:65:3:65:3 | ref arg i | map.cpp:68:7:68:7 | i |  |
| map.cpp:65:3:65:3 | ref arg i | map.cpp:69:7:69:7 | i |  |
| map.cpp:65:10:65:10 | j | map.cpp:65:3:65:3 | ref arg i | TAINT |
| map.cpp:65:10:65:10 | ref arg j | map.cpp:70:7:70:7 | j |  |
| map.cpp:65:10:65:10 | ref arg j | map.cpp:71:7:71:7 | j |  |
| map.cpp:65:10:65:10 | ref arg j | map.cpp:72:7:72:7 | j |  |
| map.cpp:66:2:66:2 | k | map.cpp:66:9:66:9 | ref arg l | TAINT |
| map.cpp:66:2:66:2 | ref arg k | map.cpp:73:7:73:7 | k |  |
| map.cpp:66:2:66:2 | ref arg k | map.cpp:74:7:74:7 | k |  |
| map.cpp:66:2:66:2 | ref arg k | map.cpp:75:7:75:7 | k |  |
| map.cpp:66:9:66:9 | l | map.cpp:66:2:66:2 | ref arg k | TAINT |
| map.cpp:66:9:66:9 | ref arg l | map.cpp:76:7:76:7 | l |  |
| map.cpp:66:9:66:9 | ref arg l | map.cpp:77:7:77:7 | l |  |
| map.cpp:66:9:66:9 | ref arg l | map.cpp:78:7:78:7 | l |  |
| map.cpp:67:7:67:7 | i [post update] | map.cpp:68:7:68:7 | i |  |
| map.cpp:67:7:67:7 | i [post update] | map.cpp:69:7:69:7 | i |  |
| map.cpp:68:7:68:7 | i [post update] | map.cpp:69:7:69:7 | i |  |
| map.cpp:70:7:70:7 | j [post update] | map.cpp:71:7:71:7 | j |  |
| map.cpp:70:7:70:7 | j [post update] | map.cpp:72:7:72:7 | j |  |
| map.cpp:71:7:71:7 | j [post update] | map.cpp:72:7:72:7 | j |  |
| map.cpp:73:7:73:7 | k [post update] | map.cpp:74:7:74:7 | k |  |
| map.cpp:73:7:73:7 | k [post update] | map.cpp:75:7:75:7 | k |  |
| map.cpp:74:7:74:7 | k [post update] | map.cpp:75:7:75:7 | k |  |
| map.cpp:76:7:76:7 | l [post update] | map.cpp:77:7:77:7 | l |  |
| map.cpp:76:7:76:7 | l [post update] | map.cpp:78:7:78:7 | l |  |
| map.cpp:77:7:77:7 | l [post update] | map.cpp:78:7:78:7 | l |  |
| map.cpp:80:7:80:15 | call to make_pair | map.cpp:80:7:80:29 | call to pair | TAINT |
| map.cpp:83:7:83:15 | call to make_pair | map.cpp:83:7:83:32 | call to pair | TAINT |
| map.cpp:86:7:86:15 | call to make_pair | map.cpp:86:7:86:32 | call to pair | TAINT |
| map.cpp:91:6:91:14 | call to make_pair | map.cpp:91:6:91:49 | call to pair | TAINT |
| map.cpp:91:6:91:49 | call to pair | map.cpp:91:2:91:49 | ... = ... |  |
| map.cpp:91:6:91:49 | call to pair | map.cpp:92:7:92:7 | m |  |
| map.cpp:91:6:91:49 | call to pair | map.cpp:93:7:93:7 | m |  |
| map.cpp:91:6:91:49 | call to pair | map.cpp:94:7:94:7 | m |  |
| map.cpp:91:6:91:49 | call to pair | map.cpp:95:7:95:7 | m |  |
| map.cpp:91:6:91:49 | call to pair | map.cpp:96:7:96:7 | m |  |
| map.cpp:92:7:92:7 | m | map.cpp:92:7:92:7 | call to pair | TAINT |
| map.cpp:94:7:94:7 | m [post update] | map.cpp:95:7:95:7 | m |  |
| map.cpp:94:7:94:7 | m [post update] | map.cpp:96:7:96:7 | m |  |
| map.cpp:95:7:95:7 | m [post update] | map.cpp:96:7:96:7 | m |  |
| map.cpp:102:27:102:28 | call to map | map.cpp:104:7:104:8 | m1 |  |
| map.cpp:102:27:102:28 | call to map | map.cpp:110:7:110:8 | m1 |  |
| map.cpp:102:27:102:28 | call to map | map.cpp:116:7:116:8 | m1 |  |
| map.cpp:102:27:102:28 | call to map | map.cpp:122:7:122:8 | m1 |  |
| map.cpp:102:27:102:28 | call to map | map.cpp:143:12:143:13 | m1 |  |
| map.cpp:102:27:102:28 | call to map | map.cpp:143:30:143:31 | m1 |  |
| map.cpp:102:27:102:28 | call to map | map.cpp:249:1:249:1 | m1 |  |
| map.cpp:102:31:102:32 | call to map | map.cpp:105:7:105:8 | m2 |  |
| map.cpp:102:31:102:32 | call to map | map.cpp:111:7:111:8 | m2 |  |
| map.cpp:102:31:102:32 | call to map | map.cpp:117:7:117:8 | m2 |  |
| map.cpp:102:31:102:32 | call to map | map.cpp:123:7:123:8 | m2 |  |
| map.cpp:102:31:102:32 | call to map | map.cpp:130:30:130:31 | m2 |  |
| map.cpp:102:31:102:32 | call to map | map.cpp:131:32:131:33 | m2 |  |
| map.cpp:102:31:102:32 | call to map | map.cpp:133:7:133:8 | m2 |  |
| map.cpp:102:31:102:32 | call to map | map.cpp:149:12:149:13 | m2 |  |
| map.cpp:102:31:102:32 | call to map | map.cpp:149:30:149:31 | m2 |  |
| map.cpp:102:31:102:32 | call to map | map.cpp:179:7:179:8 | m2 |  |
| map.cpp:102:31:102:32 | call to map | map.cpp:180:7:180:8 | m2 |  |
| map.cpp:102:31:102:32 | call to map | map.cpp:181:7:181:8 | m2 |  |
| map.cpp:102:31:102:32 | call to map | map.cpp:182:7:182:8 | m2 |  |
| map.cpp:102:31:102:32 | call to map | map.cpp:183:7:183:8 | m2 |  |
| map.cpp:102:31:102:32 | call to map | map.cpp:184:7:184:8 | m2 |  |
| map.cpp:102:31:102:32 | call to map | map.cpp:249:1:249:1 | m2 |  |
| map.cpp:102:35:102:36 | call to map | map.cpp:106:7:106:8 | m3 |  |
| map.cpp:102:35:102:36 | call to map | map.cpp:112:7:112:8 | m3 |  |
| map.cpp:102:35:102:36 | call to map | map.cpp:118:7:118:8 | m3 |  |
| map.cpp:102:35:102:36 | call to map | map.cpp:124:7:124:8 | m3 |  |
| map.cpp:102:35:102:36 | call to map | map.cpp:155:12:155:13 | m3 |  |
| map.cpp:102:35:102:36 | call to map | map.cpp:155:30:155:31 | m3 |  |
| map.cpp:102:35:102:36 | call to map | map.cpp:249:1:249:1 | m3 |  |
| map.cpp:102:39:102:40 | call to map | map.cpp:107:7:107:8 | m4 |  |
| map.cpp:102:39:102:40 | call to map | map.cpp:107:17:107:18 | m4 |  |
| map.cpp:102:39:102:40 | call to map | map.cpp:113:7:113:8 | m4 |  |
| map.cpp:102:39:102:40 | call to map | map.cpp:119:7:119:8 | m4 |  |
| map.cpp:102:39:102:40 | call to map | map.cpp:125:7:125:8 | m4 |  |
| map.cpp:102:39:102:40 | call to map | map.cpp:249:1:249:1 | m4 |  |
| map.cpp:102:43:102:44 | call to map | map.cpp:108:7:108:8 | m5 |  |
| map.cpp:102:43:102:44 | call to map | map.cpp:114:7:114:8 | m5 |  |
| map.cpp:102:43:102:44 | call to map | map.cpp:120:7:120:8 | m5 |  |
| map.cpp:102:43:102:44 | call to map | map.cpp:126:7:126:8 | m5 |  |
| map.cpp:102:43:102:44 | call to map | map.cpp:249:1:249:1 | m5 |  |
| map.cpp:102:47:102:48 | call to map | map.cpp:109:7:109:8 | m6 |  |
| map.cpp:102:47:102:48 | call to map | map.cpp:109:27:109:28 | m6 |  |
| map.cpp:102:47:102:48 | call to map | map.cpp:115:7:115:8 | m6 |  |
| map.cpp:102:47:102:48 | call to map | map.cpp:121:7:121:8 | m6 |  |
| map.cpp:102:47:102:48 | call to map | map.cpp:127:7:127:8 | m6 |  |
| map.cpp:102:47:102:48 | call to map | map.cpp:249:1:249:1 | m6 |  |
| map.cpp:104:7:104:8 | ref arg m1 | map.cpp:110:7:110:8 | m1 |  |
| map.cpp:104:7:104:8 | ref arg m1 | map.cpp:116:7:116:8 | m1 |  |
| map.cpp:104:7:104:8 | ref arg m1 | map.cpp:122:7:122:8 | m1 |  |
| map.cpp:104:7:104:8 | ref arg m1 | map.cpp:143:12:143:13 | m1 |  |
| map.cpp:104:7:104:8 | ref arg m1 | map.cpp:143:30:143:31 | m1 |  |
| map.cpp:104:7:104:8 | ref arg m1 | map.cpp:249:1:249:1 | m1 |  |
| map.cpp:104:17:104:30 | call to make_pair | map.cpp:104:17:104:44 | call to pair | TAINT |
| map.cpp:104:17:104:44 | call to pair | map.cpp:104:7:104:8 | ref arg m1 | TAINT |
| map.cpp:104:17:104:44 | call to pair | map.cpp:104:10:104:15 | call to insert | TAINT |
| map.cpp:104:47:104:51 | first | map.cpp:104:7:104:51 | call to iterator |  |
| map.cpp:105:7:105:8 | ref arg m2 | map.cpp:111:7:111:8 | m2 |  |
| map.cpp:105:7:105:8 | ref arg m2 | map.cpp:117:7:117:8 | m2 |  |
| map.cpp:105:7:105:8 | ref arg m2 | map.cpp:123:7:123:8 | m2 |  |
| map.cpp:105:7:105:8 | ref arg m2 | map.cpp:130:30:130:31 | m2 |  |
| map.cpp:105:7:105:8 | ref arg m2 | map.cpp:131:32:131:33 | m2 |  |
| map.cpp:105:7:105:8 | ref arg m2 | map.cpp:133:7:133:8 | m2 |  |
| map.cpp:105:7:105:8 | ref arg m2 | map.cpp:149:12:149:13 | m2 |  |
| map.cpp:105:7:105:8 | ref arg m2 | map.cpp:149:30:149:31 | m2 |  |
| map.cpp:105:7:105:8 | ref arg m2 | map.cpp:179:7:179:8 | m2 |  |
| map.cpp:105:7:105:8 | ref arg m2 | map.cpp:180:7:180:8 | m2 |  |
| map.cpp:105:7:105:8 | ref arg m2 | map.cpp:181:7:181:8 | m2 |  |
| map.cpp:105:7:105:8 | ref arg m2 | map.cpp:182:7:182:8 | m2 |  |
| map.cpp:105:7:105:8 | ref arg m2 | map.cpp:183:7:183:8 | m2 |  |
| map.cpp:105:7:105:8 | ref arg m2 | map.cpp:184:7:184:8 | m2 |  |
| map.cpp:105:7:105:8 | ref arg m2 | map.cpp:249:1:249:1 | m2 |  |
| map.cpp:105:17:105:30 | call to make_pair | map.cpp:105:17:105:47 | call to pair | TAINT |
| map.cpp:105:17:105:47 | call to pair | map.cpp:105:7:105:8 | ref arg m2 | TAINT |
| map.cpp:105:17:105:47 | call to pair | map.cpp:105:10:105:15 | call to insert | TAINT |
| map.cpp:105:50:105:54 | first | map.cpp:105:7:105:54 | call to iterator |  |
| map.cpp:106:7:106:8 | ref arg m3 | map.cpp:112:7:112:8 | m3 |  |
| map.cpp:106:7:106:8 | ref arg m3 | map.cpp:118:7:118:8 | m3 |  |
| map.cpp:106:7:106:8 | ref arg m3 | map.cpp:124:7:124:8 | m3 |  |
| map.cpp:106:7:106:8 | ref arg m3 | map.cpp:155:12:155:13 | m3 |  |
| map.cpp:106:7:106:8 | ref arg m3 | map.cpp:155:30:155:31 | m3 |  |
| map.cpp:106:7:106:8 | ref arg m3 | map.cpp:249:1:249:1 | m3 |  |
| map.cpp:106:17:106:30 | call to make_pair | map.cpp:106:17:106:47 | call to pair | TAINT |
| map.cpp:106:17:106:47 | call to pair | map.cpp:106:7:106:8 | ref arg m3 | TAINT |
| map.cpp:106:17:106:47 | call to pair | map.cpp:106:10:106:15 | call to insert | TAINT |
| map.cpp:106:50:106:54 | first | map.cpp:106:7:106:54 | call to iterator |  |
| map.cpp:107:7:107:8 | ref arg m4 | map.cpp:113:7:113:8 | m4 |  |
| map.cpp:107:7:107:8 | ref arg m4 | map.cpp:119:7:119:8 | m4 |  |
| map.cpp:107:7:107:8 | ref arg m4 | map.cpp:125:7:125:8 | m4 |  |
| map.cpp:107:7:107:8 | ref arg m4 | map.cpp:249:1:249:1 | m4 |  |
| map.cpp:107:17:107:18 | m4 | map.cpp:107:20:107:24 | call to begin | TAINT |
| map.cpp:107:17:107:18 | ref arg m4 | map.cpp:107:7:107:8 | m4 |  |
| map.cpp:107:17:107:18 | ref arg m4 | map.cpp:113:7:113:8 | m4 |  |
| map.cpp:107:17:107:18 | ref arg m4 | map.cpp:119:7:119:8 | m4 |  |
| map.cpp:107:17:107:18 | ref arg m4 | map.cpp:125:7:125:8 | m4 |  |
| map.cpp:107:17:107:18 | ref arg m4 | map.cpp:249:1:249:1 | m4 |  |
| map.cpp:107:20:107:24 | call to begin | map.cpp:107:17:107:26 | call to iterator | TAINT |
| map.cpp:107:29:107:70 | call to pair | map.cpp:107:7:107:8 | ref arg m4 | TAINT |
| map.cpp:107:29:107:70 | call to pair | map.cpp:107:10:107:15 | call to insert | TAINT |
| map.cpp:107:29:107:70 | call to pair | map.cpp:107:29:107:70 | call to pair | TAINT |
| map.cpp:107:62:107:67 | call to source | map.cpp:107:29:107:70 | call to pair | TAINT |
| map.cpp:108:7:108:8 | ref arg m5 | map.cpp:114:7:114:8 | m5 |  |
| map.cpp:108:7:108:8 | ref arg m5 | map.cpp:120:7:120:8 | m5 |  |
| map.cpp:108:7:108:8 | ref arg m5 | map.cpp:126:7:126:8 | m5 |  |
| map.cpp:108:7:108:8 | ref arg m5 | map.cpp:249:1:249:1 | m5 |  |
| map.cpp:108:34:108:39 | call to source | map.cpp:108:7:108:8 | ref arg m5 | TAINT |
| map.cpp:108:34:108:39 | call to source | map.cpp:108:10:108:25 | call to insert_or_assign | TAINT |
| map.cpp:108:44:108:48 | first | map.cpp:108:7:108:48 | call to iterator |  |
| map.cpp:109:7:109:8 | ref arg m6 | map.cpp:115:7:115:8 | m6 |  |
| map.cpp:109:7:109:8 | ref arg m6 | map.cpp:121:7:121:8 | m6 |  |
| map.cpp:109:7:109:8 | ref arg m6 | map.cpp:127:7:127:8 | m6 |  |
| map.cpp:109:7:109:8 | ref arg m6 | map.cpp:249:1:249:1 | m6 |  |
| map.cpp:109:27:109:28 | m6 | map.cpp:109:30:109:34 | call to begin | TAINT |
| map.cpp:109:27:109:28 | ref arg m6 | map.cpp:109:7:109:8 | m6 |  |
| map.cpp:109:27:109:28 | ref arg m6 | map.cpp:115:7:115:8 | m6 |  |
| map.cpp:109:27:109:28 | ref arg m6 | map.cpp:121:7:121:8 | m6 |  |
| map.cpp:109:27:109:28 | ref arg m6 | map.cpp:127:7:127:8 | m6 |  |
| map.cpp:109:27:109:28 | ref arg m6 | map.cpp:249:1:249:1 | m6 |  |
| map.cpp:109:30:109:34 | call to begin | map.cpp:109:27:109:36 | call to iterator | TAINT |
| map.cpp:109:46:109:51 | call to source | map.cpp:109:7:109:8 | ref arg m6 | TAINT |
| map.cpp:109:46:109:51 | call to source | map.cpp:109:10:109:25 | call to insert_or_assign | TAINT |
| map.cpp:110:7:110:8 | m1 | map.cpp:110:7:110:8 | call to map |  |
| map.cpp:111:7:111:8 | m2 | map.cpp:111:7:111:8 | call to map |  |
| map.cpp:112:7:112:8 | m3 | map.cpp:112:7:112:8 | call to map |  |
| map.cpp:113:7:113:8 | m4 | map.cpp:113:7:113:8 | call to map |  |
| map.cpp:114:7:114:8 | m5 | map.cpp:114:7:114:8 | call to map |  |
| map.cpp:115:7:115:8 | m6 | map.cpp:115:7:115:8 | call to map |  |
| map.cpp:116:7:116:8 | m1 | map.cpp:116:10:116:13 | call to find | TAINT |
| map.cpp:116:7:116:8 | ref arg m1 | map.cpp:122:7:122:8 | m1 |  |
| map.cpp:116:7:116:8 | ref arg m1 | map.cpp:143:12:143:13 | m1 |  |
| map.cpp:116:7:116:8 | ref arg m1 | map.cpp:143:30:143:31 | m1 |  |
| map.cpp:116:7:116:8 | ref arg m1 | map.cpp:249:1:249:1 | m1 |  |
| map.cpp:117:7:117:8 | m2 | map.cpp:117:10:117:13 | call to find | TAINT |
| map.cpp:117:7:117:8 | ref arg m2 | map.cpp:123:7:123:8 | m2 |  |
| map.cpp:117:7:117:8 | ref arg m2 | map.cpp:130:30:130:31 | m2 |  |
| map.cpp:117:7:117:8 | ref arg m2 | map.cpp:131:32:131:33 | m2 |  |
| map.cpp:117:7:117:8 | ref arg m2 | map.cpp:133:7:133:8 | m2 |  |
| map.cpp:117:7:117:8 | ref arg m2 | map.cpp:149:12:149:13 | m2 |  |
| map.cpp:117:7:117:8 | ref arg m2 | map.cpp:149:30:149:31 | m2 |  |
| map.cpp:117:7:117:8 | ref arg m2 | map.cpp:179:7:179:8 | m2 |  |
| map.cpp:117:7:117:8 | ref arg m2 | map.cpp:180:7:180:8 | m2 |  |
| map.cpp:117:7:117:8 | ref arg m2 | map.cpp:181:7:181:8 | m2 |  |
| map.cpp:117:7:117:8 | ref arg m2 | map.cpp:182:7:182:8 | m2 |  |
| map.cpp:117:7:117:8 | ref arg m2 | map.cpp:183:7:183:8 | m2 |  |
| map.cpp:117:7:117:8 | ref arg m2 | map.cpp:184:7:184:8 | m2 |  |
| map.cpp:117:7:117:8 | ref arg m2 | map.cpp:249:1:249:1 | m2 |  |
| map.cpp:118:7:118:8 | m3 | map.cpp:118:10:118:13 | call to find | TAINT |
| map.cpp:118:7:118:8 | ref arg m3 | map.cpp:124:7:124:8 | m3 |  |
| map.cpp:118:7:118:8 | ref arg m3 | map.cpp:155:12:155:13 | m3 |  |
| map.cpp:118:7:118:8 | ref arg m3 | map.cpp:155:30:155:31 | m3 |  |
| map.cpp:118:7:118:8 | ref arg m3 | map.cpp:249:1:249:1 | m3 |  |
| map.cpp:119:7:119:8 | m4 | map.cpp:119:10:119:13 | call to find | TAINT |
| map.cpp:119:7:119:8 | ref arg m4 | map.cpp:125:7:125:8 | m4 |  |
| map.cpp:119:7:119:8 | ref arg m4 | map.cpp:249:1:249:1 | m4 |  |
| map.cpp:120:7:120:8 | m5 | map.cpp:120:10:120:13 | call to find | TAINT |
| map.cpp:120:7:120:8 | ref arg m5 | map.cpp:126:7:126:8 | m5 |  |
| map.cpp:120:7:120:8 | ref arg m5 | map.cpp:249:1:249:1 | m5 |  |
| map.cpp:121:7:121:8 | m6 | map.cpp:121:10:121:13 | call to find | TAINT |
| map.cpp:121:7:121:8 | ref arg m6 | map.cpp:127:7:127:8 | m6 |  |
| map.cpp:121:7:121:8 | ref arg m6 | map.cpp:249:1:249:1 | m6 |  |
| map.cpp:122:7:122:8 | m1 | map.cpp:122:10:122:13 | call to find | TAINT |
| map.cpp:122:7:122:8 | ref arg m1 | map.cpp:143:12:143:13 | m1 |  |
| map.cpp:122:7:122:8 | ref arg m1 | map.cpp:143:30:143:31 | m1 |  |
| map.cpp:122:7:122:8 | ref arg m1 | map.cpp:249:1:249:1 | m1 |  |
| map.cpp:123:7:123:8 | m2 | map.cpp:123:10:123:13 | call to find | TAINT |
| map.cpp:123:7:123:8 | ref arg m2 | map.cpp:130:30:130:31 | m2 |  |
| map.cpp:123:7:123:8 | ref arg m2 | map.cpp:131:32:131:33 | m2 |  |
| map.cpp:123:7:123:8 | ref arg m2 | map.cpp:133:7:133:8 | m2 |  |
| map.cpp:123:7:123:8 | ref arg m2 | map.cpp:149:12:149:13 | m2 |  |
| map.cpp:123:7:123:8 | ref arg m2 | map.cpp:149:30:149:31 | m2 |  |
| map.cpp:123:7:123:8 | ref arg m2 | map.cpp:179:7:179:8 | m2 |  |
| map.cpp:123:7:123:8 | ref arg m2 | map.cpp:180:7:180:8 | m2 |  |
| map.cpp:123:7:123:8 | ref arg m2 | map.cpp:181:7:181:8 | m2 |  |
| map.cpp:123:7:123:8 | ref arg m2 | map.cpp:182:7:182:8 | m2 |  |
| map.cpp:123:7:123:8 | ref arg m2 | map.cpp:183:7:183:8 | m2 |  |
| map.cpp:123:7:123:8 | ref arg m2 | map.cpp:184:7:184:8 | m2 |  |
| map.cpp:123:7:123:8 | ref arg m2 | map.cpp:249:1:249:1 | m2 |  |
| map.cpp:124:7:124:8 | m3 | map.cpp:124:10:124:13 | call to find | TAINT |
| map.cpp:124:7:124:8 | ref arg m3 | map.cpp:155:12:155:13 | m3 |  |
| map.cpp:124:7:124:8 | ref arg m3 | map.cpp:155:30:155:31 | m3 |  |
| map.cpp:124:7:124:8 | ref arg m3 | map.cpp:249:1:249:1 | m3 |  |
| map.cpp:125:7:125:8 | m4 | map.cpp:125:10:125:13 | call to find | TAINT |
| map.cpp:125:7:125:8 | ref arg m4 | map.cpp:249:1:249:1 | m4 |  |
| map.cpp:126:7:126:8 | m5 | map.cpp:126:10:126:13 | call to find | TAINT |
| map.cpp:126:7:126:8 | ref arg m5 | map.cpp:249:1:249:1 | m5 |  |
| map.cpp:127:7:127:8 | m6 | map.cpp:127:10:127:13 | call to find | TAINT |
| map.cpp:127:7:127:8 | ref arg m6 | map.cpp:249:1:249:1 | m6 |  |
| map.cpp:130:30:130:31 | m2 | map.cpp:130:30:130:32 | call to map |  |
| map.cpp:130:30:130:32 | call to map | map.cpp:134:7:134:8 | m7 |  |
| map.cpp:130:30:130:32 | call to map | map.cpp:137:7:137:8 | m7 |  |
| map.cpp:130:30:130:32 | call to map | map.cpp:249:1:249:1 | m7 |  |
| map.cpp:131:31:131:33 | call to map | map.cpp:135:7:135:8 | m8 |  |
| map.cpp:131:31:131:33 | call to map | map.cpp:138:7:138:8 | m8 |  |
| map.cpp:131:31:131:33 | call to map | map.cpp:249:1:249:1 | m8 |  |
| map.cpp:131:32:131:33 | m2 | map.cpp:131:31:131:33 | call to map |  |
| map.cpp:132:27:132:28 | call to map | map.cpp:133:2:133:3 | m9 |  |
| map.cpp:132:27:132:28 | call to map | map.cpp:136:7:136:8 | m9 |  |
| map.cpp:132:27:132:28 | call to map | map.cpp:139:7:139:8 | m9 |  |
| map.cpp:132:27:132:28 | call to map | map.cpp:249:1:249:1 | m9 |  |
| map.cpp:133:2:133:3 | ref arg m9 | map.cpp:136:7:136:8 | m9 |  |
| map.cpp:133:2:133:3 | ref arg m9 | map.cpp:139:7:139:8 | m9 |  |
| map.cpp:133:2:133:3 | ref arg m9 | map.cpp:249:1:249:1 | m9 |  |
| map.cpp:133:7:133:8 | m2 | map.cpp:133:2:133:3 | ref arg m9 | TAINT |
| map.cpp:133:7:133:8 | m2 | map.cpp:133:5:133:5 | call to operator= | TAINT |
| map.cpp:134:7:134:8 | m7 | map.cpp:134:7:134:8 | call to map |  |
| map.cpp:135:7:135:8 | m8 | map.cpp:135:7:135:8 | call to map |  |
| map.cpp:136:7:136:8 | m9 | map.cpp:136:7:136:8 | call to map |  |
| map.cpp:137:7:137:8 | m7 | map.cpp:137:10:137:13 | call to find | TAINT |
| map.cpp:137:7:137:8 | ref arg m7 | map.cpp:249:1:249:1 | m7 |  |
| map.cpp:138:7:138:8 | m8 | map.cpp:138:10:138:13 | call to find | TAINT |
| map.cpp:138:7:138:8 | ref arg m8 | map.cpp:249:1:249:1 | m8 |  |
| map.cpp:139:7:139:8 | m9 | map.cpp:139:10:139:13 | call to find | TAINT |
| map.cpp:139:7:139:8 | ref arg m9 | map.cpp:249:1:249:1 | m9 |  |
| map.cpp:143:12:143:13 | m1 | map.cpp:143:15:143:19 | call to begin | TAINT |
| map.cpp:143:12:143:13 | ref arg m1 | map.cpp:143:30:143:31 | m1 |  |
| map.cpp:143:12:143:13 | ref arg m1 | map.cpp:249:1:249:1 | m1 |  |
| map.cpp:143:15:143:19 | call to begin | map.cpp:143:7:143:21 | ... = ... |  |
| map.cpp:143:15:143:19 | call to begin | map.cpp:143:24:143:25 | i1 |  |
| map.cpp:143:15:143:19 | call to begin | map.cpp:143:40:143:41 | i1 |  |
| map.cpp:143:15:143:19 | call to begin | map.cpp:145:9:145:10 | i1 |  |
| map.cpp:143:15:143:19 | call to begin | map.cpp:146:8:146:9 | i1 |  |
| map.cpp:143:15:143:19 | call to begin | map.cpp:147:8:147:9 | i1 |  |
| map.cpp:143:30:143:31 | m1 | map.cpp:143:33:143:35 | call to end | TAINT |
| map.cpp:143:30:143:31 | ref arg m1 | map.cpp:143:30:143:31 | m1 |  |
| map.cpp:143:30:143:31 | ref arg m1 | map.cpp:249:1:249:1 | m1 |  |
| map.cpp:143:40:143:41 | i1 | map.cpp:143:42:143:42 | call to operator++ |  |
| map.cpp:143:40:143:41 | ref arg i1 | map.cpp:143:24:143:25 | i1 |  |
| map.cpp:143:40:143:41 | ref arg i1 | map.cpp:143:40:143:41 | i1 |  |
| map.cpp:143:40:143:41 | ref arg i1 | map.cpp:145:9:145:10 | i1 |  |
| map.cpp:143:40:143:41 | ref arg i1 | map.cpp:146:8:146:9 | i1 |  |
| map.cpp:143:40:143:41 | ref arg i1 | map.cpp:147:8:147:9 | i1 |  |
| map.cpp:145:8:145:8 | call to operator* | map.cpp:145:8:145:10 | call to pair | TAINT |
| map.cpp:145:9:145:10 | i1 | map.cpp:145:8:145:8 | call to operator* | TAINT |
| map.cpp:146:8:146:9 | i1 | map.cpp:146:10:146:10 | call to operator-> | TAINT |
| map.cpp:147:8:147:9 | i1 | map.cpp:147:10:147:10 | call to operator-> | TAINT |
| map.cpp:149:12:149:13 | m2 | map.cpp:149:15:149:19 | call to begin | TAINT |
| map.cpp:149:12:149:13 | ref arg m2 | map.cpp:149:30:149:31 | m2 |  |
| map.cpp:149:12:149:13 | ref arg m2 | map.cpp:179:7:179:8 | m2 |  |
| map.cpp:149:12:149:13 | ref arg m2 | map.cpp:180:7:180:8 | m2 |  |
| map.cpp:149:12:149:13 | ref arg m2 | map.cpp:181:7:181:8 | m2 |  |
| map.cpp:149:12:149:13 | ref arg m2 | map.cpp:182:7:182:8 | m2 |  |
| map.cpp:149:12:149:13 | ref arg m2 | map.cpp:183:7:183:8 | m2 |  |
| map.cpp:149:12:149:13 | ref arg m2 | map.cpp:184:7:184:8 | m2 |  |
| map.cpp:149:12:149:13 | ref arg m2 | map.cpp:249:1:249:1 | m2 |  |
| map.cpp:149:15:149:19 | call to begin | map.cpp:149:7:149:21 | ... = ... |  |
| map.cpp:149:15:149:19 | call to begin | map.cpp:149:24:149:25 | i2 |  |
| map.cpp:149:15:149:19 | call to begin | map.cpp:149:40:149:41 | i2 |  |
| map.cpp:149:15:149:19 | call to begin | map.cpp:151:9:151:10 | i2 |  |
| map.cpp:149:15:149:19 | call to begin | map.cpp:152:8:152:9 | i2 |  |
| map.cpp:149:15:149:19 | call to begin | map.cpp:153:8:153:9 | i2 |  |
| map.cpp:149:15:149:19 | call to begin | map.cpp:158:8:158:9 | i2 |  |
| map.cpp:149:15:149:19 | call to begin | map.cpp:159:8:159:9 | i2 |  |
| map.cpp:149:30:149:31 | m2 | map.cpp:149:33:149:35 | call to end | TAINT |
| map.cpp:149:30:149:31 | ref arg m2 | map.cpp:149:30:149:31 | m2 |  |
| map.cpp:149:30:149:31 | ref arg m2 | map.cpp:179:7:179:8 | m2 |  |
| map.cpp:149:30:149:31 | ref arg m2 | map.cpp:180:7:180:8 | m2 |  |
| map.cpp:149:30:149:31 | ref arg m2 | map.cpp:181:7:181:8 | m2 |  |
| map.cpp:149:30:149:31 | ref arg m2 | map.cpp:182:7:182:8 | m2 |  |
| map.cpp:149:30:149:31 | ref arg m2 | map.cpp:183:7:183:8 | m2 |  |
| map.cpp:149:30:149:31 | ref arg m2 | map.cpp:184:7:184:8 | m2 |  |
| map.cpp:149:30:149:31 | ref arg m2 | map.cpp:249:1:249:1 | m2 |  |
| map.cpp:149:40:149:41 | i2 | map.cpp:149:42:149:42 | call to operator++ |  |
| map.cpp:149:40:149:41 | ref arg i2 | map.cpp:149:24:149:25 | i2 |  |
| map.cpp:149:40:149:41 | ref arg i2 | map.cpp:149:40:149:41 | i2 |  |
| map.cpp:149:40:149:41 | ref arg i2 | map.cpp:151:9:151:10 | i2 |  |
| map.cpp:149:40:149:41 | ref arg i2 | map.cpp:152:8:152:9 | i2 |  |
| map.cpp:149:40:149:41 | ref arg i2 | map.cpp:153:8:153:9 | i2 |  |
| map.cpp:149:40:149:41 | ref arg i2 | map.cpp:158:8:158:9 | i2 |  |
| map.cpp:149:40:149:41 | ref arg i2 | map.cpp:159:8:159:9 | i2 |  |
| map.cpp:151:8:151:8 | call to operator* | map.cpp:151:8:151:10 | call to pair | TAINT |
| map.cpp:151:9:151:10 | i2 | map.cpp:151:8:151:8 | call to operator* | TAINT |
| map.cpp:152:8:152:9 | i2 | map.cpp:152:10:152:10 | call to operator-> | TAINT |
| map.cpp:153:8:153:9 | i2 | map.cpp:153:10:153:10 | call to operator-> | TAINT |
| map.cpp:155:12:155:13 | m3 | map.cpp:155:15:155:19 | call to begin | TAINT |
| map.cpp:155:12:155:13 | ref arg m3 | map.cpp:155:30:155:31 | m3 |  |
| map.cpp:155:12:155:13 | ref arg m3 | map.cpp:249:1:249:1 | m3 |  |
| map.cpp:155:15:155:19 | call to begin | map.cpp:155:7:155:21 | ... = ... |  |
| map.cpp:155:15:155:19 | call to begin | map.cpp:155:24:155:25 | i3 |  |
| map.cpp:155:15:155:19 | call to begin | map.cpp:155:40:155:41 | i3 |  |
| map.cpp:155:15:155:19 | call to begin | map.cpp:157:9:157:10 | i3 |  |
| map.cpp:155:30:155:31 | m3 | map.cpp:155:33:155:35 | call to end | TAINT |
| map.cpp:155:30:155:31 | ref arg m3 | map.cpp:155:30:155:31 | m3 |  |
| map.cpp:155:30:155:31 | ref arg m3 | map.cpp:249:1:249:1 | m3 |  |
| map.cpp:155:40:155:41 | i3 | map.cpp:155:42:155:42 | call to operator++ |  |
| map.cpp:155:40:155:41 | ref arg i3 | map.cpp:155:24:155:25 | i3 |  |
| map.cpp:155:40:155:41 | ref arg i3 | map.cpp:155:40:155:41 | i3 |  |
| map.cpp:155:40:155:41 | ref arg i3 | map.cpp:157:9:157:10 | i3 |  |
| map.cpp:157:8:157:8 | call to operator* | map.cpp:157:8:157:10 | call to pair | TAINT |
| map.cpp:157:9:157:10 | i3 | map.cpp:157:8:157:8 | call to operator* | TAINT |
| map.cpp:158:8:158:9 | i2 | map.cpp:158:10:158:10 | call to operator-> | TAINT |
| map.cpp:159:8:159:9 | i2 | map.cpp:159:10:159:10 | call to operator-> | TAINT |
| map.cpp:163:27:163:29 | call to map | map.cpp:164:7:164:9 | m10 |  |
| map.cpp:163:27:163:29 | call to map | map.cpp:168:7:168:9 | m10 |  |
| map.cpp:163:27:163:29 | call to map | map.cpp:249:1:249:1 | m10 |  |
| map.cpp:163:32:163:34 | call to map | map.cpp:165:7:165:9 | m11 |  |
| map.cpp:163:32:163:34 | call to map | map.cpp:169:7:169:9 | m11 |  |
| map.cpp:163:32:163:34 | call to map | map.cpp:249:1:249:1 | m11 |  |
| map.cpp:163:37:163:39 | call to map | map.cpp:166:7:166:9 | m12 |  |
| map.cpp:163:37:163:39 | call to map | map.cpp:170:7:170:9 | m12 |  |
| map.cpp:163:37:163:39 | call to map | map.cpp:249:1:249:1 | m12 |  |
| map.cpp:163:42:163:44 | call to map | map.cpp:167:7:167:9 | m13 |  |
| map.cpp:163:42:163:44 | call to map | map.cpp:171:7:171:9 | m13 |  |
| map.cpp:163:42:163:44 | call to map | map.cpp:249:1:249:1 | m13 |  |
| map.cpp:164:7:164:9 | m10 | map.cpp:164:10:164:10 | call to operator[] | TAINT |
| map.cpp:164:7:164:9 | ref arg m10 | map.cpp:168:7:168:9 | m10 |  |
| map.cpp:164:7:164:9 | ref arg m10 | map.cpp:249:1:249:1 | m10 |  |
| map.cpp:164:7:164:24 | ... = ... | map.cpp:164:10:164:10 | call to operator[] [post update] |  |
| map.cpp:164:10:164:10 | call to operator[] [post update] | map.cpp:164:7:164:9 | ref arg m10 | TAINT |
| map.cpp:164:20:164:24 | def | map.cpp:164:7:164:24 | ... = ... |  |
| map.cpp:165:7:165:9 | m11 | map.cpp:165:10:165:10 | call to operator[] | TAINT |
| map.cpp:165:7:165:9 | ref arg m11 | map.cpp:169:7:169:9 | m11 |  |
| map.cpp:165:7:165:9 | ref arg m11 | map.cpp:249:1:249:1 | m11 |  |
| map.cpp:165:7:165:27 | ... = ... | map.cpp:165:10:165:10 | call to operator[] [post update] |  |
| map.cpp:165:10:165:10 | call to operator[] [post update] | map.cpp:165:7:165:9 | ref arg m11 | TAINT |
| map.cpp:165:20:165:25 | call to source | map.cpp:165:7:165:27 | ... = ... |  |
| map.cpp:166:7:166:9 | m12 | map.cpp:166:11:166:12 | call to at | TAINT |
| map.cpp:166:7:166:9 | ref arg m12 | map.cpp:170:7:170:9 | m12 |  |
| map.cpp:166:7:166:9 | ref arg m12 | map.cpp:249:1:249:1 | m12 |  |
| map.cpp:166:7:166:27 | ... = ... | map.cpp:166:11:166:12 | call to at [post update] |  |
| map.cpp:166:11:166:12 | call to at [post update] | map.cpp:166:7:166:9 | ref arg m12 | TAINT |
| map.cpp:166:23:166:27 | def | map.cpp:166:7:166:27 | ... = ... |  |
| map.cpp:167:7:167:9 | m13 | map.cpp:167:11:167:12 | call to at | TAINT |
| map.cpp:167:7:167:9 | ref arg m13 | map.cpp:171:7:171:9 | m13 |  |
| map.cpp:167:7:167:9 | ref arg m13 | map.cpp:249:1:249:1 | m13 |  |
| map.cpp:167:7:167:30 | ... = ... | map.cpp:167:11:167:12 | call to at [post update] |  |
| map.cpp:167:11:167:12 | call to at [post update] | map.cpp:167:7:167:9 | ref arg m13 | TAINT |
| map.cpp:167:23:167:28 | call to source | map.cpp:167:7:167:30 | ... = ... |  |
| map.cpp:168:7:168:9 | m10 | map.cpp:168:10:168:10 | call to operator[] | TAINT |
| map.cpp:168:7:168:9 | ref arg m10 | map.cpp:249:1:249:1 | m10 |  |
| map.cpp:169:7:169:9 | m11 | map.cpp:169:10:169:10 | call to operator[] | TAINT |
| map.cpp:169:7:169:9 | ref arg m11 | map.cpp:249:1:249:1 | m11 |  |
| map.cpp:170:7:170:9 | m12 | map.cpp:170:10:170:10 | call to operator[] | TAINT |
| map.cpp:170:7:170:9 | ref arg m12 | map.cpp:249:1:249:1 | m12 |  |
| map.cpp:171:7:171:9 | m13 | map.cpp:171:10:171:10 | call to operator[] | TAINT |
| map.cpp:171:7:171:9 | ref arg m13 | map.cpp:249:1:249:1 | m13 |  |
| map.cpp:174:27:174:29 | call to map | map.cpp:175:2:175:4 | m14 |  |
| map.cpp:174:27:174:29 | call to map | map.cpp:176:2:176:4 | m14 |  |
| map.cpp:174:27:174:29 | call to map | map.cpp:177:2:177:4 | m14 |  |
| map.cpp:174:27:174:29 | call to map | map.cpp:178:2:178:4 | m14 |  |
| map.cpp:174:27:174:29 | call to map | map.cpp:249:1:249:1 | m14 |  |
| map.cpp:175:2:175:4 | ref arg m14 | map.cpp:176:2:176:4 | m14 |  |
| map.cpp:175:2:175:4 | ref arg m14 | map.cpp:177:2:177:4 | m14 |  |
| map.cpp:175:2:175:4 | ref arg m14 | map.cpp:178:2:178:4 | m14 |  |
| map.cpp:175:2:175:4 | ref arg m14 | map.cpp:249:1:249:1 | m14 |  |
| map.cpp:175:13:175:26 | call to make_pair | map.cpp:175:13:175:36 | call to pair | TAINT |
| map.cpp:175:13:175:36 | call to pair | map.cpp:175:2:175:4 | ref arg m14 | TAINT |
| map.cpp:175:13:175:36 | call to pair | map.cpp:175:6:175:11 | call to insert | TAINT |
| map.cpp:176:2:176:4 | ref arg m14 | map.cpp:177:2:177:4 | m14 |  |
| map.cpp:176:2:176:4 | ref arg m14 | map.cpp:178:2:178:4 | m14 |  |
| map.cpp:176:2:176:4 | ref arg m14 | map.cpp:249:1:249:1 | m14 |  |
| map.cpp:176:13:176:26 | call to make_pair | map.cpp:176:13:176:41 | call to pair | TAINT |
| map.cpp:176:13:176:41 | call to pair | map.cpp:176:2:176:4 | ref arg m14 | TAINT |
| map.cpp:176:13:176:41 | call to pair | map.cpp:176:6:176:11 | call to insert | TAINT |
| map.cpp:177:2:177:4 | ref arg m14 | map.cpp:178:2:178:4 | m14 |  |
| map.cpp:177:2:177:4 | ref arg m14 | map.cpp:249:1:249:1 | m14 |  |
| map.cpp:177:13:177:26 | call to make_pair | map.cpp:177:13:177:41 | call to pair | TAINT |
| map.cpp:177:13:177:41 | call to pair | map.cpp:177:2:177:4 | ref arg m14 | TAINT |
| map.cpp:177:13:177:41 | call to pair | map.cpp:177:6:177:11 | call to insert | TAINT |
| map.cpp:178:2:178:4 | ref arg m14 | map.cpp:249:1:249:1 | m14 |  |
| map.cpp:178:13:178:26 | call to make_pair | map.cpp:178:13:178:36 | call to pair | TAINT |
| map.cpp:178:13:178:36 | call to pair | map.cpp:178:2:178:4 | ref arg m14 | TAINT |
| map.cpp:178:13:178:36 | call to pair | map.cpp:178:6:178:11 | call to insert | TAINT |
| map.cpp:179:7:179:8 | ref arg m2 | map.cpp:180:7:180:8 | m2 |  |
| map.cpp:179:7:179:8 | ref arg m2 | map.cpp:181:7:181:8 | m2 |  |
| map.cpp:179:7:179:8 | ref arg m2 | map.cpp:182:7:182:8 | m2 |  |
| map.cpp:179:7:179:8 | ref arg m2 | map.cpp:183:7:183:8 | m2 |  |
| map.cpp:179:7:179:8 | ref arg m2 | map.cpp:184:7:184:8 | m2 |  |
| map.cpp:179:7:179:8 | ref arg m2 | map.cpp:249:1:249:1 | m2 |  |
| map.cpp:180:7:180:8 | ref arg m2 | map.cpp:181:7:181:8 | m2 |  |
| map.cpp:180:7:180:8 | ref arg m2 | map.cpp:182:7:182:8 | m2 |  |
| map.cpp:180:7:180:8 | ref arg m2 | map.cpp:183:7:183:8 | m2 |  |
| map.cpp:180:7:180:8 | ref arg m2 | map.cpp:184:7:184:8 | m2 |  |
| map.cpp:180:7:180:8 | ref arg m2 | map.cpp:249:1:249:1 | m2 |  |
| map.cpp:181:7:181:8 | ref arg m2 | map.cpp:182:7:182:8 | m2 |  |
| map.cpp:181:7:181:8 | ref arg m2 | map.cpp:183:7:183:8 | m2 |  |
| map.cpp:181:7:181:8 | ref arg m2 | map.cpp:184:7:184:8 | m2 |  |
| map.cpp:181:7:181:8 | ref arg m2 | map.cpp:249:1:249:1 | m2 |  |
| map.cpp:181:27:181:31 | first | map.cpp:181:7:181:31 | call to iterator |  |
| map.cpp:182:7:182:8 | ref arg m2 | map.cpp:183:7:183:8 | m2 |  |
| map.cpp:182:7:182:8 | ref arg m2 | map.cpp:184:7:184:8 | m2 |  |
| map.cpp:182:7:182:8 | ref arg m2 | map.cpp:249:1:249:1 | m2 |  |
| map.cpp:182:27:182:32 | second | map.cpp:182:7:182:32 | call to iterator |  |
| map.cpp:183:7:183:8 | ref arg m2 | map.cpp:184:7:184:8 | m2 |  |
| map.cpp:183:7:183:8 | ref arg m2 | map.cpp:249:1:249:1 | m2 |  |
| map.cpp:184:7:184:8 | ref arg m2 | map.cpp:249:1:249:1 | m2 |  |
| map.cpp:184:27:184:32 | second | map.cpp:184:7:184:32 | call to iterator |  |
| map.cpp:187:27:187:29 | call to map | map.cpp:188:2:188:4 | m15 |  |
| map.cpp:187:27:187:29 | call to map | map.cpp:190:7:190:9 | m15 |  |
| map.cpp:187:27:187:29 | call to map | map.cpp:194:2:194:4 | m15 |  |
| map.cpp:187:27:187:29 | call to map | map.cpp:196:7:196:9 | m15 |  |
| map.cpp:187:27:187:29 | call to map | map.cpp:211:2:211:4 | m15 |  |
| map.cpp:187:27:187:29 | call to map | map.cpp:249:1:249:1 | m15 |  |
| map.cpp:187:32:187:34 | call to map | map.cpp:191:7:191:9 | m16 |  |
| map.cpp:187:32:187:34 | call to map | map.cpp:194:11:194:13 | m16 |  |
| map.cpp:187:32:187:34 | call to map | map.cpp:197:7:197:9 | m16 |  |
| map.cpp:187:32:187:34 | call to map | map.cpp:211:12:211:14 | m16 |  |
| map.cpp:187:32:187:34 | call to map | map.cpp:249:1:249:1 | m16 |  |
| map.cpp:187:37:187:39 | call to map | map.cpp:192:7:192:9 | m17 |  |
| map.cpp:187:37:187:39 | call to map | map.cpp:195:2:195:4 | m17 |  |
| map.cpp:187:37:187:39 | call to map | map.cpp:198:7:198:9 | m17 |  |
| map.cpp:187:37:187:39 | call to map | map.cpp:212:2:212:4 | m17 |  |
| map.cpp:187:37:187:39 | call to map | map.cpp:249:1:249:1 | m17 |  |
| map.cpp:187:42:187:44 | call to map | map.cpp:189:2:189:4 | m18 |  |
| map.cpp:187:42:187:44 | call to map | map.cpp:193:7:193:9 | m18 |  |
| map.cpp:187:42:187:44 | call to map | map.cpp:195:11:195:13 | m18 |  |
| map.cpp:187:42:187:44 | call to map | map.cpp:199:7:199:9 | m18 |  |
| map.cpp:187:42:187:44 | call to map | map.cpp:212:12:212:14 | m18 |  |
| map.cpp:187:42:187:44 | call to map | map.cpp:249:1:249:1 | m18 |  |
| map.cpp:188:2:188:4 | ref arg m15 | map.cpp:190:7:190:9 | m15 |  |
| map.cpp:188:2:188:4 | ref arg m15 | map.cpp:194:2:194:4 | m15 |  |
| map.cpp:188:2:188:4 | ref arg m15 | map.cpp:196:7:196:9 | m15 |  |
| map.cpp:188:2:188:4 | ref arg m15 | map.cpp:211:2:211:4 | m15 |  |
| map.cpp:188:2:188:4 | ref arg m15 | map.cpp:249:1:249:1 | m15 |  |
| map.cpp:188:13:188:57 | call to pair | map.cpp:188:2:188:4 | ref arg m15 | TAINT |
| map.cpp:188:13:188:57 | call to pair | map.cpp:188:6:188:11 | call to insert | TAINT |
| map.cpp:188:13:188:57 | call to pair | map.cpp:188:13:188:57 | call to pair | TAINT |
| map.cpp:188:49:188:54 | call to source | map.cpp:188:13:188:57 | call to pair | TAINT |
| map.cpp:189:2:189:4 | ref arg m18 | map.cpp:193:7:193:9 | m18 |  |
| map.cpp:189:2:189:4 | ref arg m18 | map.cpp:195:11:195:13 | m18 |  |
| map.cpp:189:2:189:4 | ref arg m18 | map.cpp:199:7:199:9 | m18 |  |
| map.cpp:189:2:189:4 | ref arg m18 | map.cpp:212:12:212:14 | m18 |  |
| map.cpp:189:2:189:4 | ref arg m18 | map.cpp:249:1:249:1 | m18 |  |
| map.cpp:189:13:189:57 | call to pair | map.cpp:189:2:189:4 | ref arg m18 | TAINT |
| map.cpp:189:13:189:57 | call to pair | map.cpp:189:6:189:11 | call to insert | TAINT |
| map.cpp:189:13:189:57 | call to pair | map.cpp:189:13:189:57 | call to pair | TAINT |
| map.cpp:189:49:189:54 | call to source | map.cpp:189:13:189:57 | call to pair | TAINT |
| map.cpp:190:7:190:9 | m15 | map.cpp:190:7:190:9 | call to map |  |
| map.cpp:191:7:191:9 | m16 | map.cpp:191:7:191:9 | call to map |  |
| map.cpp:192:7:192:9 | m17 | map.cpp:192:7:192:9 | call to map |  |
| map.cpp:193:7:193:9 | m18 | map.cpp:193:7:193:9 | call to map |  |
| map.cpp:194:2:194:4 | m15 | map.cpp:194:11:194:13 | ref arg m16 | TAINT |
| map.cpp:194:2:194:4 | ref arg m15 | map.cpp:196:7:196:9 | m15 |  |
| map.cpp:194:2:194:4 | ref arg m15 | map.cpp:211:2:211:4 | m15 |  |
| map.cpp:194:2:194:4 | ref arg m15 | map.cpp:249:1:249:1 | m15 |  |
| map.cpp:194:11:194:13 | m16 | map.cpp:194:2:194:4 | ref arg m15 | TAINT |
| map.cpp:194:11:194:13 | ref arg m16 | map.cpp:197:7:197:9 | m16 |  |
| map.cpp:194:11:194:13 | ref arg m16 | map.cpp:211:12:211:14 | m16 |  |
| map.cpp:194:11:194:13 | ref arg m16 | map.cpp:249:1:249:1 | m16 |  |
| map.cpp:195:2:195:4 | m17 | map.cpp:195:11:195:13 | ref arg m18 | TAINT |
| map.cpp:195:2:195:4 | ref arg m17 | map.cpp:198:7:198:9 | m17 |  |
| map.cpp:195:2:195:4 | ref arg m17 | map.cpp:212:2:212:4 | m17 |  |
| map.cpp:195:2:195:4 | ref arg m17 | map.cpp:249:1:249:1 | m17 |  |
| map.cpp:195:11:195:13 | m18 | map.cpp:195:2:195:4 | ref arg m17 | TAINT |
| map.cpp:195:11:195:13 | ref arg m18 | map.cpp:199:7:199:9 | m18 |  |
| map.cpp:195:11:195:13 | ref arg m18 | map.cpp:212:12:212:14 | m18 |  |
| map.cpp:195:11:195:13 | ref arg m18 | map.cpp:249:1:249:1 | m18 |  |
| map.cpp:196:7:196:9 | m15 | map.cpp:196:7:196:9 | call to map |  |
| map.cpp:197:7:197:9 | m16 | map.cpp:197:7:197:9 | call to map |  |
| map.cpp:198:7:198:9 | m17 | map.cpp:198:7:198:9 | call to map |  |
| map.cpp:199:7:199:9 | m18 | map.cpp:199:7:199:9 | call to map |  |
| map.cpp:202:27:202:29 | call to map | map.cpp:203:2:203:4 | m19 |  |
| map.cpp:202:27:202:29 | call to map | map.cpp:207:7:207:9 | m19 |  |
| map.cpp:202:27:202:29 | call to map | map.cpp:213:7:213:9 | m19 |  |
| map.cpp:202:27:202:29 | call to map | map.cpp:249:1:249:1 | m19 |  |
| map.cpp:202:32:202:34 | call to map | map.cpp:204:2:204:4 | m20 |  |
| map.cpp:202:32:202:34 | call to map | map.cpp:208:7:208:9 | m20 |  |
| map.cpp:202:32:202:34 | call to map | map.cpp:214:7:214:9 | m20 |  |
| map.cpp:202:32:202:34 | call to map | map.cpp:249:1:249:1 | m20 |  |
| map.cpp:202:37:202:39 | call to map | map.cpp:205:2:205:4 | m21 |  |
| map.cpp:202:37:202:39 | call to map | map.cpp:209:7:209:9 | m21 |  |
| map.cpp:202:37:202:39 | call to map | map.cpp:215:7:215:9 | m21 |  |
| map.cpp:202:37:202:39 | call to map | map.cpp:249:1:249:1 | m21 |  |
| map.cpp:202:42:202:44 | call to map | map.cpp:206:2:206:4 | m22 |  |
| map.cpp:202:42:202:44 | call to map | map.cpp:210:7:210:9 | m22 |  |
| map.cpp:202:42:202:44 | call to map | map.cpp:216:7:216:9 | m22 |  |
| map.cpp:202:42:202:44 | call to map | map.cpp:249:1:249:1 | m22 |  |
| map.cpp:203:2:203:4 | ref arg m19 | map.cpp:207:7:207:9 | m19 |  |
| map.cpp:203:2:203:4 | ref arg m19 | map.cpp:213:7:213:9 | m19 |  |
| map.cpp:203:2:203:4 | ref arg m19 | map.cpp:249:1:249:1 | m19 |  |
| map.cpp:203:13:203:57 | call to pair | map.cpp:203:2:203:4 | ref arg m19 | TAINT |
| map.cpp:203:13:203:57 | call to pair | map.cpp:203:6:203:11 | call to insert | TAINT |
| map.cpp:203:13:203:57 | call to pair | map.cpp:203:13:203:57 | call to pair | TAINT |
| map.cpp:203:49:203:54 | call to source | map.cpp:203:13:203:57 | call to pair | TAINT |
| map.cpp:204:2:204:4 | ref arg m20 | map.cpp:208:7:208:9 | m20 |  |
| map.cpp:204:2:204:4 | ref arg m20 | map.cpp:214:7:214:9 | m20 |  |
| map.cpp:204:2:204:4 | ref arg m20 | map.cpp:249:1:249:1 | m20 |  |
| map.cpp:204:13:204:51 | call to pair | map.cpp:204:2:204:4 | ref arg m20 | TAINT |
| map.cpp:204:13:204:51 | call to pair | map.cpp:204:6:204:11 | call to insert | TAINT |
| map.cpp:204:13:204:51 | call to pair | map.cpp:204:13:204:51 | call to pair | TAINT |
| map.cpp:204:46:204:50 | def | map.cpp:204:13:204:51 | call to pair | TAINT |
| map.cpp:205:2:205:4 | ref arg m21 | map.cpp:209:7:209:9 | m21 |  |
| map.cpp:205:2:205:4 | ref arg m21 | map.cpp:215:7:215:9 | m21 |  |
| map.cpp:205:2:205:4 | ref arg m21 | map.cpp:249:1:249:1 | m21 |  |
| map.cpp:205:13:205:51 | call to pair | map.cpp:205:2:205:4 | ref arg m21 | TAINT |
| map.cpp:205:13:205:51 | call to pair | map.cpp:205:6:205:11 | call to insert | TAINT |
| map.cpp:205:13:205:51 | call to pair | map.cpp:205:13:205:51 | call to pair | TAINT |
| map.cpp:205:46:205:50 | def | map.cpp:205:13:205:51 | call to pair | TAINT |
| map.cpp:206:2:206:4 | ref arg m22 | map.cpp:210:7:210:9 | m22 |  |
| map.cpp:206:2:206:4 | ref arg m22 | map.cpp:216:7:216:9 | m22 |  |
| map.cpp:206:2:206:4 | ref arg m22 | map.cpp:249:1:249:1 | m22 |  |
| map.cpp:206:13:206:57 | call to pair | map.cpp:206:2:206:4 | ref arg m22 | TAINT |
| map.cpp:206:13:206:57 | call to pair | map.cpp:206:6:206:11 | call to insert | TAINT |
| map.cpp:206:13:206:57 | call to pair | map.cpp:206:13:206:57 | call to pair | TAINT |
| map.cpp:206:49:206:54 | call to source | map.cpp:206:13:206:57 | call to pair | TAINT |
| map.cpp:207:7:207:9 | m19 | map.cpp:207:7:207:9 | call to map |  |
| map.cpp:208:7:208:9 | m20 | map.cpp:208:7:208:9 | call to map |  |
| map.cpp:209:7:209:9 | m21 | map.cpp:209:7:209:9 | call to map |  |
| map.cpp:210:7:210:9 | m22 | map.cpp:210:7:210:9 | call to map |  |
| map.cpp:211:2:211:4 | ref arg m15 | map.cpp:249:1:249:1 | m15 |  |
| map.cpp:211:12:211:14 | ref arg m16 | map.cpp:249:1:249:1 | m16 |  |
| map.cpp:212:2:212:4 | ref arg m17 | map.cpp:249:1:249:1 | m17 |  |
| map.cpp:212:12:212:14 | ref arg m18 | map.cpp:249:1:249:1 | m18 |  |
| map.cpp:213:7:213:9 | m19 | map.cpp:213:7:213:9 | call to map |  |
| map.cpp:214:7:214:9 | m20 | map.cpp:214:7:214:9 | call to map |  |
| map.cpp:215:7:215:9 | m21 | map.cpp:215:7:215:9 | call to map |  |
| map.cpp:216:7:216:9 | m22 | map.cpp:216:7:216:9 | call to map |  |
| map.cpp:219:27:219:29 | call to map | map.cpp:220:2:220:4 | m23 |  |
| map.cpp:219:27:219:29 | call to map | map.cpp:221:2:221:4 | m23 |  |
| map.cpp:219:27:219:29 | call to map | map.cpp:222:7:222:9 | m23 |  |
| map.cpp:219:27:219:29 | call to map | map.cpp:223:7:223:9 | m23 |  |
| map.cpp:219:27:219:29 | call to map | map.cpp:223:17:223:19 | m23 |  |
| map.cpp:219:27:219:29 | call to map | map.cpp:224:7:224:9 | m23 |  |
| map.cpp:219:27:219:29 | call to map | map.cpp:225:2:225:4 | m23 |  |
| map.cpp:219:27:219:29 | call to map | map.cpp:226:7:226:9 | m23 |  |
| map.cpp:219:27:219:29 | call to map | map.cpp:249:1:249:1 | m23 |  |
| map.cpp:220:2:220:4 | ref arg m23 | map.cpp:221:2:221:4 | m23 |  |
| map.cpp:220:2:220:4 | ref arg m23 | map.cpp:222:7:222:9 | m23 |  |
| map.cpp:220:2:220:4 | ref arg m23 | map.cpp:223:7:223:9 | m23 |  |
| map.cpp:220:2:220:4 | ref arg m23 | map.cpp:223:17:223:19 | m23 |  |
| map.cpp:220:2:220:4 | ref arg m23 | map.cpp:224:7:224:9 | m23 |  |
| map.cpp:220:2:220:4 | ref arg m23 | map.cpp:225:2:225:4 | m23 |  |
| map.cpp:220:2:220:4 | ref arg m23 | map.cpp:226:7:226:9 | m23 |  |
| map.cpp:220:2:220:4 | ref arg m23 | map.cpp:249:1:249:1 | m23 |  |
| map.cpp:220:13:220:57 | call to pair | map.cpp:220:2:220:4 | ref arg m23 | TAINT |
| map.cpp:220:13:220:57 | call to pair | map.cpp:220:6:220:11 | call to insert | TAINT |
| map.cpp:220:13:220:57 | call to pair | map.cpp:220:13:220:57 | call to pair | TAINT |
| map.cpp:220:49:220:54 | call to source | map.cpp:220:13:220:57 | call to pair | TAINT |
| map.cpp:221:2:221:4 | ref arg m23 | map.cpp:222:7:222:9 | m23 |  |
| map.cpp:221:2:221:4 | ref arg m23 | map.cpp:223:7:223:9 | m23 |  |
| map.cpp:221:2:221:4 | ref arg m23 | map.cpp:223:17:223:19 | m23 |  |
| map.cpp:221:2:221:4 | ref arg m23 | map.cpp:224:7:224:9 | m23 |  |
| map.cpp:221:2:221:4 | ref arg m23 | map.cpp:225:2:225:4 | m23 |  |
| map.cpp:221:2:221:4 | ref arg m23 | map.cpp:226:7:226:9 | m23 |  |
| map.cpp:221:2:221:4 | ref arg m23 | map.cpp:249:1:249:1 | m23 |  |
| map.cpp:221:13:221:57 | call to pair | map.cpp:221:2:221:4 | ref arg m23 | TAINT |
| map.cpp:221:13:221:57 | call to pair | map.cpp:221:6:221:11 | call to insert | TAINT |
| map.cpp:221:13:221:57 | call to pair | map.cpp:221:13:221:57 | call to pair | TAINT |
| map.cpp:221:49:221:54 | call to source | map.cpp:221:13:221:57 | call to pair | TAINT |
| map.cpp:222:7:222:9 | m23 | map.cpp:222:7:222:9 | call to map |  |
| map.cpp:223:7:223:9 | m23 | map.cpp:223:11:223:15 | call to erase | TAINT |
| map.cpp:223:7:223:9 | ref arg m23 | map.cpp:224:7:224:9 | m23 |  |
| map.cpp:223:7:223:9 | ref arg m23 | map.cpp:225:2:225:4 | m23 |  |
| map.cpp:223:7:223:9 | ref arg m23 | map.cpp:226:7:226:9 | m23 |  |
| map.cpp:223:7:223:9 | ref arg m23 | map.cpp:249:1:249:1 | m23 |  |
| map.cpp:223:17:223:19 | m23 | map.cpp:223:21:223:25 | call to begin | TAINT |
| map.cpp:223:17:223:19 | ref arg m23 | map.cpp:223:7:223:9 | m23 |  |
| map.cpp:223:17:223:19 | ref arg m23 | map.cpp:224:7:224:9 | m23 |  |
| map.cpp:223:17:223:19 | ref arg m23 | map.cpp:225:2:225:4 | m23 |  |
| map.cpp:223:17:223:19 | ref arg m23 | map.cpp:226:7:226:9 | m23 |  |
| map.cpp:223:17:223:19 | ref arg m23 | map.cpp:249:1:249:1 | m23 |  |
| map.cpp:224:7:224:9 | m23 | map.cpp:224:7:224:9 | call to map |  |
| map.cpp:225:2:225:4 | ref arg m23 | map.cpp:226:7:226:9 | m23 |  |
| map.cpp:225:2:225:4 | ref arg m23 | map.cpp:249:1:249:1 | m23 |  |
| map.cpp:226:7:226:9 | m23 | map.cpp:226:7:226:9 | call to map |  |
| map.cpp:229:27:229:29 | call to map | map.cpp:230:7:230:9 | m24 |  |
| map.cpp:229:27:229:29 | call to map | map.cpp:231:7:231:9 | m24 |  |
| map.cpp:229:27:229:29 | call to map | map.cpp:232:7:232:9 | m24 |  |
| map.cpp:229:27:229:29 | call to map | map.cpp:233:7:233:9 | m24 |  |
| map.cpp:229:27:229:29 | call to map | map.cpp:249:1:249:1 | m24 |  |
| map.cpp:229:32:229:34 | call to map | map.cpp:234:7:234:9 | m25 |  |
| map.cpp:229:32:229:34 | call to map | map.cpp:234:24:234:26 | m25 |  |
| map.cpp:229:32:229:34 | call to map | map.cpp:235:7:235:9 | m25 |  |
| map.cpp:229:32:229:34 | call to map | map.cpp:236:7:236:9 | m25 |  |
| map.cpp:229:32:229:34 | call to map | map.cpp:236:24:236:26 | m25 |  |
| map.cpp:229:32:229:34 | call to map | map.cpp:237:7:237:9 | m25 |  |
| map.cpp:229:32:229:34 | call to map | map.cpp:249:1:249:1 | m25 |  |
| map.cpp:230:7:230:9 | ref arg m24 | map.cpp:231:7:231:9 | m24 |  |
| map.cpp:230:7:230:9 | ref arg m24 | map.cpp:232:7:232:9 | m24 |  |
| map.cpp:230:7:230:9 | ref arg m24 | map.cpp:233:7:233:9 | m24 |  |
| map.cpp:230:7:230:9 | ref arg m24 | map.cpp:249:1:249:1 | m24 |  |
| map.cpp:230:33:230:37 | first | map.cpp:230:7:230:37 | call to iterator |  |
| map.cpp:231:7:231:9 | m24 | map.cpp:231:7:231:9 | call to map |  |
| map.cpp:232:7:232:9 | ref arg m24 | map.cpp:233:7:233:9 | m24 |  |
| map.cpp:232:7:232:9 | ref arg m24 | map.cpp:249:1:249:1 | m24 |  |
| map.cpp:232:36:232:40 | first | map.cpp:232:7:232:40 | call to iterator |  |
| map.cpp:233:7:233:9 | m24 | map.cpp:233:7:233:9 | call to map |  |
| map.cpp:234:7:234:9 | ref arg m25 | map.cpp:235:7:235:9 | m25 |  |
| map.cpp:234:7:234:9 | ref arg m25 | map.cpp:236:7:236:9 | m25 |  |
| map.cpp:234:7:234:9 | ref arg m25 | map.cpp:236:24:236:26 | m25 |  |
| map.cpp:234:7:234:9 | ref arg m25 | map.cpp:237:7:237:9 | m25 |  |
| map.cpp:234:7:234:9 | ref arg m25 | map.cpp:249:1:249:1 | m25 |  |
| map.cpp:234:24:234:26 | m25 | map.cpp:234:28:234:32 | call to begin | TAINT |
| map.cpp:234:24:234:26 | ref arg m25 | map.cpp:234:7:234:9 | m25 |  |
| map.cpp:234:24:234:26 | ref arg m25 | map.cpp:235:7:235:9 | m25 |  |
| map.cpp:234:24:234:26 | ref arg m25 | map.cpp:236:7:236:9 | m25 |  |
| map.cpp:234:24:234:26 | ref arg m25 | map.cpp:236:24:236:26 | m25 |  |
| map.cpp:234:24:234:26 | ref arg m25 | map.cpp:237:7:237:9 | m25 |  |
| map.cpp:234:24:234:26 | ref arg m25 | map.cpp:249:1:249:1 | m25 |  |
| map.cpp:234:28:234:32 | call to begin | map.cpp:234:24:234:34 | call to iterator | TAINT |
| map.cpp:235:7:235:9 | m25 | map.cpp:235:7:235:9 | call to map |  |
| map.cpp:236:7:236:9 | ref arg m25 | map.cpp:237:7:237:9 | m25 |  |
| map.cpp:236:7:236:9 | ref arg m25 | map.cpp:249:1:249:1 | m25 |  |
| map.cpp:236:24:236:26 | m25 | map.cpp:236:28:236:32 | call to begin | TAINT |
| map.cpp:236:24:236:26 | ref arg m25 | map.cpp:236:7:236:9 | m25 |  |
| map.cpp:236:24:236:26 | ref arg m25 | map.cpp:237:7:237:9 | m25 |  |
| map.cpp:236:24:236:26 | ref arg m25 | map.cpp:249:1:249:1 | m25 |  |
| map.cpp:236:28:236:32 | call to begin | map.cpp:236:24:236:34 | call to iterator | TAINT |
| map.cpp:237:7:237:9 | m25 | map.cpp:237:7:237:9 | call to map |  |
| map.cpp:240:27:240:29 | call to map | map.cpp:241:7:241:9 | m26 |  |
| map.cpp:240:27:240:29 | call to map | map.cpp:242:7:242:9 | m26 |  |
| map.cpp:240:27:240:29 | call to map | map.cpp:243:7:243:9 | m26 |  |
| map.cpp:240:27:240:29 | call to map | map.cpp:244:7:244:9 | m26 |  |
| map.cpp:240:27:240:29 | call to map | map.cpp:249:1:249:1 | m26 |  |
| map.cpp:240:32:240:34 | call to map | map.cpp:245:7:245:9 | m27 |  |
| map.cpp:240:32:240:34 | call to map | map.cpp:245:23:245:25 | m27 |  |
| map.cpp:240:32:240:34 | call to map | map.cpp:246:7:246:9 | m27 |  |
| map.cpp:240:32:240:34 | call to map | map.cpp:247:7:247:9 | m27 |  |
| map.cpp:240:32:240:34 | call to map | map.cpp:247:23:247:25 | m27 |  |
| map.cpp:240:32:240:34 | call to map | map.cpp:248:7:248:9 | m27 |  |
| map.cpp:240:32:240:34 | call to map | map.cpp:249:1:249:1 | m27 |  |
| map.cpp:241:7:241:9 | ref arg m26 | map.cpp:242:7:242:9 | m26 |  |
| map.cpp:241:7:241:9 | ref arg m26 | map.cpp:243:7:243:9 | m26 |  |
| map.cpp:241:7:241:9 | ref arg m26 | map.cpp:244:7:244:9 | m26 |  |
| map.cpp:241:7:241:9 | ref arg m26 | map.cpp:249:1:249:1 | m26 |  |
| map.cpp:241:37:241:41 | first | map.cpp:241:7:241:41 | call to iterator |  |
| map.cpp:242:7:242:9 | m26 | map.cpp:242:7:242:9 | call to map |  |
| map.cpp:243:7:243:9 | ref arg m26 | map.cpp:244:7:244:9 | m26 |  |
| map.cpp:243:7:243:9 | ref arg m26 | map.cpp:249:1:249:1 | m26 |  |
| map.cpp:243:40:243:44 | first | map.cpp:243:7:243:44 | call to iterator |  |
| map.cpp:244:7:244:9 | m26 | map.cpp:244:7:244:9 | call to map |  |
| map.cpp:245:7:245:9 | ref arg m27 | map.cpp:246:7:246:9 | m27 |  |
| map.cpp:245:7:245:9 | ref arg m27 | map.cpp:247:7:247:9 | m27 |  |
| map.cpp:245:7:245:9 | ref arg m27 | map.cpp:247:23:247:25 | m27 |  |
| map.cpp:245:7:245:9 | ref arg m27 | map.cpp:248:7:248:9 | m27 |  |
| map.cpp:245:7:245:9 | ref arg m27 | map.cpp:249:1:249:1 | m27 |  |
| map.cpp:245:23:245:25 | m27 | map.cpp:245:27:245:31 | call to begin | TAINT |
| map.cpp:245:23:245:25 | ref arg m27 | map.cpp:245:7:245:9 | m27 |  |
| map.cpp:245:23:245:25 | ref arg m27 | map.cpp:246:7:246:9 | m27 |  |
| map.cpp:245:23:245:25 | ref arg m27 | map.cpp:247:7:247:9 | m27 |  |
| map.cpp:245:23:245:25 | ref arg m27 | map.cpp:247:23:247:25 | m27 |  |
| map.cpp:245:23:245:25 | ref arg m27 | map.cpp:248:7:248:9 | m27 |  |
| map.cpp:245:23:245:25 | ref arg m27 | map.cpp:249:1:249:1 | m27 |  |
| map.cpp:245:27:245:31 | call to begin | map.cpp:245:23:245:33 | call to iterator | TAINT |
| map.cpp:246:7:246:9 | m27 | map.cpp:246:7:246:9 | call to map |  |
| map.cpp:247:7:247:9 | ref arg m27 | map.cpp:248:7:248:9 | m27 |  |
| map.cpp:247:7:247:9 | ref arg m27 | map.cpp:249:1:249:1 | m27 |  |
| map.cpp:247:23:247:25 | m27 | map.cpp:247:27:247:31 | call to begin | TAINT |
| map.cpp:247:23:247:25 | ref arg m27 | map.cpp:247:7:247:9 | m27 |  |
| map.cpp:247:23:247:25 | ref arg m27 | map.cpp:248:7:248:9 | m27 |  |
| map.cpp:247:23:247:25 | ref arg m27 | map.cpp:249:1:249:1 | m27 |  |
| map.cpp:247:27:247:31 | call to begin | map.cpp:247:23:247:33 | call to iterator | TAINT |
| map.cpp:248:7:248:9 | m27 | map.cpp:248:7:248:9 | call to map |  |
| map.cpp:254:37:254:38 | call to unordered_map | map.cpp:256:7:256:8 | m1 |  |
| map.cpp:254:37:254:38 | call to unordered_map | map.cpp:262:7:262:8 | m1 |  |
| map.cpp:254:37:254:38 | call to unordered_map | map.cpp:268:7:268:8 | m1 |  |
| map.cpp:254:37:254:38 | call to unordered_map | map.cpp:274:7:274:8 | m1 |  |
| map.cpp:254:37:254:38 | call to unordered_map | map.cpp:295:12:295:13 | m1 |  |
| map.cpp:254:37:254:38 | call to unordered_map | map.cpp:295:30:295:31 | m1 |  |
| map.cpp:254:37:254:38 | call to unordered_map | map.cpp:398:1:398:1 | m1 |  |
| map.cpp:254:41:254:42 | call to unordered_map | map.cpp:257:7:257:8 | m2 |  |
| map.cpp:254:41:254:42 | call to unordered_map | map.cpp:263:7:263:8 | m2 |  |
| map.cpp:254:41:254:42 | call to unordered_map | map.cpp:269:7:269:8 | m2 |  |
| map.cpp:254:41:254:42 | call to unordered_map | map.cpp:275:7:275:8 | m2 |  |
| map.cpp:254:41:254:42 | call to unordered_map | map.cpp:282:40:282:41 | m2 |  |
| map.cpp:254:41:254:42 | call to unordered_map | map.cpp:283:42:283:43 | m2 |  |
| map.cpp:254:41:254:42 | call to unordered_map | map.cpp:285:7:285:8 | m2 |  |
| map.cpp:254:41:254:42 | call to unordered_map | map.cpp:301:12:301:13 | m2 |  |
| map.cpp:254:41:254:42 | call to unordered_map | map.cpp:301:30:301:31 | m2 |  |
| map.cpp:254:41:254:42 | call to unordered_map | map.cpp:331:7:331:8 | m2 |  |
| map.cpp:254:41:254:42 | call to unordered_map | map.cpp:332:7:332:8 | m2 |  |
| map.cpp:254:41:254:42 | call to unordered_map | map.cpp:333:7:333:8 | m2 |  |
| map.cpp:254:41:254:42 | call to unordered_map | map.cpp:398:1:398:1 | m2 |  |
| map.cpp:254:45:254:46 | call to unordered_map | map.cpp:258:7:258:8 | m3 |  |
| map.cpp:254:45:254:46 | call to unordered_map | map.cpp:264:7:264:8 | m3 |  |
| map.cpp:254:45:254:46 | call to unordered_map | map.cpp:270:7:270:8 | m3 |  |
| map.cpp:254:45:254:46 | call to unordered_map | map.cpp:276:7:276:8 | m3 |  |
| map.cpp:254:45:254:46 | call to unordered_map | map.cpp:307:12:307:13 | m3 |  |
| map.cpp:254:45:254:46 | call to unordered_map | map.cpp:307:30:307:31 | m3 |  |
| map.cpp:254:45:254:46 | call to unordered_map | map.cpp:398:1:398:1 | m3 |  |
| map.cpp:254:49:254:50 | call to unordered_map | map.cpp:259:7:259:8 | m4 |  |
| map.cpp:254:49:254:50 | call to unordered_map | map.cpp:259:17:259:18 | m4 |  |
| map.cpp:254:49:254:50 | call to unordered_map | map.cpp:265:7:265:8 | m4 |  |
| map.cpp:254:49:254:50 | call to unordered_map | map.cpp:271:7:271:8 | m4 |  |
| map.cpp:254:49:254:50 | call to unordered_map | map.cpp:277:7:277:8 | m4 |  |
| map.cpp:254:49:254:50 | call to unordered_map | map.cpp:398:1:398:1 | m4 |  |
| map.cpp:254:53:254:54 | call to unordered_map | map.cpp:260:7:260:8 | m5 |  |
| map.cpp:254:53:254:54 | call to unordered_map | map.cpp:266:7:266:8 | m5 |  |
| map.cpp:254:53:254:54 | call to unordered_map | map.cpp:272:7:272:8 | m5 |  |
| map.cpp:254:53:254:54 | call to unordered_map | map.cpp:278:7:278:8 | m5 |  |
| map.cpp:254:53:254:54 | call to unordered_map | map.cpp:398:1:398:1 | m5 |  |
| map.cpp:254:57:254:58 | call to unordered_map | map.cpp:261:7:261:8 | m6 |  |
| map.cpp:254:57:254:58 | call to unordered_map | map.cpp:261:27:261:28 | m6 |  |
| map.cpp:254:57:254:58 | call to unordered_map | map.cpp:267:7:267:8 | m6 |  |
| map.cpp:254:57:254:58 | call to unordered_map | map.cpp:273:7:273:8 | m6 |  |
| map.cpp:254:57:254:58 | call to unordered_map | map.cpp:279:7:279:8 | m6 |  |
| map.cpp:254:57:254:58 | call to unordered_map | map.cpp:398:1:398:1 | m6 |  |
| map.cpp:256:7:256:8 | ref arg m1 | map.cpp:262:7:262:8 | m1 |  |
| map.cpp:256:7:256:8 | ref arg m1 | map.cpp:268:7:268:8 | m1 |  |
| map.cpp:256:7:256:8 | ref arg m1 | map.cpp:274:7:274:8 | m1 |  |
| map.cpp:256:7:256:8 | ref arg m1 | map.cpp:295:12:295:13 | m1 |  |
| map.cpp:256:7:256:8 | ref arg m1 | map.cpp:295:30:295:31 | m1 |  |
| map.cpp:256:7:256:8 | ref arg m1 | map.cpp:398:1:398:1 | m1 |  |
| map.cpp:256:17:256:30 | call to make_pair | map.cpp:256:17:256:44 | call to pair | TAINT |
| map.cpp:256:17:256:44 | call to pair | map.cpp:256:7:256:8 | ref arg m1 | TAINT |
| map.cpp:256:17:256:44 | call to pair | map.cpp:256:10:256:15 | call to insert | TAINT |
| map.cpp:256:47:256:51 | first | map.cpp:256:7:256:51 | call to iterator |  |
| map.cpp:257:7:257:8 | ref arg m2 | map.cpp:263:7:263:8 | m2 |  |
| map.cpp:257:7:257:8 | ref arg m2 | map.cpp:269:7:269:8 | m2 |  |
| map.cpp:257:7:257:8 | ref arg m2 | map.cpp:275:7:275:8 | m2 |  |
| map.cpp:257:7:257:8 | ref arg m2 | map.cpp:282:40:282:41 | m2 |  |
| map.cpp:257:7:257:8 | ref arg m2 | map.cpp:283:42:283:43 | m2 |  |
| map.cpp:257:7:257:8 | ref arg m2 | map.cpp:285:7:285:8 | m2 |  |
| map.cpp:257:7:257:8 | ref arg m2 | map.cpp:301:12:301:13 | m2 |  |
| map.cpp:257:7:257:8 | ref arg m2 | map.cpp:301:30:301:31 | m2 |  |
| map.cpp:257:7:257:8 | ref arg m2 | map.cpp:331:7:331:8 | m2 |  |
| map.cpp:257:7:257:8 | ref arg m2 | map.cpp:332:7:332:8 | m2 |  |
| map.cpp:257:7:257:8 | ref arg m2 | map.cpp:333:7:333:8 | m2 |  |
| map.cpp:257:7:257:8 | ref arg m2 | map.cpp:398:1:398:1 | m2 |  |
| map.cpp:257:17:257:30 | call to make_pair | map.cpp:257:17:257:47 | call to pair | TAINT |
| map.cpp:257:17:257:47 | call to pair | map.cpp:257:7:257:8 | ref arg m2 | TAINT |
| map.cpp:257:17:257:47 | call to pair | map.cpp:257:10:257:15 | call to insert | TAINT |
| map.cpp:257:50:257:54 | first | map.cpp:257:7:257:54 | call to iterator |  |
| map.cpp:258:7:258:8 | ref arg m3 | map.cpp:264:7:264:8 | m3 |  |
| map.cpp:258:7:258:8 | ref arg m3 | map.cpp:270:7:270:8 | m3 |  |
| map.cpp:258:7:258:8 | ref arg m3 | map.cpp:276:7:276:8 | m3 |  |
| map.cpp:258:7:258:8 | ref arg m3 | map.cpp:307:12:307:13 | m3 |  |
| map.cpp:258:7:258:8 | ref arg m3 | map.cpp:307:30:307:31 | m3 |  |
| map.cpp:258:7:258:8 | ref arg m3 | map.cpp:398:1:398:1 | m3 |  |
| map.cpp:258:17:258:30 | call to make_pair | map.cpp:258:17:258:47 | call to pair | TAINT |
| map.cpp:258:17:258:47 | call to pair | map.cpp:258:7:258:8 | ref arg m3 | TAINT |
| map.cpp:258:17:258:47 | call to pair | map.cpp:258:10:258:15 | call to insert | TAINT |
| map.cpp:258:50:258:54 | first | map.cpp:258:7:258:54 | call to iterator |  |
| map.cpp:259:7:259:8 | ref arg m4 | map.cpp:265:7:265:8 | m4 |  |
| map.cpp:259:7:259:8 | ref arg m4 | map.cpp:271:7:271:8 | m4 |  |
| map.cpp:259:7:259:8 | ref arg m4 | map.cpp:277:7:277:8 | m4 |  |
| map.cpp:259:7:259:8 | ref arg m4 | map.cpp:398:1:398:1 | m4 |  |
| map.cpp:259:17:259:18 | m4 | map.cpp:259:20:259:24 | call to begin | TAINT |
| map.cpp:259:17:259:18 | ref arg m4 | map.cpp:259:7:259:8 | m4 |  |
| map.cpp:259:17:259:18 | ref arg m4 | map.cpp:265:7:265:8 | m4 |  |
| map.cpp:259:17:259:18 | ref arg m4 | map.cpp:271:7:271:8 | m4 |  |
| map.cpp:259:17:259:18 | ref arg m4 | map.cpp:277:7:277:8 | m4 |  |
| map.cpp:259:17:259:18 | ref arg m4 | map.cpp:398:1:398:1 | m4 |  |
| map.cpp:259:20:259:24 | call to begin | map.cpp:259:17:259:26 | call to iterator | TAINT |
| map.cpp:259:29:259:70 | call to pair | map.cpp:259:7:259:8 | ref arg m4 | TAINT |
| map.cpp:259:29:259:70 | call to pair | map.cpp:259:10:259:15 | call to insert | TAINT |
| map.cpp:259:29:259:70 | call to pair | map.cpp:259:29:259:70 | call to pair | TAINT |
| map.cpp:259:62:259:67 | call to source | map.cpp:259:29:259:70 | call to pair | TAINT |
| map.cpp:260:7:260:8 | ref arg m5 | map.cpp:266:7:266:8 | m5 |  |
| map.cpp:260:7:260:8 | ref arg m5 | map.cpp:272:7:272:8 | m5 |  |
| map.cpp:260:7:260:8 | ref arg m5 | map.cpp:278:7:278:8 | m5 |  |
| map.cpp:260:7:260:8 | ref arg m5 | map.cpp:398:1:398:1 | m5 |  |
| map.cpp:260:34:260:39 | call to source | map.cpp:260:7:260:8 | ref arg m5 | TAINT |
| map.cpp:260:34:260:39 | call to source | map.cpp:260:10:260:25 | call to insert_or_assign | TAINT |
| map.cpp:260:44:260:48 | first | map.cpp:260:7:260:48 | call to iterator |  |
| map.cpp:261:7:261:8 | ref arg m6 | map.cpp:267:7:267:8 | m6 |  |
| map.cpp:261:7:261:8 | ref arg m6 | map.cpp:273:7:273:8 | m6 |  |
| map.cpp:261:7:261:8 | ref arg m6 | map.cpp:279:7:279:8 | m6 |  |
| map.cpp:261:7:261:8 | ref arg m6 | map.cpp:398:1:398:1 | m6 |  |
| map.cpp:261:27:261:28 | m6 | map.cpp:261:30:261:34 | call to begin | TAINT |
| map.cpp:261:27:261:28 | ref arg m6 | map.cpp:261:7:261:8 | m6 |  |
| map.cpp:261:27:261:28 | ref arg m6 | map.cpp:267:7:267:8 | m6 |  |
| map.cpp:261:27:261:28 | ref arg m6 | map.cpp:273:7:273:8 | m6 |  |
| map.cpp:261:27:261:28 | ref arg m6 | map.cpp:279:7:279:8 | m6 |  |
| map.cpp:261:27:261:28 | ref arg m6 | map.cpp:398:1:398:1 | m6 |  |
| map.cpp:261:30:261:34 | call to begin | map.cpp:261:27:261:36 | call to iterator | TAINT |
| map.cpp:261:46:261:51 | call to source | map.cpp:261:7:261:8 | ref arg m6 | TAINT |
| map.cpp:261:46:261:51 | call to source | map.cpp:261:10:261:25 | call to insert_or_assign | TAINT |
| map.cpp:262:7:262:8 | m1 | map.cpp:262:7:262:8 | call to unordered_map |  |
| map.cpp:263:7:263:8 | m2 | map.cpp:263:7:263:8 | call to unordered_map |  |
| map.cpp:264:7:264:8 | m3 | map.cpp:264:7:264:8 | call to unordered_map |  |
| map.cpp:265:7:265:8 | m4 | map.cpp:265:7:265:8 | call to unordered_map |  |
| map.cpp:266:7:266:8 | m5 | map.cpp:266:7:266:8 | call to unordered_map |  |
| map.cpp:267:7:267:8 | m6 | map.cpp:267:7:267:8 | call to unordered_map |  |
| map.cpp:268:7:268:8 | m1 | map.cpp:268:10:268:13 | call to find | TAINT |
| map.cpp:268:7:268:8 | ref arg m1 | map.cpp:274:7:274:8 | m1 |  |
| map.cpp:268:7:268:8 | ref arg m1 | map.cpp:295:12:295:13 | m1 |  |
| map.cpp:268:7:268:8 | ref arg m1 | map.cpp:295:30:295:31 | m1 |  |
| map.cpp:268:7:268:8 | ref arg m1 | map.cpp:398:1:398:1 | m1 |  |
| map.cpp:269:7:269:8 | m2 | map.cpp:269:10:269:13 | call to find | TAINT |
| map.cpp:269:7:269:8 | ref arg m2 | map.cpp:275:7:275:8 | m2 |  |
| map.cpp:269:7:269:8 | ref arg m2 | map.cpp:282:40:282:41 | m2 |  |
| map.cpp:269:7:269:8 | ref arg m2 | map.cpp:283:42:283:43 | m2 |  |
| map.cpp:269:7:269:8 | ref arg m2 | map.cpp:285:7:285:8 | m2 |  |
| map.cpp:269:7:269:8 | ref arg m2 | map.cpp:301:12:301:13 | m2 |  |
| map.cpp:269:7:269:8 | ref arg m2 | map.cpp:301:30:301:31 | m2 |  |
| map.cpp:269:7:269:8 | ref arg m2 | map.cpp:331:7:331:8 | m2 |  |
| map.cpp:269:7:269:8 | ref arg m2 | map.cpp:332:7:332:8 | m2 |  |
| map.cpp:269:7:269:8 | ref arg m2 | map.cpp:333:7:333:8 | m2 |  |
| map.cpp:269:7:269:8 | ref arg m2 | map.cpp:398:1:398:1 | m2 |  |
| map.cpp:270:7:270:8 | m3 | map.cpp:270:10:270:13 | call to find | TAINT |
| map.cpp:270:7:270:8 | ref arg m3 | map.cpp:276:7:276:8 | m3 |  |
| map.cpp:270:7:270:8 | ref arg m3 | map.cpp:307:12:307:13 | m3 |  |
| map.cpp:270:7:270:8 | ref arg m3 | map.cpp:307:30:307:31 | m3 |  |
| map.cpp:270:7:270:8 | ref arg m3 | map.cpp:398:1:398:1 | m3 |  |
| map.cpp:271:7:271:8 | m4 | map.cpp:271:10:271:13 | call to find | TAINT |
| map.cpp:271:7:271:8 | ref arg m4 | map.cpp:277:7:277:8 | m4 |  |
| map.cpp:271:7:271:8 | ref arg m4 | map.cpp:398:1:398:1 | m4 |  |
| map.cpp:272:7:272:8 | m5 | map.cpp:272:10:272:13 | call to find | TAINT |
| map.cpp:272:7:272:8 | ref arg m5 | map.cpp:278:7:278:8 | m5 |  |
| map.cpp:272:7:272:8 | ref arg m5 | map.cpp:398:1:398:1 | m5 |  |
| map.cpp:273:7:273:8 | m6 | map.cpp:273:10:273:13 | call to find | TAINT |
| map.cpp:273:7:273:8 | ref arg m6 | map.cpp:279:7:279:8 | m6 |  |
| map.cpp:273:7:273:8 | ref arg m6 | map.cpp:398:1:398:1 | m6 |  |
| map.cpp:274:7:274:8 | m1 | map.cpp:274:10:274:13 | call to find | TAINT |
| map.cpp:274:7:274:8 | ref arg m1 | map.cpp:295:12:295:13 | m1 |  |
| map.cpp:274:7:274:8 | ref arg m1 | map.cpp:295:30:295:31 | m1 |  |
| map.cpp:274:7:274:8 | ref arg m1 | map.cpp:398:1:398:1 | m1 |  |
| map.cpp:275:7:275:8 | m2 | map.cpp:275:10:275:13 | call to find | TAINT |
| map.cpp:275:7:275:8 | ref arg m2 | map.cpp:282:40:282:41 | m2 |  |
| map.cpp:275:7:275:8 | ref arg m2 | map.cpp:283:42:283:43 | m2 |  |
| map.cpp:275:7:275:8 | ref arg m2 | map.cpp:285:7:285:8 | m2 |  |
| map.cpp:275:7:275:8 | ref arg m2 | map.cpp:301:12:301:13 | m2 |  |
| map.cpp:275:7:275:8 | ref arg m2 | map.cpp:301:30:301:31 | m2 |  |
| map.cpp:275:7:275:8 | ref arg m2 | map.cpp:331:7:331:8 | m2 |  |
| map.cpp:275:7:275:8 | ref arg m2 | map.cpp:332:7:332:8 | m2 |  |
| map.cpp:275:7:275:8 | ref arg m2 | map.cpp:333:7:333:8 | m2 |  |
| map.cpp:275:7:275:8 | ref arg m2 | map.cpp:398:1:398:1 | m2 |  |
| map.cpp:276:7:276:8 | m3 | map.cpp:276:10:276:13 | call to find | TAINT |
| map.cpp:276:7:276:8 | ref arg m3 | map.cpp:307:12:307:13 | m3 |  |
| map.cpp:276:7:276:8 | ref arg m3 | map.cpp:307:30:307:31 | m3 |  |
| map.cpp:276:7:276:8 | ref arg m3 | map.cpp:398:1:398:1 | m3 |  |
| map.cpp:277:7:277:8 | m4 | map.cpp:277:10:277:13 | call to find | TAINT |
| map.cpp:277:7:277:8 | ref arg m4 | map.cpp:398:1:398:1 | m4 |  |
| map.cpp:278:7:278:8 | m5 | map.cpp:278:10:278:13 | call to find | TAINT |
| map.cpp:278:7:278:8 | ref arg m5 | map.cpp:398:1:398:1 | m5 |  |
| map.cpp:279:7:279:8 | m6 | map.cpp:279:10:279:13 | call to find | TAINT |
| map.cpp:279:7:279:8 | ref arg m6 | map.cpp:398:1:398:1 | m6 |  |
| map.cpp:282:40:282:41 | m2 | map.cpp:282:40:282:42 | call to unordered_map |  |
| map.cpp:282:40:282:42 | call to unordered_map | map.cpp:286:7:286:8 | m7 |  |
| map.cpp:282:40:282:42 | call to unordered_map | map.cpp:289:7:289:8 | m7 |  |
| map.cpp:282:40:282:42 | call to unordered_map | map.cpp:398:1:398:1 | m7 |  |
| map.cpp:283:41:283:43 | call to unordered_map | map.cpp:287:7:287:8 | m8 |  |
| map.cpp:283:41:283:43 | call to unordered_map | map.cpp:290:7:290:8 | m8 |  |
| map.cpp:283:41:283:43 | call to unordered_map | map.cpp:398:1:398:1 | m8 |  |
| map.cpp:283:42:283:43 | m2 | map.cpp:283:41:283:43 | call to unordered_map |  |
| map.cpp:284:37:284:38 | call to unordered_map | map.cpp:285:2:285:3 | m9 |  |
| map.cpp:284:37:284:38 | call to unordered_map | map.cpp:288:7:288:8 | m9 |  |
| map.cpp:284:37:284:38 | call to unordered_map | map.cpp:291:7:291:8 | m9 |  |
| map.cpp:284:37:284:38 | call to unordered_map | map.cpp:398:1:398:1 | m9 |  |
| map.cpp:285:2:285:3 | ref arg m9 | map.cpp:288:7:288:8 | m9 |  |
| map.cpp:285:2:285:3 | ref arg m9 | map.cpp:291:7:291:8 | m9 |  |
| map.cpp:285:2:285:3 | ref arg m9 | map.cpp:398:1:398:1 | m9 |  |
| map.cpp:285:7:285:8 | m2 | map.cpp:285:2:285:3 | ref arg m9 | TAINT |
| map.cpp:285:7:285:8 | m2 | map.cpp:285:5:285:5 | call to operator= | TAINT |
| map.cpp:286:7:286:8 | m7 | map.cpp:286:7:286:8 | call to unordered_map |  |
| map.cpp:287:7:287:8 | m8 | map.cpp:287:7:287:8 | call to unordered_map |  |
| map.cpp:288:7:288:8 | m9 | map.cpp:288:7:288:8 | call to unordered_map |  |
| map.cpp:289:7:289:8 | m7 | map.cpp:289:10:289:13 | call to find | TAINT |
| map.cpp:289:7:289:8 | ref arg m7 | map.cpp:398:1:398:1 | m7 |  |
| map.cpp:290:7:290:8 | m8 | map.cpp:290:10:290:13 | call to find | TAINT |
| map.cpp:290:7:290:8 | ref arg m8 | map.cpp:398:1:398:1 | m8 |  |
| map.cpp:291:7:291:8 | m9 | map.cpp:291:10:291:13 | call to find | TAINT |
| map.cpp:291:7:291:8 | ref arg m9 | map.cpp:398:1:398:1 | m9 |  |
| map.cpp:295:12:295:13 | m1 | map.cpp:295:15:295:19 | call to begin | TAINT |
| map.cpp:295:12:295:13 | ref arg m1 | map.cpp:295:30:295:31 | m1 |  |
| map.cpp:295:12:295:13 | ref arg m1 | map.cpp:398:1:398:1 | m1 |  |
| map.cpp:295:15:295:19 | call to begin | map.cpp:295:7:295:21 | ... = ... |  |
| map.cpp:295:15:295:19 | call to begin | map.cpp:295:24:295:25 | i1 |  |
| map.cpp:295:15:295:19 | call to begin | map.cpp:295:40:295:41 | i1 |  |
| map.cpp:295:15:295:19 | call to begin | map.cpp:297:9:297:10 | i1 |  |
| map.cpp:295:15:295:19 | call to begin | map.cpp:298:8:298:9 | i1 |  |
| map.cpp:295:15:295:19 | call to begin | map.cpp:299:8:299:9 | i1 |  |
| map.cpp:295:30:295:31 | m1 | map.cpp:295:33:295:35 | call to end | TAINT |
| map.cpp:295:30:295:31 | ref arg m1 | map.cpp:295:30:295:31 | m1 |  |
| map.cpp:295:30:295:31 | ref arg m1 | map.cpp:398:1:398:1 | m1 |  |
| map.cpp:295:40:295:41 | i1 | map.cpp:295:42:295:42 | call to operator++ |  |
| map.cpp:295:40:295:41 | ref arg i1 | map.cpp:295:24:295:25 | i1 |  |
| map.cpp:295:40:295:41 | ref arg i1 | map.cpp:295:40:295:41 | i1 |  |
| map.cpp:295:40:295:41 | ref arg i1 | map.cpp:297:9:297:10 | i1 |  |
| map.cpp:295:40:295:41 | ref arg i1 | map.cpp:298:8:298:9 | i1 |  |
| map.cpp:295:40:295:41 | ref arg i1 | map.cpp:299:8:299:9 | i1 |  |
| map.cpp:297:8:297:8 | call to operator* | map.cpp:297:8:297:10 | call to pair | TAINT |
| map.cpp:297:9:297:10 | i1 | map.cpp:297:8:297:8 | call to operator* | TAINT |
| map.cpp:298:8:298:9 | i1 | map.cpp:298:10:298:10 | call to operator-> | TAINT |
| map.cpp:299:8:299:9 | i1 | map.cpp:299:10:299:10 | call to operator-> | TAINT |
| map.cpp:301:12:301:13 | m2 | map.cpp:301:15:301:19 | call to begin | TAINT |
| map.cpp:301:12:301:13 | ref arg m2 | map.cpp:301:30:301:31 | m2 |  |
| map.cpp:301:12:301:13 | ref arg m2 | map.cpp:331:7:331:8 | m2 |  |
| map.cpp:301:12:301:13 | ref arg m2 | map.cpp:332:7:332:8 | m2 |  |
| map.cpp:301:12:301:13 | ref arg m2 | map.cpp:333:7:333:8 | m2 |  |
| map.cpp:301:12:301:13 | ref arg m2 | map.cpp:398:1:398:1 | m2 |  |
| map.cpp:301:15:301:19 | call to begin | map.cpp:301:7:301:21 | ... = ... |  |
| map.cpp:301:15:301:19 | call to begin | map.cpp:301:24:301:25 | i2 |  |
| map.cpp:301:15:301:19 | call to begin | map.cpp:301:40:301:41 | i2 |  |
| map.cpp:301:15:301:19 | call to begin | map.cpp:303:9:303:10 | i2 |  |
| map.cpp:301:15:301:19 | call to begin | map.cpp:304:8:304:9 | i2 |  |
| map.cpp:301:15:301:19 | call to begin | map.cpp:305:8:305:9 | i2 |  |
| map.cpp:301:15:301:19 | call to begin | map.cpp:310:8:310:9 | i2 |  |
| map.cpp:301:15:301:19 | call to begin | map.cpp:311:8:311:9 | i2 |  |
| map.cpp:301:30:301:31 | m2 | map.cpp:301:33:301:35 | call to end | TAINT |
| map.cpp:301:30:301:31 | ref arg m2 | map.cpp:301:30:301:31 | m2 |  |
| map.cpp:301:30:301:31 | ref arg m2 | map.cpp:331:7:331:8 | m2 |  |
| map.cpp:301:30:301:31 | ref arg m2 | map.cpp:332:7:332:8 | m2 |  |
| map.cpp:301:30:301:31 | ref arg m2 | map.cpp:333:7:333:8 | m2 |  |
| map.cpp:301:30:301:31 | ref arg m2 | map.cpp:398:1:398:1 | m2 |  |
| map.cpp:301:40:301:41 | i2 | map.cpp:301:42:301:42 | call to operator++ |  |
| map.cpp:301:40:301:41 | ref arg i2 | map.cpp:301:24:301:25 | i2 |  |
| map.cpp:301:40:301:41 | ref arg i2 | map.cpp:301:40:301:41 | i2 |  |
| map.cpp:301:40:301:41 | ref arg i2 | map.cpp:303:9:303:10 | i2 |  |
| map.cpp:301:40:301:41 | ref arg i2 | map.cpp:304:8:304:9 | i2 |  |
| map.cpp:301:40:301:41 | ref arg i2 | map.cpp:305:8:305:9 | i2 |  |
| map.cpp:301:40:301:41 | ref arg i2 | map.cpp:310:8:310:9 | i2 |  |
| map.cpp:301:40:301:41 | ref arg i2 | map.cpp:311:8:311:9 | i2 |  |
| map.cpp:303:8:303:8 | call to operator* | map.cpp:303:8:303:10 | call to pair | TAINT |
| map.cpp:303:9:303:10 | i2 | map.cpp:303:8:303:8 | call to operator* | TAINT |
| map.cpp:304:8:304:9 | i2 | map.cpp:304:10:304:10 | call to operator-> | TAINT |
| map.cpp:305:8:305:9 | i2 | map.cpp:305:10:305:10 | call to operator-> | TAINT |
| map.cpp:307:12:307:13 | m3 | map.cpp:307:15:307:19 | call to begin | TAINT |
| map.cpp:307:12:307:13 | ref arg m3 | map.cpp:307:30:307:31 | m3 |  |
| map.cpp:307:12:307:13 | ref arg m3 | map.cpp:398:1:398:1 | m3 |  |
| map.cpp:307:15:307:19 | call to begin | map.cpp:307:7:307:21 | ... = ... |  |
| map.cpp:307:15:307:19 | call to begin | map.cpp:307:24:307:25 | i3 |  |
| map.cpp:307:15:307:19 | call to begin | map.cpp:307:40:307:41 | i3 |  |
| map.cpp:307:15:307:19 | call to begin | map.cpp:309:9:309:10 | i3 |  |
| map.cpp:307:30:307:31 | m3 | map.cpp:307:33:307:35 | call to end | TAINT |
| map.cpp:307:30:307:31 | ref arg m3 | map.cpp:307:30:307:31 | m3 |  |
| map.cpp:307:30:307:31 | ref arg m3 | map.cpp:398:1:398:1 | m3 |  |
| map.cpp:307:40:307:41 | i3 | map.cpp:307:42:307:42 | call to operator++ |  |
| map.cpp:307:40:307:41 | ref arg i3 | map.cpp:307:24:307:25 | i3 |  |
| map.cpp:307:40:307:41 | ref arg i3 | map.cpp:307:40:307:41 | i3 |  |
| map.cpp:307:40:307:41 | ref arg i3 | map.cpp:309:9:309:10 | i3 |  |
| map.cpp:309:8:309:8 | call to operator* | map.cpp:309:8:309:10 | call to pair | TAINT |
| map.cpp:309:9:309:10 | i3 | map.cpp:309:8:309:8 | call to operator* | TAINT |
| map.cpp:310:8:310:9 | i2 | map.cpp:310:10:310:10 | call to operator-> | TAINT |
| map.cpp:311:8:311:9 | i2 | map.cpp:311:10:311:10 | call to operator-> | TAINT |
| map.cpp:315:37:315:39 | call to unordered_map | map.cpp:316:7:316:9 | m10 |  |
| map.cpp:315:37:315:39 | call to unordered_map | map.cpp:320:7:320:9 | m10 |  |
| map.cpp:315:37:315:39 | call to unordered_map | map.cpp:398:1:398:1 | m10 |  |
| map.cpp:315:42:315:44 | call to unordered_map | map.cpp:317:7:317:9 | m11 |  |
| map.cpp:315:42:315:44 | call to unordered_map | map.cpp:321:7:321:9 | m11 |  |
| map.cpp:315:42:315:44 | call to unordered_map | map.cpp:398:1:398:1 | m11 |  |
| map.cpp:315:47:315:49 | call to unordered_map | map.cpp:318:7:318:9 | m12 |  |
| map.cpp:315:47:315:49 | call to unordered_map | map.cpp:322:7:322:9 | m12 |  |
| map.cpp:315:47:315:49 | call to unordered_map | map.cpp:398:1:398:1 | m12 |  |
| map.cpp:315:52:315:54 | call to unordered_map | map.cpp:319:7:319:9 | m13 |  |
| map.cpp:315:52:315:54 | call to unordered_map | map.cpp:323:7:323:9 | m13 |  |
| map.cpp:315:52:315:54 | call to unordered_map | map.cpp:398:1:398:1 | m13 |  |
| map.cpp:316:7:316:9 | m10 | map.cpp:316:10:316:10 | call to operator[] | TAINT |
| map.cpp:316:7:316:9 | ref arg m10 | map.cpp:320:7:320:9 | m10 |  |
| map.cpp:316:7:316:9 | ref arg m10 | map.cpp:398:1:398:1 | m10 |  |
| map.cpp:316:7:316:24 | ... = ... | map.cpp:316:10:316:10 | call to operator[] [post update] |  |
| map.cpp:316:10:316:10 | call to operator[] [post update] | map.cpp:316:7:316:9 | ref arg m10 | TAINT |
| map.cpp:316:20:316:24 | def | map.cpp:316:7:316:24 | ... = ... |  |
| map.cpp:317:7:317:9 | m11 | map.cpp:317:10:317:10 | call to operator[] | TAINT |
| map.cpp:317:7:317:9 | ref arg m11 | map.cpp:321:7:321:9 | m11 |  |
| map.cpp:317:7:317:9 | ref arg m11 | map.cpp:398:1:398:1 | m11 |  |
| map.cpp:317:7:317:27 | ... = ... | map.cpp:317:10:317:10 | call to operator[] [post update] |  |
| map.cpp:317:10:317:10 | call to operator[] [post update] | map.cpp:317:7:317:9 | ref arg m11 | TAINT |
| map.cpp:317:20:317:25 | call to source | map.cpp:317:7:317:27 | ... = ... |  |
| map.cpp:318:7:318:9 | m12 | map.cpp:318:11:318:12 | call to at | TAINT |
| map.cpp:318:7:318:9 | ref arg m12 | map.cpp:322:7:322:9 | m12 |  |
| map.cpp:318:7:318:9 | ref arg m12 | map.cpp:398:1:398:1 | m12 |  |
| map.cpp:318:7:318:27 | ... = ... | map.cpp:318:11:318:12 | call to at [post update] |  |
| map.cpp:318:11:318:12 | call to at [post update] | map.cpp:318:7:318:9 | ref arg m12 | TAINT |
| map.cpp:318:23:318:27 | def | map.cpp:318:7:318:27 | ... = ... |  |
| map.cpp:319:7:319:9 | m13 | map.cpp:319:11:319:12 | call to at | TAINT |
| map.cpp:319:7:319:9 | ref arg m13 | map.cpp:323:7:323:9 | m13 |  |
| map.cpp:319:7:319:9 | ref arg m13 | map.cpp:398:1:398:1 | m13 |  |
| map.cpp:319:7:319:30 | ... = ... | map.cpp:319:11:319:12 | call to at [post update] |  |
| map.cpp:319:11:319:12 | call to at [post update] | map.cpp:319:7:319:9 | ref arg m13 | TAINT |
| map.cpp:319:23:319:28 | call to source | map.cpp:319:7:319:30 | ... = ... |  |
| map.cpp:320:7:320:9 | m10 | map.cpp:320:10:320:10 | call to operator[] | TAINT |
| map.cpp:320:7:320:9 | ref arg m10 | map.cpp:398:1:398:1 | m10 |  |
| map.cpp:321:7:321:9 | m11 | map.cpp:321:10:321:10 | call to operator[] | TAINT |
| map.cpp:321:7:321:9 | ref arg m11 | map.cpp:398:1:398:1 | m11 |  |
| map.cpp:322:7:322:9 | m12 | map.cpp:322:10:322:10 | call to operator[] | TAINT |
| map.cpp:322:7:322:9 | ref arg m12 | map.cpp:398:1:398:1 | m12 |  |
| map.cpp:323:7:323:9 | m13 | map.cpp:323:10:323:10 | call to operator[] | TAINT |
| map.cpp:323:7:323:9 | ref arg m13 | map.cpp:398:1:398:1 | m13 |  |
| map.cpp:326:37:326:39 | call to unordered_map | map.cpp:327:2:327:4 | m14 |  |
| map.cpp:326:37:326:39 | call to unordered_map | map.cpp:328:2:328:4 | m14 |  |
| map.cpp:326:37:326:39 | call to unordered_map | map.cpp:329:2:329:4 | m14 |  |
| map.cpp:326:37:326:39 | call to unordered_map | map.cpp:330:2:330:4 | m14 |  |
| map.cpp:326:37:326:39 | call to unordered_map | map.cpp:398:1:398:1 | m14 |  |
| map.cpp:327:2:327:4 | ref arg m14 | map.cpp:328:2:328:4 | m14 |  |
| map.cpp:327:2:327:4 | ref arg m14 | map.cpp:329:2:329:4 | m14 |  |
| map.cpp:327:2:327:4 | ref arg m14 | map.cpp:330:2:330:4 | m14 |  |
| map.cpp:327:2:327:4 | ref arg m14 | map.cpp:398:1:398:1 | m14 |  |
| map.cpp:327:13:327:26 | call to make_pair | map.cpp:327:13:327:36 | call to pair | TAINT |
| map.cpp:327:13:327:36 | call to pair | map.cpp:327:2:327:4 | ref arg m14 | TAINT |
| map.cpp:327:13:327:36 | call to pair | map.cpp:327:6:327:11 | call to insert | TAINT |
| map.cpp:328:2:328:4 | ref arg m14 | map.cpp:329:2:329:4 | m14 |  |
| map.cpp:328:2:328:4 | ref arg m14 | map.cpp:330:2:330:4 | m14 |  |
| map.cpp:328:2:328:4 | ref arg m14 | map.cpp:398:1:398:1 | m14 |  |
| map.cpp:328:13:328:26 | call to make_pair | map.cpp:328:13:328:41 | call to pair | TAINT |
| map.cpp:328:13:328:41 | call to pair | map.cpp:328:2:328:4 | ref arg m14 | TAINT |
| map.cpp:328:13:328:41 | call to pair | map.cpp:328:6:328:11 | call to insert | TAINT |
| map.cpp:329:2:329:4 | ref arg m14 | map.cpp:330:2:330:4 | m14 |  |
| map.cpp:329:2:329:4 | ref arg m14 | map.cpp:398:1:398:1 | m14 |  |
| map.cpp:329:13:329:26 | call to make_pair | map.cpp:329:13:329:41 | call to pair | TAINT |
| map.cpp:329:13:329:41 | call to pair | map.cpp:329:2:329:4 | ref arg m14 | TAINT |
| map.cpp:329:13:329:41 | call to pair | map.cpp:329:6:329:11 | call to insert | TAINT |
| map.cpp:330:2:330:4 | ref arg m14 | map.cpp:398:1:398:1 | m14 |  |
| map.cpp:330:13:330:26 | call to make_pair | map.cpp:330:13:330:36 | call to pair | TAINT |
| map.cpp:330:13:330:36 | call to pair | map.cpp:330:2:330:4 | ref arg m14 | TAINT |
| map.cpp:330:13:330:36 | call to pair | map.cpp:330:6:330:11 | call to insert | TAINT |
| map.cpp:331:7:331:8 | ref arg m2 | map.cpp:332:7:332:8 | m2 |  |
| map.cpp:331:7:331:8 | ref arg m2 | map.cpp:333:7:333:8 | m2 |  |
| map.cpp:331:7:331:8 | ref arg m2 | map.cpp:398:1:398:1 | m2 |  |
| map.cpp:331:27:331:31 | first | map.cpp:331:7:331:31 | call to iterator |  |
| map.cpp:332:7:332:8 | ref arg m2 | map.cpp:333:7:333:8 | m2 |  |
| map.cpp:332:7:332:8 | ref arg m2 | map.cpp:398:1:398:1 | m2 |  |
| map.cpp:332:27:332:32 | second | map.cpp:332:7:332:32 | call to iterator |  |
| map.cpp:333:7:333:8 | ref arg m2 | map.cpp:398:1:398:1 | m2 |  |
| map.cpp:333:27:333:32 | second | map.cpp:333:7:333:32 | call to iterator |  |
| map.cpp:336:37:336:39 | call to unordered_map | map.cpp:337:2:337:4 | m15 |  |
| map.cpp:336:37:336:39 | call to unordered_map | map.cpp:339:7:339:9 | m15 |  |
| map.cpp:336:37:336:39 | call to unordered_map | map.cpp:343:2:343:4 | m15 |  |
| map.cpp:336:37:336:39 | call to unordered_map | map.cpp:345:7:345:9 | m15 |  |
| map.cpp:336:37:336:39 | call to unordered_map | map.cpp:360:2:360:4 | m15 |  |
| map.cpp:336:37:336:39 | call to unordered_map | map.cpp:398:1:398:1 | m15 |  |
| map.cpp:336:42:336:44 | call to unordered_map | map.cpp:340:7:340:9 | m16 |  |
| map.cpp:336:42:336:44 | call to unordered_map | map.cpp:343:11:343:13 | m16 |  |
| map.cpp:336:42:336:44 | call to unordered_map | map.cpp:346:7:346:9 | m16 |  |
| map.cpp:336:42:336:44 | call to unordered_map | map.cpp:360:12:360:14 | m16 |  |
| map.cpp:336:42:336:44 | call to unordered_map | map.cpp:398:1:398:1 | m16 |  |
| map.cpp:336:47:336:49 | call to unordered_map | map.cpp:341:7:341:9 | m17 |  |
| map.cpp:336:47:336:49 | call to unordered_map | map.cpp:344:2:344:4 | m17 |  |
| map.cpp:336:47:336:49 | call to unordered_map | map.cpp:347:7:347:9 | m17 |  |
| map.cpp:336:47:336:49 | call to unordered_map | map.cpp:361:2:361:4 | m17 |  |
| map.cpp:336:47:336:49 | call to unordered_map | map.cpp:398:1:398:1 | m17 |  |
| map.cpp:336:52:336:54 | call to unordered_map | map.cpp:338:2:338:4 | m18 |  |
| map.cpp:336:52:336:54 | call to unordered_map | map.cpp:342:7:342:9 | m18 |  |
| map.cpp:336:52:336:54 | call to unordered_map | map.cpp:344:11:344:13 | m18 |  |
| map.cpp:336:52:336:54 | call to unordered_map | map.cpp:348:7:348:9 | m18 |  |
| map.cpp:336:52:336:54 | call to unordered_map | map.cpp:361:12:361:14 | m18 |  |
| map.cpp:336:52:336:54 | call to unordered_map | map.cpp:398:1:398:1 | m18 |  |
| map.cpp:337:2:337:4 | ref arg m15 | map.cpp:339:7:339:9 | m15 |  |
| map.cpp:337:2:337:4 | ref arg m15 | map.cpp:343:2:343:4 | m15 |  |
| map.cpp:337:2:337:4 | ref arg m15 | map.cpp:345:7:345:9 | m15 |  |
| map.cpp:337:2:337:4 | ref arg m15 | map.cpp:360:2:360:4 | m15 |  |
| map.cpp:337:2:337:4 | ref arg m15 | map.cpp:398:1:398:1 | m15 |  |
| map.cpp:337:13:337:57 | call to pair | map.cpp:337:2:337:4 | ref arg m15 | TAINT |
| map.cpp:337:13:337:57 | call to pair | map.cpp:337:6:337:11 | call to insert | TAINT |
| map.cpp:337:13:337:57 | call to pair | map.cpp:337:13:337:57 | call to pair | TAINT |
| map.cpp:337:49:337:54 | call to source | map.cpp:337:13:337:57 | call to pair | TAINT |
| map.cpp:338:2:338:4 | ref arg m18 | map.cpp:342:7:342:9 | m18 |  |
| map.cpp:338:2:338:4 | ref arg m18 | map.cpp:344:11:344:13 | m18 |  |
| map.cpp:338:2:338:4 | ref arg m18 | map.cpp:348:7:348:9 | m18 |  |
| map.cpp:338:2:338:4 | ref arg m18 | map.cpp:361:12:361:14 | m18 |  |
| map.cpp:338:2:338:4 | ref arg m18 | map.cpp:398:1:398:1 | m18 |  |
| map.cpp:338:13:338:57 | call to pair | map.cpp:338:2:338:4 | ref arg m18 | TAINT |
| map.cpp:338:13:338:57 | call to pair | map.cpp:338:6:338:11 | call to insert | TAINT |
| map.cpp:338:13:338:57 | call to pair | map.cpp:338:13:338:57 | call to pair | TAINT |
| map.cpp:338:49:338:54 | call to source | map.cpp:338:13:338:57 | call to pair | TAINT |
| map.cpp:339:7:339:9 | m15 | map.cpp:339:7:339:9 | call to unordered_map |  |
| map.cpp:340:7:340:9 | m16 | map.cpp:340:7:340:9 | call to unordered_map |  |
| map.cpp:341:7:341:9 | m17 | map.cpp:341:7:341:9 | call to unordered_map |  |
| map.cpp:342:7:342:9 | m18 | map.cpp:342:7:342:9 | call to unordered_map |  |
| map.cpp:343:2:343:4 | m15 | map.cpp:343:11:343:13 | ref arg m16 | TAINT |
| map.cpp:343:2:343:4 | ref arg m15 | map.cpp:345:7:345:9 | m15 |  |
| map.cpp:343:2:343:4 | ref arg m15 | map.cpp:360:2:360:4 | m15 |  |
| map.cpp:343:2:343:4 | ref arg m15 | map.cpp:398:1:398:1 | m15 |  |
| map.cpp:343:11:343:13 | m16 | map.cpp:343:2:343:4 | ref arg m15 | TAINT |
| map.cpp:343:11:343:13 | ref arg m16 | map.cpp:346:7:346:9 | m16 |  |
| map.cpp:343:11:343:13 | ref arg m16 | map.cpp:360:12:360:14 | m16 |  |
| map.cpp:343:11:343:13 | ref arg m16 | map.cpp:398:1:398:1 | m16 |  |
| map.cpp:344:2:344:4 | m17 | map.cpp:344:11:344:13 | ref arg m18 | TAINT |
| map.cpp:344:2:344:4 | ref arg m17 | map.cpp:347:7:347:9 | m17 |  |
| map.cpp:344:2:344:4 | ref arg m17 | map.cpp:361:2:361:4 | m17 |  |
| map.cpp:344:2:344:4 | ref arg m17 | map.cpp:398:1:398:1 | m17 |  |
| map.cpp:344:11:344:13 | m18 | map.cpp:344:2:344:4 | ref arg m17 | TAINT |
| map.cpp:344:11:344:13 | ref arg m18 | map.cpp:348:7:348:9 | m18 |  |
| map.cpp:344:11:344:13 | ref arg m18 | map.cpp:361:12:361:14 | m18 |  |
| map.cpp:344:11:344:13 | ref arg m18 | map.cpp:398:1:398:1 | m18 |  |
| map.cpp:345:7:345:9 | m15 | map.cpp:345:7:345:9 | call to unordered_map |  |
| map.cpp:346:7:346:9 | m16 | map.cpp:346:7:346:9 | call to unordered_map |  |
| map.cpp:347:7:347:9 | m17 | map.cpp:347:7:347:9 | call to unordered_map |  |
| map.cpp:348:7:348:9 | m18 | map.cpp:348:7:348:9 | call to unordered_map |  |
| map.cpp:351:37:351:39 | call to unordered_map | map.cpp:352:2:352:4 | m19 |  |
| map.cpp:351:37:351:39 | call to unordered_map | map.cpp:356:7:356:9 | m19 |  |
| map.cpp:351:37:351:39 | call to unordered_map | map.cpp:362:7:362:9 | m19 |  |
| map.cpp:351:37:351:39 | call to unordered_map | map.cpp:398:1:398:1 | m19 |  |
| map.cpp:351:42:351:44 | call to unordered_map | map.cpp:353:2:353:4 | m20 |  |
| map.cpp:351:42:351:44 | call to unordered_map | map.cpp:357:7:357:9 | m20 |  |
| map.cpp:351:42:351:44 | call to unordered_map | map.cpp:363:7:363:9 | m20 |  |
| map.cpp:351:42:351:44 | call to unordered_map | map.cpp:398:1:398:1 | m20 |  |
| map.cpp:351:47:351:49 | call to unordered_map | map.cpp:354:2:354:4 | m21 |  |
| map.cpp:351:47:351:49 | call to unordered_map | map.cpp:358:7:358:9 | m21 |  |
| map.cpp:351:47:351:49 | call to unordered_map | map.cpp:364:7:364:9 | m21 |  |
| map.cpp:351:47:351:49 | call to unordered_map | map.cpp:398:1:398:1 | m21 |  |
| map.cpp:351:52:351:54 | call to unordered_map | map.cpp:355:2:355:4 | m22 |  |
| map.cpp:351:52:351:54 | call to unordered_map | map.cpp:359:7:359:9 | m22 |  |
| map.cpp:351:52:351:54 | call to unordered_map | map.cpp:365:7:365:9 | m22 |  |
| map.cpp:351:52:351:54 | call to unordered_map | map.cpp:398:1:398:1 | m22 |  |
| map.cpp:352:2:352:4 | ref arg m19 | map.cpp:356:7:356:9 | m19 |  |
| map.cpp:352:2:352:4 | ref arg m19 | map.cpp:362:7:362:9 | m19 |  |
| map.cpp:352:2:352:4 | ref arg m19 | map.cpp:398:1:398:1 | m19 |  |
| map.cpp:352:13:352:57 | call to pair | map.cpp:352:2:352:4 | ref arg m19 | TAINT |
| map.cpp:352:13:352:57 | call to pair | map.cpp:352:6:352:11 | call to insert | TAINT |
| map.cpp:352:13:352:57 | call to pair | map.cpp:352:13:352:57 | call to pair | TAINT |
| map.cpp:352:49:352:54 | call to source | map.cpp:352:13:352:57 | call to pair | TAINT |
| map.cpp:353:2:353:4 | ref arg m20 | map.cpp:357:7:357:9 | m20 |  |
| map.cpp:353:2:353:4 | ref arg m20 | map.cpp:363:7:363:9 | m20 |  |
| map.cpp:353:2:353:4 | ref arg m20 | map.cpp:398:1:398:1 | m20 |  |
| map.cpp:353:13:353:51 | call to pair | map.cpp:353:2:353:4 | ref arg m20 | TAINT |
| map.cpp:353:13:353:51 | call to pair | map.cpp:353:6:353:11 | call to insert | TAINT |
| map.cpp:353:13:353:51 | call to pair | map.cpp:353:13:353:51 | call to pair | TAINT |
| map.cpp:353:46:353:50 | def | map.cpp:353:13:353:51 | call to pair | TAINT |
| map.cpp:354:2:354:4 | ref arg m21 | map.cpp:358:7:358:9 | m21 |  |
| map.cpp:354:2:354:4 | ref arg m21 | map.cpp:364:7:364:9 | m21 |  |
| map.cpp:354:2:354:4 | ref arg m21 | map.cpp:398:1:398:1 | m21 |  |
| map.cpp:354:13:354:51 | call to pair | map.cpp:354:2:354:4 | ref arg m21 | TAINT |
| map.cpp:354:13:354:51 | call to pair | map.cpp:354:6:354:11 | call to insert | TAINT |
| map.cpp:354:13:354:51 | call to pair | map.cpp:354:13:354:51 | call to pair | TAINT |
| map.cpp:354:46:354:50 | def | map.cpp:354:13:354:51 | call to pair | TAINT |
| map.cpp:355:2:355:4 | ref arg m22 | map.cpp:359:7:359:9 | m22 |  |
| map.cpp:355:2:355:4 | ref arg m22 | map.cpp:365:7:365:9 | m22 |  |
| map.cpp:355:2:355:4 | ref arg m22 | map.cpp:398:1:398:1 | m22 |  |
| map.cpp:355:13:355:57 | call to pair | map.cpp:355:2:355:4 | ref arg m22 | TAINT |
| map.cpp:355:13:355:57 | call to pair | map.cpp:355:6:355:11 | call to insert | TAINT |
| map.cpp:355:13:355:57 | call to pair | map.cpp:355:13:355:57 | call to pair | TAINT |
| map.cpp:355:49:355:54 | call to source | map.cpp:355:13:355:57 | call to pair | TAINT |
| map.cpp:356:7:356:9 | m19 | map.cpp:356:7:356:9 | call to unordered_map |  |
| map.cpp:357:7:357:9 | m20 | map.cpp:357:7:357:9 | call to unordered_map |  |
| map.cpp:358:7:358:9 | m21 | map.cpp:358:7:358:9 | call to unordered_map |  |
| map.cpp:359:7:359:9 | m22 | map.cpp:359:7:359:9 | call to unordered_map |  |
| map.cpp:360:2:360:4 | ref arg m15 | map.cpp:398:1:398:1 | m15 |  |
| map.cpp:360:12:360:14 | ref arg m16 | map.cpp:398:1:398:1 | m16 |  |
| map.cpp:361:2:361:4 | ref arg m17 | map.cpp:398:1:398:1 | m17 |  |
| map.cpp:361:12:361:14 | ref arg m18 | map.cpp:398:1:398:1 | m18 |  |
| map.cpp:362:7:362:9 | m19 | map.cpp:362:7:362:9 | call to unordered_map |  |
| map.cpp:363:7:363:9 | m20 | map.cpp:363:7:363:9 | call to unordered_map |  |
| map.cpp:364:7:364:9 | m21 | map.cpp:364:7:364:9 | call to unordered_map |  |
| map.cpp:365:7:365:9 | m22 | map.cpp:365:7:365:9 | call to unordered_map |  |
| map.cpp:368:37:368:39 | call to unordered_map | map.cpp:369:2:369:4 | m23 |  |
| map.cpp:368:37:368:39 | call to unordered_map | map.cpp:370:2:370:4 | m23 |  |
| map.cpp:368:37:368:39 | call to unordered_map | map.cpp:371:7:371:9 | m23 |  |
| map.cpp:368:37:368:39 | call to unordered_map | map.cpp:372:7:372:9 | m23 |  |
| map.cpp:368:37:368:39 | call to unordered_map | map.cpp:372:17:372:19 | m23 |  |
| map.cpp:368:37:368:39 | call to unordered_map | map.cpp:373:7:373:9 | m23 |  |
| map.cpp:368:37:368:39 | call to unordered_map | map.cpp:374:2:374:4 | m23 |  |
| map.cpp:368:37:368:39 | call to unordered_map | map.cpp:375:7:375:9 | m23 |  |
| map.cpp:368:37:368:39 | call to unordered_map | map.cpp:398:1:398:1 | m23 |  |
| map.cpp:369:2:369:4 | ref arg m23 | map.cpp:370:2:370:4 | m23 |  |
| map.cpp:369:2:369:4 | ref arg m23 | map.cpp:371:7:371:9 | m23 |  |
| map.cpp:369:2:369:4 | ref arg m23 | map.cpp:372:7:372:9 | m23 |  |
| map.cpp:369:2:369:4 | ref arg m23 | map.cpp:372:17:372:19 | m23 |  |
| map.cpp:369:2:369:4 | ref arg m23 | map.cpp:373:7:373:9 | m23 |  |
| map.cpp:369:2:369:4 | ref arg m23 | map.cpp:374:2:374:4 | m23 |  |
| map.cpp:369:2:369:4 | ref arg m23 | map.cpp:375:7:375:9 | m23 |  |
| map.cpp:369:2:369:4 | ref arg m23 | map.cpp:398:1:398:1 | m23 |  |
| map.cpp:369:13:369:57 | call to pair | map.cpp:369:2:369:4 | ref arg m23 | TAINT |
| map.cpp:369:13:369:57 | call to pair | map.cpp:369:6:369:11 | call to insert | TAINT |
| map.cpp:369:13:369:57 | call to pair | map.cpp:369:13:369:57 | call to pair | TAINT |
| map.cpp:369:49:369:54 | call to source | map.cpp:369:13:369:57 | call to pair | TAINT |
| map.cpp:370:2:370:4 | ref arg m23 | map.cpp:371:7:371:9 | m23 |  |
| map.cpp:370:2:370:4 | ref arg m23 | map.cpp:372:7:372:9 | m23 |  |
| map.cpp:370:2:370:4 | ref arg m23 | map.cpp:372:17:372:19 | m23 |  |
| map.cpp:370:2:370:4 | ref arg m23 | map.cpp:373:7:373:9 | m23 |  |
| map.cpp:370:2:370:4 | ref arg m23 | map.cpp:374:2:374:4 | m23 |  |
| map.cpp:370:2:370:4 | ref arg m23 | map.cpp:375:7:375:9 | m23 |  |
| map.cpp:370:2:370:4 | ref arg m23 | map.cpp:398:1:398:1 | m23 |  |
| map.cpp:370:13:370:57 | call to pair | map.cpp:370:2:370:4 | ref arg m23 | TAINT |
| map.cpp:370:13:370:57 | call to pair | map.cpp:370:6:370:11 | call to insert | TAINT |
| map.cpp:370:13:370:57 | call to pair | map.cpp:370:13:370:57 | call to pair | TAINT |
| map.cpp:370:49:370:54 | call to source | map.cpp:370:13:370:57 | call to pair | TAINT |
| map.cpp:371:7:371:9 | m23 | map.cpp:371:7:371:9 | call to unordered_map |  |
| map.cpp:372:7:372:9 | m23 | map.cpp:372:11:372:15 | call to erase | TAINT |
| map.cpp:372:7:372:9 | ref arg m23 | map.cpp:373:7:373:9 | m23 |  |
| map.cpp:372:7:372:9 | ref arg m23 | map.cpp:374:2:374:4 | m23 |  |
| map.cpp:372:7:372:9 | ref arg m23 | map.cpp:375:7:375:9 | m23 |  |
| map.cpp:372:7:372:9 | ref arg m23 | map.cpp:398:1:398:1 | m23 |  |
| map.cpp:372:17:372:19 | m23 | map.cpp:372:21:372:25 | call to begin | TAINT |
| map.cpp:372:17:372:19 | ref arg m23 | map.cpp:372:7:372:9 | m23 |  |
| map.cpp:372:17:372:19 | ref arg m23 | map.cpp:373:7:373:9 | m23 |  |
| map.cpp:372:17:372:19 | ref arg m23 | map.cpp:374:2:374:4 | m23 |  |
| map.cpp:372:17:372:19 | ref arg m23 | map.cpp:375:7:375:9 | m23 |  |
| map.cpp:372:17:372:19 | ref arg m23 | map.cpp:398:1:398:1 | m23 |  |
| map.cpp:373:7:373:9 | m23 | map.cpp:373:7:373:9 | call to unordered_map |  |
| map.cpp:374:2:374:4 | ref arg m23 | map.cpp:375:7:375:9 | m23 |  |
| map.cpp:374:2:374:4 | ref arg m23 | map.cpp:398:1:398:1 | m23 |  |
| map.cpp:375:7:375:9 | m23 | map.cpp:375:7:375:9 | call to unordered_map |  |
| map.cpp:378:37:378:39 | call to unordered_map | map.cpp:379:7:379:9 | m24 |  |
| map.cpp:378:37:378:39 | call to unordered_map | map.cpp:380:7:380:9 | m24 |  |
| map.cpp:378:37:378:39 | call to unordered_map | map.cpp:381:7:381:9 | m24 |  |
| map.cpp:378:37:378:39 | call to unordered_map | map.cpp:382:7:382:9 | m24 |  |
| map.cpp:378:37:378:39 | call to unordered_map | map.cpp:398:1:398:1 | m24 |  |
| map.cpp:378:42:378:44 | call to unordered_map | map.cpp:383:7:383:9 | m25 |  |
| map.cpp:378:42:378:44 | call to unordered_map | map.cpp:383:24:383:26 | m25 |  |
| map.cpp:378:42:378:44 | call to unordered_map | map.cpp:384:7:384:9 | m25 |  |
| map.cpp:378:42:378:44 | call to unordered_map | map.cpp:385:7:385:9 | m25 |  |
| map.cpp:378:42:378:44 | call to unordered_map | map.cpp:385:24:385:26 | m25 |  |
| map.cpp:378:42:378:44 | call to unordered_map | map.cpp:386:7:386:9 | m25 |  |
| map.cpp:378:42:378:44 | call to unordered_map | map.cpp:398:1:398:1 | m25 |  |
| map.cpp:379:7:379:9 | ref arg m24 | map.cpp:380:7:380:9 | m24 |  |
| map.cpp:379:7:379:9 | ref arg m24 | map.cpp:381:7:381:9 | m24 |  |
| map.cpp:379:7:379:9 | ref arg m24 | map.cpp:382:7:382:9 | m24 |  |
| map.cpp:379:7:379:9 | ref arg m24 | map.cpp:398:1:398:1 | m24 |  |
| map.cpp:379:33:379:37 | first | map.cpp:379:7:379:37 | call to iterator |  |
| map.cpp:380:7:380:9 | m24 | map.cpp:380:7:380:9 | call to unordered_map |  |
| map.cpp:381:7:381:9 | ref arg m24 | map.cpp:382:7:382:9 | m24 |  |
| map.cpp:381:7:381:9 | ref arg m24 | map.cpp:398:1:398:1 | m24 |  |
| map.cpp:381:36:381:40 | first | map.cpp:381:7:381:40 | call to iterator |  |
| map.cpp:382:7:382:9 | m24 | map.cpp:382:7:382:9 | call to unordered_map |  |
| map.cpp:383:7:383:9 | ref arg m25 | map.cpp:384:7:384:9 | m25 |  |
| map.cpp:383:7:383:9 | ref arg m25 | map.cpp:385:7:385:9 | m25 |  |
| map.cpp:383:7:383:9 | ref arg m25 | map.cpp:385:24:385:26 | m25 |  |
| map.cpp:383:7:383:9 | ref arg m25 | map.cpp:386:7:386:9 | m25 |  |
| map.cpp:383:7:383:9 | ref arg m25 | map.cpp:398:1:398:1 | m25 |  |
| map.cpp:383:24:383:26 | m25 | map.cpp:383:28:383:32 | call to begin | TAINT |
| map.cpp:383:24:383:26 | ref arg m25 | map.cpp:383:7:383:9 | m25 |  |
| map.cpp:383:24:383:26 | ref arg m25 | map.cpp:384:7:384:9 | m25 |  |
| map.cpp:383:24:383:26 | ref arg m25 | map.cpp:385:7:385:9 | m25 |  |
| map.cpp:383:24:383:26 | ref arg m25 | map.cpp:385:24:385:26 | m25 |  |
| map.cpp:383:24:383:26 | ref arg m25 | map.cpp:386:7:386:9 | m25 |  |
| map.cpp:383:24:383:26 | ref arg m25 | map.cpp:398:1:398:1 | m25 |  |
| map.cpp:383:28:383:32 | call to begin | map.cpp:383:24:383:34 | call to iterator | TAINT |
| map.cpp:384:7:384:9 | m25 | map.cpp:384:7:384:9 | call to unordered_map |  |
| map.cpp:385:7:385:9 | ref arg m25 | map.cpp:386:7:386:9 | m25 |  |
| map.cpp:385:7:385:9 | ref arg m25 | map.cpp:398:1:398:1 | m25 |  |
| map.cpp:385:24:385:26 | m25 | map.cpp:385:28:385:32 | call to begin | TAINT |
| map.cpp:385:24:385:26 | ref arg m25 | map.cpp:385:7:385:9 | m25 |  |
| map.cpp:385:24:385:26 | ref arg m25 | map.cpp:386:7:386:9 | m25 |  |
| map.cpp:385:24:385:26 | ref arg m25 | map.cpp:398:1:398:1 | m25 |  |
| map.cpp:385:28:385:32 | call to begin | map.cpp:385:24:385:34 | call to iterator | TAINT |
| map.cpp:386:7:386:9 | m25 | map.cpp:386:7:386:9 | call to unordered_map |  |
| map.cpp:389:37:389:39 | call to unordered_map | map.cpp:390:7:390:9 | m26 |  |
| map.cpp:389:37:389:39 | call to unordered_map | map.cpp:391:7:391:9 | m26 |  |
| map.cpp:389:37:389:39 | call to unordered_map | map.cpp:392:7:392:9 | m26 |  |
| map.cpp:389:37:389:39 | call to unordered_map | map.cpp:393:7:393:9 | m26 |  |
| map.cpp:389:37:389:39 | call to unordered_map | map.cpp:398:1:398:1 | m26 |  |
| map.cpp:389:42:389:44 | call to unordered_map | map.cpp:394:7:394:9 | m27 |  |
| map.cpp:389:42:389:44 | call to unordered_map | map.cpp:394:23:394:25 | m27 |  |
| map.cpp:389:42:389:44 | call to unordered_map | map.cpp:395:7:395:9 | m27 |  |
| map.cpp:389:42:389:44 | call to unordered_map | map.cpp:396:7:396:9 | m27 |  |
| map.cpp:389:42:389:44 | call to unordered_map | map.cpp:396:23:396:25 | m27 |  |
| map.cpp:389:42:389:44 | call to unordered_map | map.cpp:397:7:397:9 | m27 |  |
| map.cpp:389:42:389:44 | call to unordered_map | map.cpp:398:1:398:1 | m27 |  |
| map.cpp:390:7:390:9 | ref arg m26 | map.cpp:391:7:391:9 | m26 |  |
| map.cpp:390:7:390:9 | ref arg m26 | map.cpp:392:7:392:9 | m26 |  |
| map.cpp:390:7:390:9 | ref arg m26 | map.cpp:393:7:393:9 | m26 |  |
| map.cpp:390:7:390:9 | ref arg m26 | map.cpp:398:1:398:1 | m26 |  |
| map.cpp:390:37:390:41 | first | map.cpp:390:7:390:41 | call to iterator |  |
| map.cpp:391:7:391:9 | m26 | map.cpp:391:7:391:9 | call to unordered_map |  |
| map.cpp:392:7:392:9 | ref arg m26 | map.cpp:393:7:393:9 | m26 |  |
| map.cpp:392:7:392:9 | ref arg m26 | map.cpp:398:1:398:1 | m26 |  |
| map.cpp:392:40:392:44 | first | map.cpp:392:7:392:44 | call to iterator |  |
| map.cpp:393:7:393:9 | m26 | map.cpp:393:7:393:9 | call to unordered_map |  |
| map.cpp:394:7:394:9 | ref arg m27 | map.cpp:395:7:395:9 | m27 |  |
| map.cpp:394:7:394:9 | ref arg m27 | map.cpp:396:7:396:9 | m27 |  |
| map.cpp:394:7:394:9 | ref arg m27 | map.cpp:396:23:396:25 | m27 |  |
| map.cpp:394:7:394:9 | ref arg m27 | map.cpp:397:7:397:9 | m27 |  |
| map.cpp:394:7:394:9 | ref arg m27 | map.cpp:398:1:398:1 | m27 |  |
| map.cpp:394:23:394:25 | m27 | map.cpp:394:27:394:31 | call to begin | TAINT |
| map.cpp:394:23:394:25 | ref arg m27 | map.cpp:394:7:394:9 | m27 |  |
| map.cpp:394:23:394:25 | ref arg m27 | map.cpp:395:7:395:9 | m27 |  |
| map.cpp:394:23:394:25 | ref arg m27 | map.cpp:396:7:396:9 | m27 |  |
| map.cpp:394:23:394:25 | ref arg m27 | map.cpp:396:23:396:25 | m27 |  |
| map.cpp:394:23:394:25 | ref arg m27 | map.cpp:397:7:397:9 | m27 |  |
| map.cpp:394:23:394:25 | ref arg m27 | map.cpp:398:1:398:1 | m27 |  |
| map.cpp:394:27:394:31 | call to begin | map.cpp:394:23:394:33 | call to iterator | TAINT |
| map.cpp:395:7:395:9 | m27 | map.cpp:395:7:395:9 | call to unordered_map |  |
| map.cpp:396:7:396:9 | ref arg m27 | map.cpp:397:7:397:9 | m27 |  |
| map.cpp:396:7:396:9 | ref arg m27 | map.cpp:398:1:398:1 | m27 |  |
| map.cpp:396:23:396:25 | m27 | map.cpp:396:27:396:31 | call to begin | TAINT |
| map.cpp:396:23:396:25 | ref arg m27 | map.cpp:396:7:396:9 | m27 |  |
| map.cpp:396:23:396:25 | ref arg m27 | map.cpp:397:7:397:9 | m27 |  |
| map.cpp:396:23:396:25 | ref arg m27 | map.cpp:398:1:398:1 | m27 |  |
| map.cpp:396:27:396:31 | call to begin | map.cpp:396:23:396:33 | call to iterator | TAINT |
| map.cpp:397:7:397:9 | m27 | map.cpp:397:7:397:9 | call to unordered_map |  |
| movableclass.cpp:8:2:8:15 | this | movableclass.cpp:8:27:8:31 | constructor init of field v [pre-this] |  |
| movableclass.cpp:8:21:8:22 | _v | movableclass.cpp:8:29:8:30 | _v |  |
| movableclass.cpp:8:29:8:30 | _v | movableclass.cpp:8:27:8:31 | constructor init of field v | TAINT |
| movableclass.cpp:9:2:9:15 | this | movableclass.cpp:10:3:10:3 | this |  |
| movableclass.cpp:9:34:9:38 | other | movableclass.cpp:9:34:9:38 | other |  |
| movableclass.cpp:9:34:9:38 | other | movableclass.cpp:10:7:10:11 | other |  |
| movableclass.cpp:9:34:9:38 | other | movableclass.cpp:11:3:11:7 | other |  |
| movableclass.cpp:10:3:10:13 | ... = ... | movableclass.cpp:10:3:10:3 | v [post update] |  |
| movableclass.cpp:10:13:10:13 | v | movableclass.cpp:10:3:10:13 | ... = ... |  |
| movableclass.cpp:11:3:11:7 | other [post update] | movableclass.cpp:9:34:9:38 | other |  |
| movableclass.cpp:11:3:11:13 | ... = ... | movableclass.cpp:11:9:11:9 | v [post update] |  |
| movableclass.cpp:11:13:11:13 | 0 | movableclass.cpp:11:3:11:13 | ... = ... |  |
| movableclass.cpp:13:18:13:26 | this | movableclass.cpp:14:3:14:3 | this |  |
| movableclass.cpp:13:45:13:49 | other | movableclass.cpp:13:45:13:49 | other |  |
| movableclass.cpp:13:45:13:49 | other | movableclass.cpp:14:7:14:11 | other |  |
| movableclass.cpp:13:45:13:49 | other | movableclass.cpp:15:3:15:7 | other |  |
| movableclass.cpp:14:3:14:3 | this | movableclass.cpp:16:11:16:14 | this |  |
| movableclass.cpp:14:3:14:3 | this [post update] | movableclass.cpp:16:11:16:14 | this |  |
| movableclass.cpp:14:3:14:13 | ... = ... | movableclass.cpp:14:3:14:3 | v [post update] |  |
| movableclass.cpp:14:13:14:13 | v | movableclass.cpp:14:3:14:13 | ... = ... |  |
| movableclass.cpp:15:3:15:7 | other [post update] | movableclass.cpp:13:45:13:49 | other |  |
| movableclass.cpp:15:3:15:13 | ... = ... | movableclass.cpp:15:9:15:9 | v [post update] |  |
| movableclass.cpp:15:13:15:13 | 0 | movableclass.cpp:15:3:15:13 | ... = ... |  |
| movableclass.cpp:16:11:16:14 | this | movableclass.cpp:16:10:16:14 | * ... | TAINT |
| movableclass.cpp:22:57:22:57 | 1 | movableclass.cpp:22:42:22:58 | call to MyMovableClass | TAINT |
| movableclass.cpp:23:55:23:60 | call to source | movableclass.cpp:23:40:23:63 | call to MyMovableClass | TAINT |
| movableclass.cpp:28:21:28:21 | 1 | movableclass.cpp:28:21:28:22 | call to MyMovableClass | TAINT |
| movableclass.cpp:28:21:28:22 | call to MyMovableClass | movableclass.cpp:33:8:33:9 | s1 |  |
| movableclass.cpp:29:22:29:23 | call to MyMovableClass | movableclass.cpp:34:8:34:9 | s2 |  |
| movableclass.cpp:29:23:29:23 | 1 | movableclass.cpp:29:22:29:23 | call to MyMovableClass | TAINT |
| movableclass.cpp:30:18:30:19 | call to MyMovableClass | movableclass.cpp:31:3:31:4 | s3 |  |
| movableclass.cpp:30:18:30:19 | call to MyMovableClass | movableclass.cpp:35:8:35:9 | s3 |  |
| movableclass.cpp:31:3:31:4 | ref arg s3 | movableclass.cpp:35:8:35:9 | s3 |  |
| movableclass.cpp:31:8:31:8 | 1 | movableclass.cpp:31:8:31:8 | call to MyMovableClass | TAINT |
| movableclass.cpp:31:8:31:8 | call to MyMovableClass | movableclass.cpp:31:3:31:4 | ref arg s3 | TAINT |
| movableclass.cpp:31:8:31:8 | call to MyMovableClass | movableclass.cpp:31:6:31:6 | call to operator= | TAINT |
| movableclass.cpp:39:21:39:26 | call to source | movableclass.cpp:39:21:39:29 | call to MyMovableClass | TAINT |
| movableclass.cpp:39:21:39:29 | call to MyMovableClass | movableclass.cpp:44:8:44:9 | s1 |  |
| movableclass.cpp:40:22:40:30 | call to MyMovableClass | movableclass.cpp:45:8:45:9 | s2 |  |
| movableclass.cpp:40:23:40:28 | call to source | movableclass.cpp:40:22:40:30 | call to MyMovableClass | TAINT |
| movableclass.cpp:41:18:41:19 | call to MyMovableClass | movableclass.cpp:42:3:42:4 | s3 |  |
| movableclass.cpp:41:18:41:19 | call to MyMovableClass | movableclass.cpp:46:8:46:9 | s3 |  |
| movableclass.cpp:42:3:42:4 | ref arg s3 | movableclass.cpp:46:8:46:9 | s3 |  |
| movableclass.cpp:42:8:42:13 | call to source | movableclass.cpp:42:8:42:15 | call to MyMovableClass | TAINT |
| movableclass.cpp:42:8:42:15 | call to MyMovableClass | movableclass.cpp:42:3:42:4 | ref arg s3 | TAINT |
| movableclass.cpp:42:8:42:15 | call to MyMovableClass | movableclass.cpp:42:6:42:6 | call to operator= | TAINT |
| movableclass.cpp:50:22:50:46 | call to MyMovableClass | movableclass.cpp:54:8:54:9 | s1 |  |
| movableclass.cpp:50:38:50:43 | call to source | movableclass.cpp:50:22:50:46 | call to MyMovableClass | TAINT |
| movableclass.cpp:51:18:51:19 | call to MyMovableClass | movableclass.cpp:52:3:52:4 | s2 |  |
| movableclass.cpp:51:18:51:19 | call to MyMovableClass | movableclass.cpp:55:8:55:9 | s2 |  |
| movableclass.cpp:52:3:52:4 | ref arg s2 | movableclass.cpp:55:8:55:9 | s2 |  |
| movableclass.cpp:52:8:52:31 | call to MyMovableClass | movableclass.cpp:52:3:52:4 | ref arg s2 | TAINT |
| movableclass.cpp:52:8:52:31 | call to MyMovableClass | movableclass.cpp:52:6:52:6 | call to operator= | TAINT |
| movableclass.cpp:52:23:52:28 | call to source | movableclass.cpp:52:8:52:31 | call to MyMovableClass | TAINT |
| movableclass.cpp:59:21:59:32 | call to getUnTainted | movableclass.cpp:59:21:59:35 | call to MyMovableClass |  |
| movableclass.cpp:59:21:59:35 | call to MyMovableClass | movableclass.cpp:63:8:63:9 | s1 |  |
| movableclass.cpp:60:21:60:30 | call to getTainted | movableclass.cpp:60:21:60:33 | call to MyMovableClass |  |
| movableclass.cpp:60:21:60:33 | call to MyMovableClass | movableclass.cpp:64:8:64:9 | s2 |  |
| movableclass.cpp:61:18:61:19 | call to MyMovableClass | movableclass.cpp:65:8:65:9 | s3 |  |
| movableclass.cpp:65:13:65:18 | call to source | movableclass.cpp:65:13:65:20 | call to MyMovableClass | TAINT |
| movableclass.cpp:65:13:65:20 | call to MyMovableClass | movableclass.cpp:65:8:65:9 | ref arg s3 | TAINT |
| movableclass.cpp:65:13:65:20 | call to MyMovableClass | movableclass.cpp:65:11:65:11 | call to operator= | TAINT |
| smart_pointer.cpp:11:30:11:50 | call to make_shared | smart_pointer.cpp:12:11:12:11 | p |  |
| smart_pointer.cpp:11:30:11:50 | call to make_shared | smart_pointer.cpp:13:10:13:10 | p |  |
| smart_pointer.cpp:11:52:11:57 | call to source | smart_pointer.cpp:11:30:11:50 | call to make_shared | TAINT |
| smart_pointer.cpp:12:11:12:11 | p | smart_pointer.cpp:12:10:12:10 | call to operator* | TAINT |
| smart_pointer.cpp:17:32:17:54 | call to make_shared | smart_pointer.cpp:18:11:18:11 | p |  |
| smart_pointer.cpp:17:32:17:54 | call to make_shared | smart_pointer.cpp:19:10:19:10 | p |  |
| smart_pointer.cpp:18:11:18:11 | p | smart_pointer.cpp:18:10:18:10 | call to operator* | TAINT |
| smart_pointer.cpp:23:30:23:50 | call to make_unique | smart_pointer.cpp:24:11:24:11 | p |  |
| smart_pointer.cpp:23:30:23:50 | call to make_unique | smart_pointer.cpp:25:10:25:10 | p |  |
| smart_pointer.cpp:23:52:23:57 | call to source | smart_pointer.cpp:23:30:23:50 | call to make_unique | TAINT |
| smart_pointer.cpp:24:11:24:11 | p | smart_pointer.cpp:24:10:24:10 | call to operator* | TAINT |
| smart_pointer.cpp:29:32:29:54 | call to make_unique | smart_pointer.cpp:30:11:30:11 | p |  |
| smart_pointer.cpp:29:32:29:54 | call to make_unique | smart_pointer.cpp:31:10:31:10 | p |  |
| smart_pointer.cpp:30:11:30:11 | p | smart_pointer.cpp:30:10:30:10 | call to operator* | TAINT |
| smart_pointer.cpp:35:30:35:50 | call to make_shared | smart_pointer.cpp:37:6:37:6 | p |  |
| smart_pointer.cpp:35:30:35:50 | call to make_shared | smart_pointer.cpp:38:10:38:10 | p |  |
| smart_pointer.cpp:35:30:35:50 | call to make_shared | smart_pointer.cpp:39:11:39:11 | p |  |
| smart_pointer.cpp:37:5:37:17 | ... = ... | smart_pointer.cpp:37:5:37:5 | call to operator* [post update] |  |
| smart_pointer.cpp:37:6:37:6 | p | smart_pointer.cpp:37:5:37:5 | call to operator* | TAINT |
| smart_pointer.cpp:37:10:37:15 | call to source | smart_pointer.cpp:37:5:37:17 | ... = ... |  |
| smart_pointer.cpp:38:10:38:10 | ref arg p | smart_pointer.cpp:39:11:39:11 | p |  |
| smart_pointer.cpp:39:11:39:11 | p | smart_pointer.cpp:39:10:39:10 | call to operator* | TAINT |
| smart_pointer.cpp:43:29:43:51 | call to unique_ptr | smart_pointer.cpp:45:6:45:6 | p |  |
| smart_pointer.cpp:43:29:43:51 | call to unique_ptr | smart_pointer.cpp:46:10:46:10 | p |  |
| smart_pointer.cpp:43:29:43:51 | call to unique_ptr | smart_pointer.cpp:47:11:47:11 | p |  |
| smart_pointer.cpp:45:5:45:17 | ... = ... | smart_pointer.cpp:45:5:45:5 | call to operator* [post update] |  |
| smart_pointer.cpp:45:6:45:6 | p | smart_pointer.cpp:45:5:45:5 | call to operator* | TAINT |
| smart_pointer.cpp:45:10:45:15 | call to source | smart_pointer.cpp:45:5:45:17 | ... = ... |  |
| smart_pointer.cpp:46:10:46:10 | ref arg p | smart_pointer.cpp:47:11:47:11 | p |  |
| smart_pointer.cpp:47:11:47:11 | p | smart_pointer.cpp:47:10:47:10 | call to operator* | TAINT |
| smart_pointer.cpp:51:30:51:50 | call to make_shared | smart_pointer.cpp:52:10:52:10 | p |  |
| smart_pointer.cpp:51:52:51:57 | call to source | smart_pointer.cpp:51:30:51:50 | call to make_shared | TAINT |
| smart_pointer.cpp:52:10:52:10 | p | smart_pointer.cpp:52:12:52:14 | call to get | TAINT |
| smart_pointer.cpp:56:30:56:50 | call to make_unique | smart_pointer.cpp:57:10:57:10 | p |  |
| smart_pointer.cpp:56:52:56:57 | call to source | smart_pointer.cpp:56:30:56:50 | call to make_unique | TAINT |
| smart_pointer.cpp:57:10:57:10 | p | smart_pointer.cpp:57:12:57:14 | call to get | TAINT |
| smart_pointer.cpp:65:28:65:46 | call to make_unique | smart_pointer.cpp:66:10:66:10 | p |  |
| smart_pointer.cpp:65:28:65:46 | call to make_unique | smart_pointer.cpp:67:10:67:10 | p |  |
| smart_pointer.cpp:65:48:65:53 | call to source | smart_pointer.cpp:65:28:65:46 | call to make_unique | TAINT |
| smart_pointer.cpp:65:58:65:58 | 0 | smart_pointer.cpp:65:28:65:46 | call to make_unique | TAINT |
| standalone_iterators.cpp:39:45:39:51 | source1 | standalone_iterators.cpp:39:45:39:51 | source1 |  |
| standalone_iterators.cpp:39:45:39:51 | source1 | standalone_iterators.cpp:40:11:40:17 | source1 |  |
| standalone_iterators.cpp:39:45:39:51 | source1 | standalone_iterators.cpp:41:12:41:18 | source1 |  |
| standalone_iterators.cpp:39:45:39:51 | source1 | standalone_iterators.cpp:42:14:42:20 | source1 |  |
| standalone_iterators.cpp:40:11:40:17 | source1 | standalone_iterators.cpp:40:10:40:10 | call to operator* | TAINT |
| standalone_iterators.cpp:41:12:41:18 | ref arg source1 | standalone_iterators.cpp:39:45:39:51 | source1 |  |
| standalone_iterators.cpp:41:12:41:18 | ref arg source1 | standalone_iterators.cpp:42:14:42:20 | source1 |  |
| standalone_iterators.cpp:41:12:41:18 | source1 | standalone_iterators.cpp:41:19:41:19 | call to operator++ |  |
| standalone_iterators.cpp:41:19:41:19 | call to operator++ | standalone_iterators.cpp:41:10:41:10 | call to operator* | TAINT |
| standalone_iterators.cpp:42:12:42:12 | call to operator++ | standalone_iterators.cpp:42:10:42:10 | call to operator* | TAINT |
| standalone_iterators.cpp:42:14:42:20 | ref arg source1 | standalone_iterators.cpp:39:45:39:51 | source1 |  |
| standalone_iterators.cpp:42:14:42:20 | source1 | standalone_iterators.cpp:42:12:42:12 | call to operator++ |  |
| standalone_iterators.cpp:45:39:45:45 | source1 | standalone_iterators.cpp:45:39:45:45 | source1 |  |
| standalone_iterators.cpp:45:39:45:45 | source1 | standalone_iterators.cpp:46:11:46:17 | source1 |  |
| standalone_iterators.cpp:45:39:45:45 | source1 | standalone_iterators.cpp:47:12:47:18 | source1 |  |
| standalone_iterators.cpp:45:39:45:45 | source1 | standalone_iterators.cpp:48:14:48:20 | source1 |  |
| standalone_iterators.cpp:46:11:46:17 | source1 | standalone_iterators.cpp:46:10:46:10 | call to operator* | TAINT |
| standalone_iterators.cpp:47:12:47:18 | ref arg source1 | standalone_iterators.cpp:45:39:45:45 | source1 |  |
| standalone_iterators.cpp:47:12:47:18 | ref arg source1 | standalone_iterators.cpp:48:14:48:20 | source1 |  |
| standalone_iterators.cpp:47:12:47:18 | source1 | standalone_iterators.cpp:47:19:47:19 | call to operator++ |  |
| standalone_iterators.cpp:47:19:47:19 | call to operator++ | standalone_iterators.cpp:47:10:47:10 | call to operator* | TAINT |
| standalone_iterators.cpp:48:12:48:12 | call to operator++ | standalone_iterators.cpp:48:10:48:10 | call to operator* | TAINT |
| standalone_iterators.cpp:48:14:48:20 | ref arg source1 | standalone_iterators.cpp:45:39:45:45 | source1 |  |
| standalone_iterators.cpp:48:14:48:20 | source1 | standalone_iterators.cpp:48:12:48:12 | call to operator++ |  |
| standalone_iterators.cpp:51:37:51:43 | source1 | standalone_iterators.cpp:52:11:52:17 | source1 |  |
| standalone_iterators.cpp:51:37:51:43 | source1 | standalone_iterators.cpp:53:12:53:18 | source1 |  |
| standalone_iterators.cpp:51:37:51:43 | source1 | standalone_iterators.cpp:54:14:54:20 | source1 |  |
| standalone_iterators.cpp:53:12:53:18 | ref arg source1 | standalone_iterators.cpp:54:14:54:20 | source1 |  |
<<<<<<< HEAD
| stl.h:241:30:241:40 | call to allocator | stl.h:241:21:241:41 | noexcept(...) | TAINT |
| stl.h:241:30:241:40 | call to allocator | stl.h:241:21:241:41 | noexcept(...) | TAINT |
| stl.h:241:30:241:40 | call to allocator | stl.h:241:21:241:41 | noexcept(...) | TAINT |
| stl.h:241:30:241:40 | call to allocator | stl.h:241:21:241:41 | noexcept(...) | TAINT |
| stl.h:241:30:241:40 | call to allocator | stl.h:241:21:241:41 | noexcept(...) | TAINT |
| stl.h:241:53:241:63 | 0 | stl.h:241:46:241:64 | (no string representation) | TAINT |
| stl.h:334:9:334:9 | Unknown literal | stl.h:334:9:334:9 | constructor init of field first | TAINT |
| stl.h:334:9:334:9 | Unknown literal | stl.h:334:9:334:9 | constructor init of field second | TAINT |
| stl.h:334:9:334:9 | constructor init of field first [post-this] | stl.h:334:9:334:9 | constructor init of field second [pre-this] |  |
| stl.h:334:9:334:9 | constructor init of field first [pre-this] | stl.h:334:9:334:9 | constructor init of field second [pre-this] |  |
| stl.h:334:9:334:9 | this | stl.h:334:9:334:9 | constructor init of field first [pre-this] |  |
| stl.h:341:3:341:3 | this | stl.h:341:36:341:43 | constructor init of field first [pre-this] |  |
| stl.h:341:3:341:3 | this | stl.h:341:36:341:43 | constructor init of field first [pre-this] |  |
| stl.h:341:3:341:3 | this | stl.h:341:36:341:43 | constructor init of field first [pre-this] |  |
| stl.h:341:3:341:3 | this | stl.h:341:36:341:43 | constructor init of field first [pre-this] |  |
| stl.h:341:3:341:3 | this | stl.h:341:36:341:43 | constructor init of field first [pre-this] |  |
| stl.h:341:3:341:3 | this | stl.h:341:36:341:43 | constructor init of field first [pre-this] |  |
| stl.h:341:3:341:3 | this | stl.h:341:36:341:43 | constructor init of field first [pre-this] |  |
| stl.h:341:3:341:6 | this | stl.h:341:36:341:43 | constructor init of field first [pre-this] |  |
| stl.h:341:18:341:18 | x | stl.h:341:18:341:18 | x |  |
| stl.h:341:18:341:18 | x | stl.h:341:18:341:18 | x |  |
| stl.h:341:18:341:18 | x | stl.h:341:18:341:18 | x |  |
| stl.h:341:18:341:18 | x | stl.h:341:18:341:18 | x |  |
| stl.h:341:18:341:18 | x | stl.h:341:42:341:42 | x |  |
| stl.h:341:18:341:18 | x | stl.h:341:42:341:42 | x |  |
| stl.h:341:18:341:18 | x | stl.h:341:42:341:42 | x |  |
| stl.h:341:18:341:18 | x | stl.h:341:42:341:42 | x |  |
| stl.h:341:18:341:18 | x | stl.h:341:42:341:42 | x |  |
| stl.h:341:18:341:18 | x | stl.h:341:42:341:42 | x |  |
| stl.h:341:18:341:18 | x | stl.h:341:42:341:42 | x |  |
| stl.h:341:18:341:18 | x | stl.h:341:42:341:42 | x |  |
| stl.h:341:31:341:31 | y | stl.h:341:31:341:31 | y |  |
| stl.h:341:31:341:31 | y | stl.h:341:31:341:31 | y |  |
| stl.h:341:31:341:31 | y | stl.h:341:31:341:31 | y |  |
| stl.h:341:31:341:31 | y | stl.h:341:31:341:31 | y |  |
| stl.h:341:31:341:31 | y | stl.h:341:53:341:53 | y |  |
| stl.h:341:31:341:31 | y | stl.h:341:53:341:53 | y |  |
| stl.h:341:31:341:31 | y | stl.h:341:53:341:53 | y |  |
| stl.h:341:31:341:31 | y | stl.h:341:53:341:53 | y |  |
| stl.h:341:31:341:31 | y | stl.h:341:53:341:53 | y |  |
| stl.h:341:31:341:31 | y | stl.h:341:53:341:53 | y |  |
| stl.h:341:31:341:31 | y | stl.h:341:53:341:53 | y |  |
| stl.h:341:31:341:31 | y | stl.h:341:53:341:53 | y |  |
| stl.h:341:36:341:43 | call to unknown function | stl.h:341:36:341:43 | constructor init of field first | TAINT |
| stl.h:341:36:341:43 | constructor init of field first [post-this] | stl.h:341:46:341:54 | constructor init of field second [pre-this] |  |
| stl.h:341:36:341:43 | constructor init of field first [post-this] | stl.h:341:46:341:54 | constructor init of field second [pre-this] |  |
| stl.h:341:36:341:43 | constructor init of field first [post-this] | stl.h:341:46:341:54 | constructor init of field second [pre-this] |  |
| stl.h:341:36:341:43 | constructor init of field first [post-this] | stl.h:341:46:341:54 | constructor init of field second [pre-this] |  |
| stl.h:341:36:341:43 | constructor init of field first [post-this] | stl.h:341:46:341:54 | constructor init of field second [pre-this] |  |
| stl.h:341:36:341:43 | constructor init of field first [post-this] | stl.h:341:46:341:54 | constructor init of field second [pre-this] |  |
| stl.h:341:36:341:43 | constructor init of field first [post-this] | stl.h:341:46:341:54 | constructor init of field second [pre-this] |  |
| stl.h:341:36:341:43 | constructor init of field first [post-this] | stl.h:341:46:341:54 | constructor init of field second [pre-this] |  |
| stl.h:341:36:341:43 | constructor init of field first [pre-this] | stl.h:341:46:341:54 | constructor init of field second [pre-this] |  |
| stl.h:341:36:341:43 | constructor init of field first [pre-this] | stl.h:341:46:341:54 | constructor init of field second [pre-this] |  |
| stl.h:341:36:341:43 | constructor init of field first [pre-this] | stl.h:341:46:341:54 | constructor init of field second [pre-this] |  |
| stl.h:341:36:341:43 | constructor init of field first [pre-this] | stl.h:341:46:341:54 | constructor init of field second [pre-this] |  |
| stl.h:341:36:341:43 | constructor init of field first [pre-this] | stl.h:341:46:341:54 | constructor init of field second [pre-this] |  |
| stl.h:341:36:341:43 | constructor init of field first [pre-this] | stl.h:341:46:341:54 | constructor init of field second [pre-this] |  |
| stl.h:341:36:341:43 | constructor init of field first [pre-this] | stl.h:341:46:341:54 | constructor init of field second [pre-this] |  |
| stl.h:341:36:341:43 | constructor init of field first [pre-this] | stl.h:341:46:341:54 | constructor init of field second [pre-this] |  |
| stl.h:341:42:341:42 | x | stl.h:341:36:341:43 | constructor init of field first | TAINT |
| stl.h:341:42:341:42 | x | stl.h:341:36:341:43 | constructor init of field first | TAINT |
| stl.h:341:42:341:42 | x | stl.h:341:36:341:43 | constructor init of field first | TAINT |
| stl.h:341:42:341:42 | x | stl.h:341:36:341:43 | constructor init of field first | TAINT |
| stl.h:341:42:341:42 | x | stl.h:341:36:341:43 | constructor init of field first | TAINT |
| stl.h:341:42:341:42 | x | stl.h:341:36:341:43 | constructor init of field first | TAINT |
| stl.h:341:42:341:42 | x | stl.h:341:36:341:43 | constructor init of field first | TAINT |
| stl.h:341:46:341:54 | call to unknown function | stl.h:341:46:341:54 | constructor init of field second | TAINT |
| stl.h:341:53:341:53 | y | stl.h:341:46:341:54 | constructor init of field second | TAINT |
| stl.h:341:53:341:53 | y | stl.h:341:46:341:54 | constructor init of field second | TAINT |
| stl.h:341:53:341:53 | y | stl.h:341:46:341:54 | constructor init of field second | TAINT |
| stl.h:341:53:341:53 | y | stl.h:341:46:341:54 | constructor init of field second | TAINT |
| stl.h:341:53:341:53 | y | stl.h:341:46:341:54 | constructor init of field second | TAINT |
| stl.h:341:53:341:53 | y | stl.h:341:46:341:54 | constructor init of field second | TAINT |
| stl.h:341:53:341:53 | y | stl.h:341:46:341:54 | constructor init of field second | TAINT |
| stl.h:347:109:347:109 | x | stl.h:347:109:347:109 | x |  |
| stl.h:347:109:347:109 | x | stl.h:347:109:347:109 | x |  |
| stl.h:347:109:347:109 | x | stl.h:347:109:347:109 | x |  |
| stl.h:347:109:347:109 | x | stl.h:347:109:347:109 | x |  |
| stl.h:347:109:347:109 | x | stl.h:347:109:347:109 | x |  |
| stl.h:347:109:347:109 | x | stl.h:347:109:347:109 | x |  |
| stl.h:347:109:347:109 | x | stl.h:347:109:347:109 | x |  |
| stl.h:347:109:347:109 | x | stl.h:348:40:348:40 | x |  |
| stl.h:347:109:347:109 | x | stl.h:348:40:348:40 | x |  |
| stl.h:347:109:347:109 | x | stl.h:348:40:348:40 | x |  |
| stl.h:347:109:347:109 | x | stl.h:348:40:348:40 | x |  |
| stl.h:347:109:347:109 | x | stl.h:348:40:348:40 | x |  |
| stl.h:347:109:347:109 | x | stl.h:348:40:348:40 | x |  |
| stl.h:347:109:347:109 | x | stl.h:348:40:348:40 | x |  |
| stl.h:347:117:347:117 | y | stl.h:347:117:347:117 | y |  |
| stl.h:347:117:347:117 | y | stl.h:347:117:347:117 | y |  |
| stl.h:347:117:347:117 | y | stl.h:347:117:347:117 | y |  |
| stl.h:347:117:347:117 | y | stl.h:347:117:347:117 | y |  |
| stl.h:347:117:347:117 | y | stl.h:347:117:347:117 | y |  |
| stl.h:347:117:347:117 | y | stl.h:347:117:347:117 | y |  |
| stl.h:347:117:347:117 | y | stl.h:347:117:347:117 | y |  |
| stl.h:347:117:347:117 | y | stl.h:348:61:348:61 | y |  |
| stl.h:347:117:347:117 | y | stl.h:348:61:348:61 | y |  |
| stl.h:347:117:347:117 | y | stl.h:348:61:348:61 | y |  |
| stl.h:347:117:347:117 | y | stl.h:348:61:348:61 | y |  |
| stl.h:347:117:347:117 | y | stl.h:348:61:348:61 | y |  |
| stl.h:347:117:347:117 | y | stl.h:348:61:348:61 | y |  |
| stl.h:347:117:347:117 | y | stl.h:348:61:348:61 | y |  |
| stl.h:348:10:348:63 | call to pair | stl.h:348:10:348:63 | call to pair | TAINT |
| stl.h:348:10:348:63 | call to pair | stl.h:348:10:348:63 | call to pair | TAINT |
| stl.h:348:10:348:63 | call to pair | stl.h:348:10:348:63 | call to pair | TAINT |
| stl.h:348:10:348:63 | call to pair | stl.h:348:10:348:63 | call to pair | TAINT |
| stl.h:348:10:348:63 | call to pair | stl.h:348:10:348:63 | call to pair | TAINT |
| stl.h:348:10:348:63 | call to pair | stl.h:348:10:348:63 | call to pair | TAINT |
| stl.h:348:23:348:38 | ref arg call to forward | stl.h:347:109:347:109 | x |  |
| stl.h:348:23:348:38 | ref arg call to forward | stl.h:347:109:347:109 | x |  |
| stl.h:348:23:348:38 | ref arg call to forward | stl.h:347:109:347:109 | x |  |
| stl.h:348:23:348:38 | ref arg call to forward | stl.h:347:109:347:109 | x |  |
| stl.h:348:23:348:38 | ref arg call to forward | stl.h:348:40:348:40 | x [inner post update] |  |
| stl.h:348:23:348:38 | ref arg call to forward | stl.h:348:40:348:40 | x [inner post update] |  |
| stl.h:348:23:348:38 | ref arg call to forward | stl.h:348:40:348:40 | x [inner post update] |  |
| stl.h:348:23:348:38 | ref arg call to forward | stl.h:348:40:348:40 | x [inner post update] |  |
| stl.h:348:40:348:40 | x | stl.h:348:23:348:38 | call to forward |  |
| stl.h:348:40:348:40 | x | stl.h:348:23:348:38 | call to forward |  |
| stl.h:348:40:348:40 | x | stl.h:348:23:348:38 | call to forward |  |
| stl.h:348:40:348:40 | x | stl.h:348:23:348:38 | call to forward |  |
| stl.h:348:40:348:40 | x | stl.h:348:23:348:38 | call to forward |  |
| stl.h:348:40:348:40 | x | stl.h:348:23:348:38 | call to forward |  |
| stl.h:348:44:348:59 | call to forward | stl.h:348:10:348:63 | call to pair | TAINT |
| stl.h:348:44:348:59 | call to forward | stl.h:348:10:348:63 | call to pair | TAINT |
| stl.h:348:44:348:59 | ref arg call to forward | stl.h:347:117:347:117 | y |  |
| stl.h:348:44:348:59 | ref arg call to forward | stl.h:347:117:347:117 | y |  |
| stl.h:348:44:348:59 | ref arg call to forward | stl.h:347:117:347:117 | y |  |
| stl.h:348:44:348:59 | ref arg call to forward | stl.h:347:117:347:117 | y |  |
| stl.h:348:44:348:59 | ref arg call to forward | stl.h:348:61:348:61 | y [inner post update] |  |
| stl.h:348:44:348:59 | ref arg call to forward | stl.h:348:61:348:61 | y [inner post update] |  |
| stl.h:348:44:348:59 | ref arg call to forward | stl.h:348:61:348:61 | y [inner post update] |  |
| stl.h:348:44:348:59 | ref arg call to forward | stl.h:348:61:348:61 | y [inner post update] |  |
| stl.h:348:61:348:61 | y | stl.h:348:10:348:63 | call to pair | TAINT |
| stl.h:348:61:348:61 | y | stl.h:348:10:348:63 | call to pair | TAINT |
| stl.h:348:61:348:61 | y | stl.h:348:44:348:59 | call to forward |  |
| stl.h:348:61:348:61 | y | stl.h:348:44:348:59 | call to forward |  |
| stl.h:348:61:348:61 | y | stl.h:348:44:348:59 | call to forward |  |
| stl.h:348:61:348:61 | y | stl.h:348:44:348:59 | call to forward |  |
| stl.h:348:61:348:61 | y | stl.h:348:44:348:59 | call to forward |  |
| stl.h:348:61:348:61 | y | stl.h:348:44:348:59 | call to forward |  |
| string.cpp:24:12:24:17 | call to source | string.cpp:28:7:28:7 | a |  |
| string.cpp:25:16:25:20 | 123 | string.cpp:25:16:25:21 | call to basic_string | TAINT |
| string.cpp:25:16:25:21 | call to basic_string | string.cpp:29:7:29:7 | b |  |
| string.cpp:25:16:25:21 | call to basic_string | string.cpp:31:7:31:7 | b |  |
| string.cpp:26:16:26:21 | call to source | string.cpp:26:16:26:24 | call to basic_string | TAINT |
| string.cpp:26:16:26:24 | call to basic_string | string.cpp:30:7:30:7 | c |  |
| string.cpp:26:16:26:24 | call to basic_string | string.cpp:32:7:32:7 | c |  |
| string.cpp:31:7:31:7 | b | string.cpp:31:9:31:13 | call to c_str | TAINT |
| string.cpp:32:7:32:7 | c | string.cpp:32:9:32:13 | call to c_str | TAINT |
| string.cpp:37:16:37:28 | call to basic_string | string.cpp:38:7:38:11 | path1 |  |
| string.cpp:37:17:37:26 | call to user_input | string.cpp:37:16:37:28 | call to basic_string | TAINT |
| string.cpp:38:7:38:11 | path1 | string.cpp:38:13:38:17 | call to c_str | TAINT |
| string.cpp:41:10:41:19 | call to user_input | string.cpp:41:10:41:21 | call to basic_string | TAINT |
| string.cpp:41:10:41:21 | call to basic_string | string.cpp:41:2:41:21 | ... = ... |  |
| string.cpp:41:10:41:21 | call to basic_string | string.cpp:42:7:42:11 | path2 |  |
| string.cpp:42:7:42:11 | path2 | string.cpp:42:13:42:17 | call to c_str | TAINT |
| string.cpp:44:15:44:24 | call to user_input | string.cpp:44:15:44:27 | call to basic_string | TAINT |
| string.cpp:44:15:44:27 | call to basic_string | string.cpp:45:7:45:11 | path3 |  |
| string.cpp:45:7:45:11 | path3 | string.cpp:45:13:45:17 | call to c_str | TAINT |
| string.cpp:50:19:50:24 | call to source | string.cpp:53:17:53:18 | cs |  |
| string.cpp:50:19:50:24 | call to source | string.cpp:55:7:55:8 | cs |  |
| string.cpp:53:17:53:18 | cs | string.cpp:53:17:53:19 | call to basic_string | TAINT |
| string.cpp:53:17:53:19 | call to basic_string | string.cpp:56:7:56:8 | ss |  |
| string.cpp:61:19:61:24 | call to source | string.cpp:64:17:64:18 | cs |  |
| string.cpp:64:17:64:18 | cs | string.cpp:64:17:64:19 | call to basic_string | TAINT |
| string.cpp:64:17:64:19 | call to basic_string | string.cpp:67:7:67:8 | ss |  |
| string.cpp:64:17:64:19 | call to basic_string | string.cpp:70:7:70:8 | ss |  |
| string.cpp:67:7:67:8 | ss | string.cpp:67:10:67:14 | call to c_str | TAINT |
| string.cpp:67:10:67:14 | call to c_str | string.cpp:67:2:67:16 | ... = ... |  |
| string.cpp:67:10:67:14 | call to c_str | string.cpp:69:7:69:8 | cs |  |
| string.cpp:76:18:76:24 | hello | string.cpp:76:18:76:25 | call to basic_string | TAINT |
| string.cpp:76:18:76:25 | call to basic_string | string.cpp:81:8:81:9 | s1 |  |
| string.cpp:77:19:77:26 | call to basic_string | string.cpp:82:8:82:9 | s2 |  |
| string.cpp:77:20:77:26 | hello | string.cpp:77:19:77:26 | call to basic_string | TAINT |
| string.cpp:79:8:79:14 | call to basic_string | string.cpp:79:3:79:14 | ... = ... |  |
| string.cpp:79:8:79:14 | call to basic_string | string.cpp:83:8:83:9 | s3 |  |
| string.cpp:79:8:79:14 | hello | string.cpp:79:8:79:14 | call to basic_string | TAINT |
| string.cpp:87:18:87:23 | call to source | string.cpp:87:18:87:26 | call to basic_string | TAINT |
| string.cpp:87:18:87:26 | call to basic_string | string.cpp:92:8:92:9 | s1 |  |
| string.cpp:88:19:88:27 | call to basic_string | string.cpp:93:8:93:9 | s2 |  |
| string.cpp:88:20:88:25 | call to source | string.cpp:88:19:88:27 | call to basic_string | TAINT |
| string.cpp:90:8:90:13 | call to source | string.cpp:90:8:90:15 | call to basic_string | TAINT |
| string.cpp:90:8:90:15 | call to basic_string | string.cpp:90:3:90:15 | ... = ... |  |
| string.cpp:90:8:90:15 | call to basic_string | string.cpp:94:8:94:9 | s3 |  |
| string.cpp:98:15:98:16 | call to basic_string | string.cpp:99:20:99:21 | s1 |  |
| string.cpp:98:15:98:16 | call to basic_string | string.cpp:101:8:101:9 | s1 |  |
| string.cpp:98:15:98:16 | call to basic_string | string.cpp:103:8:103:9 | s1 |  |
| string.cpp:99:20:99:21 | s1 | string.cpp:104:8:104:9 | s2 |  |
| string.cpp:101:8:101:9 | s1 | string.cpp:101:3:101:9 | ... = ... |  |
| string.cpp:101:8:101:9 | s1 | string.cpp:105:8:105:9 | s3 |  |
| string.cpp:109:19:109:40 | call to basic_string | string.cpp:113:8:113:9 | s1 |  |
| string.cpp:109:32:109:37 | call to source | string.cpp:109:19:109:40 | call to basic_string | TAINT |
| string.cpp:111:8:111:28 | call to basic_string | string.cpp:111:3:111:28 | ... = ... |  |
| string.cpp:111:8:111:28 | call to basic_string | string.cpp:114:8:114:9 | s2 |  |
| string.cpp:111:20:111:25 | call to source | string.cpp:111:8:111:28 | call to basic_string | TAINT |
| string.cpp:119:16:119:21 | call to source | string.cpp:119:16:119:24 | call to basic_string | TAINT |
| string.cpp:119:16:119:24 | call to basic_string | string.cpp:120:15:120:15 | s |  |
| string.cpp:119:16:119:24 | call to basic_string | string.cpp:124:33:124:33 | s |  |
| string.cpp:119:16:119:24 | call to basic_string | string.cpp:124:50:124:50 | s |  |
| string.cpp:119:16:119:24 | call to basic_string | string.cpp:128:16:128:16 | s |  |
| string.cpp:120:15:120:15 | (__begin) | string.cpp:120:15:120:15 | call to operator* | TAINT |
| string.cpp:120:15:120:15 | (__begin) | string.cpp:120:15:120:15 | call to operator++ |  |
| string.cpp:120:15:120:15 | (__end) | string.cpp:120:15:120:15 | call to iterator |  |
| string.cpp:120:15:120:15 | (__range) | string.cpp:120:15:120:15 | call to begin | TAINT |
| string.cpp:120:15:120:15 | (__range) | string.cpp:120:15:120:15 | call to end | TAINT |
| string.cpp:120:15:120:15 | call to begin | string.cpp:120:15:120:15 | (__begin) |  |
| string.cpp:120:15:120:15 | call to begin | string.cpp:120:15:120:15 | (__begin) |  |
| string.cpp:120:15:120:15 | call to begin | string.cpp:120:15:120:15 | (__begin) |  |
| string.cpp:120:15:120:15 | call to end | string.cpp:120:15:120:15 | (__end) |  |
| string.cpp:120:15:120:15 | call to operator* | string.cpp:121:8:121:8 | c |  |
| string.cpp:120:15:120:15 | ref arg (__begin) | string.cpp:120:15:120:15 | (__begin) |  |
| string.cpp:120:15:120:15 | ref arg (__begin) | string.cpp:120:15:120:15 | (__begin) |  |
| string.cpp:120:15:120:15 | ref arg (__begin) | string.cpp:120:15:120:15 | (__begin) |  |
| string.cpp:120:15:120:15 | ref arg (__range) | string.cpp:120:15:120:15 | (__range) |  |
| string.cpp:120:15:120:15 | s | string.cpp:120:15:120:15 | (__range) |  |
| string.cpp:120:15:120:15 | s | string.cpp:120:15:120:15 | (__range) |  |
| string.cpp:120:15:120:15 | s | string.cpp:120:15:120:15 | call to operator* | TAINT |
| string.cpp:124:33:124:33 | ref arg s | string.cpp:124:50:124:50 | s |  |
| string.cpp:124:33:124:33 | ref arg s | string.cpp:128:16:128:16 | s |  |
| string.cpp:124:33:124:33 | s | string.cpp:124:35:124:39 | call to begin | TAINT |
| string.cpp:124:35:124:39 | call to begin | string.cpp:124:44:124:45 | it |  |
| string.cpp:124:35:124:39 | call to begin | string.cpp:124:61:124:62 | it |  |
| string.cpp:124:35:124:39 | call to begin | string.cpp:125:9:125:10 | it |  |
| string.cpp:124:50:124:50 | ref arg s | string.cpp:124:50:124:50 | s |  |
| string.cpp:124:50:124:50 | ref arg s | string.cpp:128:16:128:16 | s |  |
| string.cpp:124:50:124:50 | s | string.cpp:124:52:124:54 | call to end | TAINT |
| string.cpp:124:61:124:62 | it | string.cpp:124:59:124:59 | call to operator++ |  |
| string.cpp:124:61:124:62 | ref arg it | string.cpp:124:44:124:45 | it |  |
| string.cpp:124:61:124:62 | ref arg it | string.cpp:124:61:124:62 | it |  |
| string.cpp:124:61:124:62 | ref arg it | string.cpp:125:9:125:10 | it |  |
| string.cpp:125:9:125:10 | it | string.cpp:125:8:125:8 | call to operator* | TAINT |
| string.cpp:128:16:128:16 | (__begin) | string.cpp:128:16:128:16 | call to operator* | TAINT |
| string.cpp:128:16:128:16 | (__begin) | string.cpp:128:16:128:16 | call to operator++ |  |
| string.cpp:128:16:128:16 | (__end) | string.cpp:128:16:128:16 | call to iterator |  |
| string.cpp:128:16:128:16 | (__range) | string.cpp:128:16:128:16 | call to begin | TAINT |
| string.cpp:128:16:128:16 | (__range) | string.cpp:128:16:128:16 | call to end | TAINT |
| string.cpp:128:16:128:16 | call to begin | string.cpp:128:16:128:16 | (__begin) |  |
| string.cpp:128:16:128:16 | call to begin | string.cpp:128:16:128:16 | (__begin) |  |
| string.cpp:128:16:128:16 | call to begin | string.cpp:128:16:128:16 | (__begin) |  |
| string.cpp:128:16:128:16 | call to end | string.cpp:128:16:128:16 | (__end) |  |
| string.cpp:128:16:128:16 | call to operator* | string.cpp:129:8:129:8 | c |  |
| string.cpp:128:16:128:16 | ref arg (__begin) | string.cpp:128:16:128:16 | (__begin) |  |
| string.cpp:128:16:128:16 | ref arg (__begin) | string.cpp:128:16:128:16 | (__begin) |  |
| string.cpp:128:16:128:16 | ref arg (__begin) | string.cpp:128:16:128:16 | (__begin) |  |
| string.cpp:128:16:128:16 | ref arg (__range) | string.cpp:128:16:128:16 | (__range) |  |
| string.cpp:128:16:128:16 | s | string.cpp:128:16:128:16 | (__range) |  |
| string.cpp:128:16:128:16 | s | string.cpp:128:16:128:16 | (__range) |  |
| string.cpp:128:16:128:16 | s | string.cpp:128:16:128:16 | call to operator* | TAINT |
| string.cpp:132:28:132:33 | call to source | string.cpp:132:28:132:36 | call to basic_string | TAINT |
| string.cpp:132:28:132:36 | call to basic_string | string.cpp:133:22:133:28 | const_s |  |
| string.cpp:133:22:133:22 | (__begin) | string.cpp:133:22:133:22 | call to operator* | TAINT |
| string.cpp:133:22:133:22 | (__begin) | string.cpp:133:22:133:22 | call to operator++ |  |
| string.cpp:133:22:133:22 | (__range) | string.cpp:133:22:133:22 | call to begin | TAINT |
| string.cpp:133:22:133:22 | (__range) | string.cpp:133:22:133:22 | call to end | TAINT |
| string.cpp:133:22:133:22 | call to begin | string.cpp:133:22:133:22 | (__begin) |  |
| string.cpp:133:22:133:22 | call to begin | string.cpp:133:22:133:22 | (__begin) |  |
| string.cpp:133:22:133:22 | call to begin | string.cpp:133:22:133:22 | (__begin) |  |
| string.cpp:133:22:133:22 | call to end | string.cpp:133:22:133:22 | (__end) |  |
| string.cpp:133:22:133:22 | call to operator* | string.cpp:134:8:134:8 | c |  |
| string.cpp:133:22:133:22 | ref arg (__begin) | string.cpp:133:22:133:22 | (__begin) |  |
| string.cpp:133:22:133:22 | ref arg (__begin) | string.cpp:133:22:133:22 | (__begin) |  |
| string.cpp:133:22:133:22 | ref arg (__begin) | string.cpp:133:22:133:22 | (__begin) |  |
| string.cpp:133:22:133:28 | const_s | string.cpp:133:22:133:22 | (__range) |  |
| string.cpp:133:22:133:28 | const_s | string.cpp:133:22:133:22 | (__range) |  |
| string.cpp:133:22:133:28 | const_s | string.cpp:133:22:133:22 | call to operator* | TAINT |
| string.cpp:140:18:140:24 | hello | string.cpp:140:18:140:25 | call to basic_string | TAINT |
| string.cpp:140:18:140:25 | call to basic_string | string.cpp:143:8:143:9 | s1 |  |
| string.cpp:140:18:140:25 | call to basic_string | string.cpp:143:13:143:14 | s1 |  |
| string.cpp:140:18:140:25 | call to basic_string | string.cpp:144:8:144:9 | s1 |  |
| string.cpp:140:18:140:25 | call to basic_string | string.cpp:145:13:145:14 | s1 |  |
| string.cpp:140:18:140:25 | call to basic_string | string.cpp:148:8:148:9 | s1 |  |
| string.cpp:140:18:140:25 | call to basic_string | string.cpp:149:8:149:9 | s1 |  |
| string.cpp:141:18:141:23 | call to source | string.cpp:141:18:141:26 | call to basic_string | TAINT |
| string.cpp:141:18:141:26 | call to basic_string | string.cpp:144:13:144:14 | s2 |  |
| string.cpp:141:18:141:26 | call to basic_string | string.cpp:145:8:145:9 | s2 |  |
| string.cpp:141:18:141:26 | call to basic_string | string.cpp:146:8:146:9 | s2 |  |
| string.cpp:141:18:141:26 | call to basic_string | string.cpp:146:13:146:14 | s2 |  |
| string.cpp:143:8:143:9 | s1 | string.cpp:143:11:143:11 | call to operator+ | TAINT |
| string.cpp:143:13:143:14 | s1 | string.cpp:143:11:143:11 | call to operator+ | TAINT |
=======
| stl.h:216:30:216:40 | call to allocator | stl.h:216:21:216:41 | noexcept(...) | TAINT |
| stl.h:216:30:216:40 | call to allocator | stl.h:216:21:216:41 | noexcept(...) | TAINT |
| stl.h:216:30:216:40 | call to allocator | stl.h:216:21:216:41 | noexcept(...) | TAINT |
| stl.h:216:30:216:40 | call to allocator | stl.h:216:21:216:41 | noexcept(...) | TAINT |
| stl.h:216:30:216:40 | call to allocator | stl.h:216:21:216:41 | noexcept(...) | TAINT |
| stl.h:216:53:216:63 | 0 | stl.h:216:46:216:64 | (no string representation) | TAINT |
| string.cpp:25:12:25:17 | call to source | string.cpp:29:7:29:7 | a |  |
| string.cpp:26:16:26:20 | 123 | string.cpp:26:16:26:21 | call to basic_string | TAINT |
| string.cpp:26:16:26:21 | call to basic_string | string.cpp:30:7:30:7 | b |  |
| string.cpp:26:16:26:21 | call to basic_string | string.cpp:32:7:32:7 | b |  |
| string.cpp:27:16:27:21 | call to source | string.cpp:27:16:27:24 | call to basic_string | TAINT |
| string.cpp:27:16:27:24 | call to basic_string | string.cpp:31:7:31:7 | c |  |
| string.cpp:27:16:27:24 | call to basic_string | string.cpp:33:7:33:7 | c |  |
| string.cpp:32:7:32:7 | b | string.cpp:32:9:32:13 | call to c_str | TAINT |
| string.cpp:33:7:33:7 | c | string.cpp:33:9:33:13 | call to c_str | TAINT |
| string.cpp:38:16:38:28 | call to basic_string | string.cpp:39:7:39:11 | path1 |  |
| string.cpp:38:17:38:26 | call to user_input | string.cpp:38:16:38:28 | call to basic_string | TAINT |
| string.cpp:39:7:39:11 | path1 | string.cpp:39:13:39:17 | call to c_str | TAINT |
| string.cpp:42:10:42:19 | call to user_input | string.cpp:42:10:42:21 | call to basic_string | TAINT |
| string.cpp:42:10:42:21 | call to basic_string | string.cpp:42:2:42:21 | ... = ... |  |
| string.cpp:42:10:42:21 | call to basic_string | string.cpp:43:7:43:11 | path2 |  |
| string.cpp:43:7:43:11 | path2 | string.cpp:43:13:43:17 | call to c_str | TAINT |
| string.cpp:45:15:45:24 | call to user_input | string.cpp:45:15:45:27 | call to basic_string | TAINT |
| string.cpp:45:15:45:27 | call to basic_string | string.cpp:46:7:46:11 | path3 |  |
| string.cpp:46:7:46:11 | path3 | string.cpp:46:13:46:17 | call to c_str | TAINT |
| string.cpp:51:19:51:24 | call to source | string.cpp:54:17:54:18 | cs |  |
| string.cpp:51:19:51:24 | call to source | string.cpp:56:7:56:8 | cs |  |
| string.cpp:54:17:54:18 | cs | string.cpp:54:17:54:19 | call to basic_string | TAINT |
| string.cpp:54:17:54:19 | call to basic_string | string.cpp:57:7:57:8 | ss |  |
| string.cpp:62:19:62:24 | call to source | string.cpp:65:17:65:18 | cs |  |
| string.cpp:65:17:65:18 | cs | string.cpp:65:17:65:19 | call to basic_string | TAINT |
| string.cpp:65:17:65:19 | call to basic_string | string.cpp:68:7:68:8 | ss |  |
| string.cpp:65:17:65:19 | call to basic_string | string.cpp:71:7:71:8 | ss |  |
| string.cpp:68:7:68:8 | ss | string.cpp:68:10:68:14 | call to c_str | TAINT |
| string.cpp:68:10:68:14 | call to c_str | string.cpp:68:2:68:16 | ... = ... |  |
| string.cpp:68:10:68:14 | call to c_str | string.cpp:70:7:70:8 | cs |  |
| string.cpp:77:18:77:24 | hello | string.cpp:77:18:77:25 | call to basic_string | TAINT |
| string.cpp:77:18:77:25 | call to basic_string | string.cpp:82:8:82:9 | s1 |  |
| string.cpp:78:19:78:26 | call to basic_string | string.cpp:83:8:83:9 | s2 |  |
| string.cpp:78:20:78:26 | hello | string.cpp:78:19:78:26 | call to basic_string | TAINT |
| string.cpp:80:8:80:14 | call to basic_string | string.cpp:80:3:80:14 | ... = ... |  |
| string.cpp:80:8:80:14 | call to basic_string | string.cpp:84:8:84:9 | s3 |  |
| string.cpp:80:8:80:14 | hello | string.cpp:80:8:80:14 | call to basic_string | TAINT |
| string.cpp:88:18:88:23 | call to source | string.cpp:88:18:88:26 | call to basic_string | TAINT |
| string.cpp:88:18:88:26 | call to basic_string | string.cpp:93:8:93:9 | s1 |  |
| string.cpp:89:19:89:27 | call to basic_string | string.cpp:94:8:94:9 | s2 |  |
| string.cpp:89:20:89:25 | call to source | string.cpp:89:19:89:27 | call to basic_string | TAINT |
| string.cpp:91:8:91:13 | call to source | string.cpp:91:8:91:15 | call to basic_string | TAINT |
| string.cpp:91:8:91:15 | call to basic_string | string.cpp:91:3:91:15 | ... = ... |  |
| string.cpp:91:8:91:15 | call to basic_string | string.cpp:95:8:95:9 | s3 |  |
| string.cpp:99:15:99:16 | call to basic_string | string.cpp:100:20:100:21 | s1 |  |
| string.cpp:99:15:99:16 | call to basic_string | string.cpp:102:8:102:9 | s1 |  |
| string.cpp:99:15:99:16 | call to basic_string | string.cpp:104:8:104:9 | s1 |  |
| string.cpp:100:20:100:21 | s1 | string.cpp:105:8:105:9 | s2 |  |
| string.cpp:102:8:102:9 | s1 | string.cpp:102:3:102:9 | ... = ... |  |
| string.cpp:102:8:102:9 | s1 | string.cpp:106:8:106:9 | s3 |  |
| string.cpp:110:19:110:40 | call to basic_string | string.cpp:114:8:114:9 | s1 |  |
| string.cpp:110:32:110:37 | call to source | string.cpp:110:19:110:40 | call to basic_string | TAINT |
| string.cpp:112:8:112:28 | call to basic_string | string.cpp:112:3:112:28 | ... = ... |  |
| string.cpp:112:8:112:28 | call to basic_string | string.cpp:115:8:115:9 | s2 |  |
| string.cpp:112:20:112:25 | call to source | string.cpp:112:8:112:28 | call to basic_string | TAINT |
| string.cpp:120:16:120:21 | call to source | string.cpp:120:16:120:24 | call to basic_string | TAINT |
| string.cpp:120:16:120:24 | call to basic_string | string.cpp:121:15:121:15 | s |  |
| string.cpp:120:16:120:24 | call to basic_string | string.cpp:125:33:125:33 | s |  |
| string.cpp:120:16:120:24 | call to basic_string | string.cpp:125:50:125:50 | s |  |
| string.cpp:120:16:120:24 | call to basic_string | string.cpp:129:16:129:16 | s |  |
| string.cpp:121:15:121:15 | (__begin) | string.cpp:121:15:121:15 | call to operator* | TAINT |
| string.cpp:121:15:121:15 | (__begin) | string.cpp:121:15:121:15 | call to operator++ |  |
| string.cpp:121:15:121:15 | (__end) | string.cpp:121:15:121:15 | call to iterator |  |
| string.cpp:121:15:121:15 | (__range) | string.cpp:121:15:121:15 | call to begin | TAINT |
| string.cpp:121:15:121:15 | (__range) | string.cpp:121:15:121:15 | call to end | TAINT |
| string.cpp:121:15:121:15 | call to begin | string.cpp:121:15:121:15 | (__begin) |  |
| string.cpp:121:15:121:15 | call to begin | string.cpp:121:15:121:15 | (__begin) |  |
| string.cpp:121:15:121:15 | call to begin | string.cpp:121:15:121:15 | (__begin) |  |
| string.cpp:121:15:121:15 | call to end | string.cpp:121:15:121:15 | (__end) |  |
| string.cpp:121:15:121:15 | call to operator* | string.cpp:122:8:122:8 | c |  |
| string.cpp:121:15:121:15 | ref arg (__begin) | string.cpp:121:15:121:15 | (__begin) |  |
| string.cpp:121:15:121:15 | ref arg (__begin) | string.cpp:121:15:121:15 | (__begin) |  |
| string.cpp:121:15:121:15 | ref arg (__begin) | string.cpp:121:15:121:15 | (__begin) |  |
| string.cpp:121:15:121:15 | ref arg (__range) | string.cpp:121:15:121:15 | (__range) |  |
| string.cpp:121:15:121:15 | s | string.cpp:121:15:121:15 | (__range) |  |
| string.cpp:121:15:121:15 | s | string.cpp:121:15:121:15 | (__range) |  |
| string.cpp:121:15:121:15 | s | string.cpp:121:15:121:15 | call to operator* | TAINT |
| string.cpp:125:33:125:33 | ref arg s | string.cpp:125:50:125:50 | s |  |
| string.cpp:125:33:125:33 | ref arg s | string.cpp:129:16:129:16 | s |  |
| string.cpp:125:33:125:33 | s | string.cpp:125:35:125:39 | call to begin | TAINT |
| string.cpp:125:35:125:39 | call to begin | string.cpp:125:44:125:45 | it |  |
| string.cpp:125:35:125:39 | call to begin | string.cpp:125:61:125:62 | it |  |
| string.cpp:125:35:125:39 | call to begin | string.cpp:126:9:126:10 | it |  |
| string.cpp:125:50:125:50 | ref arg s | string.cpp:125:50:125:50 | s |  |
| string.cpp:125:50:125:50 | ref arg s | string.cpp:129:16:129:16 | s |  |
| string.cpp:125:50:125:50 | s | string.cpp:125:52:125:54 | call to end | TAINT |
| string.cpp:125:61:125:62 | it | string.cpp:125:59:125:59 | call to operator++ |  |
| string.cpp:125:61:125:62 | ref arg it | string.cpp:125:44:125:45 | it |  |
| string.cpp:125:61:125:62 | ref arg it | string.cpp:125:61:125:62 | it |  |
| string.cpp:125:61:125:62 | ref arg it | string.cpp:126:9:126:10 | it |  |
| string.cpp:126:9:126:10 | it | string.cpp:126:8:126:8 | call to operator* | TAINT |
| string.cpp:129:16:129:16 | (__begin) | string.cpp:129:16:129:16 | call to operator* | TAINT |
| string.cpp:129:16:129:16 | (__begin) | string.cpp:129:16:129:16 | call to operator++ |  |
| string.cpp:129:16:129:16 | (__end) | string.cpp:129:16:129:16 | call to iterator |  |
| string.cpp:129:16:129:16 | (__range) | string.cpp:129:16:129:16 | call to begin | TAINT |
| string.cpp:129:16:129:16 | (__range) | string.cpp:129:16:129:16 | call to end | TAINT |
| string.cpp:129:16:129:16 | call to begin | string.cpp:129:16:129:16 | (__begin) |  |
| string.cpp:129:16:129:16 | call to begin | string.cpp:129:16:129:16 | (__begin) |  |
| string.cpp:129:16:129:16 | call to begin | string.cpp:129:16:129:16 | (__begin) |  |
| string.cpp:129:16:129:16 | call to end | string.cpp:129:16:129:16 | (__end) |  |
| string.cpp:129:16:129:16 | call to operator* | string.cpp:130:8:130:8 | c |  |
| string.cpp:129:16:129:16 | ref arg (__begin) | string.cpp:129:16:129:16 | (__begin) |  |
| string.cpp:129:16:129:16 | ref arg (__begin) | string.cpp:129:16:129:16 | (__begin) |  |
| string.cpp:129:16:129:16 | ref arg (__begin) | string.cpp:129:16:129:16 | (__begin) |  |
| string.cpp:129:16:129:16 | ref arg (__range) | string.cpp:129:16:129:16 | (__range) |  |
| string.cpp:129:16:129:16 | s | string.cpp:129:16:129:16 | (__range) |  |
| string.cpp:129:16:129:16 | s | string.cpp:129:16:129:16 | (__range) |  |
| string.cpp:129:16:129:16 | s | string.cpp:129:16:129:16 | call to operator* | TAINT |
| string.cpp:133:28:133:33 | call to source | string.cpp:133:28:133:36 | call to basic_string | TAINT |
| string.cpp:133:28:133:36 | call to basic_string | string.cpp:134:22:134:28 | const_s |  |
| string.cpp:134:22:134:22 | (__begin) | string.cpp:134:22:134:22 | call to operator* | TAINT |
| string.cpp:134:22:134:22 | (__begin) | string.cpp:134:22:134:22 | call to operator++ |  |
| string.cpp:134:22:134:22 | (__range) | string.cpp:134:22:134:22 | call to begin | TAINT |
| string.cpp:134:22:134:22 | (__range) | string.cpp:134:22:134:22 | call to end | TAINT |
| string.cpp:134:22:134:22 | call to begin | string.cpp:134:22:134:22 | (__begin) |  |
| string.cpp:134:22:134:22 | call to begin | string.cpp:134:22:134:22 | (__begin) |  |
| string.cpp:134:22:134:22 | call to begin | string.cpp:134:22:134:22 | (__begin) |  |
| string.cpp:134:22:134:22 | call to end | string.cpp:134:22:134:22 | (__end) |  |
| string.cpp:134:22:134:22 | call to operator* | string.cpp:135:8:135:8 | c |  |
| string.cpp:134:22:134:22 | ref arg (__begin) | string.cpp:134:22:134:22 | (__begin) |  |
| string.cpp:134:22:134:22 | ref arg (__begin) | string.cpp:134:22:134:22 | (__begin) |  |
| string.cpp:134:22:134:22 | ref arg (__begin) | string.cpp:134:22:134:22 | (__begin) |  |
| string.cpp:134:22:134:28 | const_s | string.cpp:134:22:134:22 | (__range) |  |
| string.cpp:134:22:134:28 | const_s | string.cpp:134:22:134:22 | (__range) |  |
| string.cpp:134:22:134:28 | const_s | string.cpp:134:22:134:22 | call to operator* | TAINT |
| string.cpp:141:18:141:24 | hello | string.cpp:141:18:141:25 | call to basic_string | TAINT |
| string.cpp:141:18:141:25 | call to basic_string | string.cpp:144:8:144:9 | s1 |  |
| string.cpp:141:18:141:25 | call to basic_string | string.cpp:144:13:144:14 | s1 |  |
| string.cpp:141:18:141:25 | call to basic_string | string.cpp:145:8:145:9 | s1 |  |
| string.cpp:141:18:141:25 | call to basic_string | string.cpp:146:13:146:14 | s1 |  |
| string.cpp:141:18:141:25 | call to basic_string | string.cpp:149:8:149:9 | s1 |  |
| string.cpp:141:18:141:25 | call to basic_string | string.cpp:150:8:150:9 | s1 |  |
| string.cpp:142:18:142:23 | call to source | string.cpp:142:18:142:26 | call to basic_string | TAINT |
| string.cpp:142:18:142:26 | call to basic_string | string.cpp:145:13:145:14 | s2 |  |
| string.cpp:142:18:142:26 | call to basic_string | string.cpp:146:8:146:9 | s2 |  |
| string.cpp:142:18:142:26 | call to basic_string | string.cpp:147:8:147:9 | s2 |  |
| string.cpp:142:18:142:26 | call to basic_string | string.cpp:147:13:147:14 | s2 |  |
>>>>>>> e660ac54
| string.cpp:144:8:144:9 | s1 | string.cpp:144:11:144:11 | call to operator+ | TAINT |
| string.cpp:144:13:144:14 | s1 | string.cpp:144:11:144:11 | call to operator+ | TAINT |
| string.cpp:145:8:145:9 | s1 | string.cpp:145:11:145:11 | call to operator+ | TAINT |
| string.cpp:145:13:145:14 | s2 | string.cpp:145:11:145:11 | call to operator+ | TAINT |
| string.cpp:146:8:146:9 | s2 | string.cpp:146:11:146:11 | call to operator+ | TAINT |
| string.cpp:146:13:146:14 | s1 | string.cpp:146:11:146:11 | call to operator+ | TAINT |
| string.cpp:147:8:147:9 | s2 | string.cpp:147:11:147:11 | call to operator+ | TAINT |
| string.cpp:147:13:147:14 | s2 | string.cpp:147:11:147:11 | call to operator+ | TAINT |
| string.cpp:149:8:149:9 | s1 | string.cpp:149:11:149:11 | call to operator+ | TAINT |
| string.cpp:149:13:149:20 |  world | string.cpp:149:11:149:11 | call to operator+ | TAINT |
| string.cpp:150:8:150:9 | s1 | string.cpp:150:11:150:11 | call to operator+ | TAINT |
| string.cpp:150:13:150:18 | call to source | string.cpp:150:11:150:11 | call to operator+ | TAINT |
| string.cpp:154:18:154:22 | abc | string.cpp:154:18:154:23 | call to basic_string | TAINT |
| string.cpp:154:18:154:23 | call to basic_string | string.cpp:158:8:158:9 | s3 |  |
| string.cpp:154:18:154:23 | call to basic_string | string.cpp:161:8:161:9 | s3 |  |
| string.cpp:154:18:154:23 | call to basic_string | string.cpp:165:8:165:9 | s3 |  |
| string.cpp:154:18:154:23 | call to basic_string | string.cpp:170:8:170:9 | s3 |  |
| string.cpp:154:18:154:23 | call to basic_string | string.cpp:174:8:174:9 | s3 |  |
| string.cpp:155:18:155:23 | call to source | string.cpp:155:18:155:26 | call to basic_string | TAINT |
| string.cpp:155:18:155:26 | call to basic_string | string.cpp:158:13:158:14 | s4 |  |
| string.cpp:155:18:155:26 | call to basic_string | string.cpp:162:14:162:15 | s4 |  |
| string.cpp:155:18:155:26 | call to basic_string | string.cpp:171:13:171:14 | s4 |  |
| string.cpp:158:8:158:9 | s3 | string.cpp:158:11:158:11 | call to operator+ | TAINT |
| string.cpp:158:11:158:11 | call to operator+ | string.cpp:158:3:158:14 | ... = ... |  |
| string.cpp:158:11:158:11 | call to operator+ | string.cpp:159:8:159:9 | s5 |  |
| string.cpp:158:13:158:14 | s4 | string.cpp:158:11:158:11 | call to operator+ | TAINT |
| string.cpp:161:8:161:9 | s3 | string.cpp:161:3:161:9 | ... = ... |  |
| string.cpp:161:8:161:9 | s3 | string.cpp:162:8:162:9 | s6 |  |
| string.cpp:161:8:161:9 | s3 | string.cpp:163:8:163:9 | s6 |  |
| string.cpp:162:8:162:9 | ref arg s6 | string.cpp:163:8:163:9 | s6 |  |
| string.cpp:162:8:162:9 | s6 | string.cpp:162:11:162:11 | call to operator+= | TAINT |
| string.cpp:162:14:162:15 | s4 | string.cpp:162:8:162:9 | ref arg s6 | TAINT |
| string.cpp:162:14:162:15 | s4 | string.cpp:162:11:162:11 | call to operator+= | TAINT |
| string.cpp:165:8:165:9 | s3 | string.cpp:165:3:165:9 | ... = ... |  |
| string.cpp:165:8:165:9 | s3 | string.cpp:166:8:166:9 | s7 |  |
| string.cpp:165:8:165:9 | s3 | string.cpp:167:8:167:9 | s7 |  |
| string.cpp:165:8:165:9 | s3 | string.cpp:168:8:168:9 | s7 |  |
| string.cpp:166:8:166:9 | ref arg s7 | string.cpp:167:8:167:9 | s7 |  |
| string.cpp:166:8:166:9 | ref arg s7 | string.cpp:168:8:168:9 | s7 |  |
| string.cpp:166:8:166:9 | s7 | string.cpp:166:11:166:11 | call to operator+= | TAINT |
| string.cpp:166:14:166:19 | call to source | string.cpp:166:8:166:9 | ref arg s7 | TAINT |
| string.cpp:166:14:166:19 | call to source | string.cpp:166:11:166:11 | call to operator+= | TAINT |
| string.cpp:167:8:167:9 | ref arg s7 | string.cpp:168:8:168:9 | s7 |  |
| string.cpp:167:8:167:9 | s7 | string.cpp:167:11:167:11 | call to operator+= | TAINT |
| string.cpp:167:14:167:16 |   | string.cpp:167:8:167:9 | ref arg s7 | TAINT |
| string.cpp:167:14:167:16 |   | string.cpp:167:11:167:11 | call to operator+= | TAINT |
| string.cpp:170:8:170:9 | s3 | string.cpp:170:3:170:9 | ... = ... |  |
| string.cpp:170:8:170:9 | s3 | string.cpp:171:3:171:4 | s8 |  |
| string.cpp:170:8:170:9 | s3 | string.cpp:172:8:172:9 | s8 |  |
| string.cpp:171:3:171:4 | ref arg s8 | string.cpp:172:8:172:9 | s8 |  |
| string.cpp:171:3:171:4 | s8 | string.cpp:171:6:171:11 | call to append | TAINT |
| string.cpp:171:13:171:14 | s4 | string.cpp:171:3:171:4 | ref arg s8 | TAINT |
| string.cpp:171:13:171:14 | s4 | string.cpp:171:6:171:11 | call to append | TAINT |
| string.cpp:174:8:174:9 | s3 | string.cpp:174:3:174:9 | ... = ... |  |
| string.cpp:174:8:174:9 | s3 | string.cpp:175:3:175:4 | s9 |  |
| string.cpp:174:8:174:9 | s3 | string.cpp:176:3:176:4 | s9 |  |
| string.cpp:174:8:174:9 | s3 | string.cpp:177:8:177:9 | s9 |  |
| string.cpp:175:3:175:4 | ref arg s9 | string.cpp:176:3:176:4 | s9 |  |
| string.cpp:175:3:175:4 | ref arg s9 | string.cpp:177:8:177:9 | s9 |  |
| string.cpp:175:3:175:4 | s9 | string.cpp:175:6:175:11 | call to append | TAINT |
| string.cpp:175:13:175:18 | call to source | string.cpp:175:3:175:4 | ref arg s9 | TAINT |
| string.cpp:175:13:175:18 | call to source | string.cpp:175:6:175:11 | call to append | TAINT |
| string.cpp:176:3:176:4 | ref arg s9 | string.cpp:177:8:177:9 | s9 |  |
| string.cpp:176:3:176:4 | s9 | string.cpp:176:6:176:11 | call to append | TAINT |
| string.cpp:176:13:176:15 |   | string.cpp:176:3:176:4 | ref arg s9 | TAINT |
| string.cpp:176:13:176:15 |   | string.cpp:176:6:176:11 | call to append | TAINT |
| string.cpp:181:19:181:23 | abc | string.cpp:181:19:181:24 | call to basic_string | TAINT |
| string.cpp:181:19:181:24 | call to basic_string | string.cpp:184:3:184:5 | s10 |  |
| string.cpp:181:19:181:24 | call to basic_string | string.cpp:185:8:185:10 | s10 |  |
| string.cpp:182:12:182:26 | call to source | string.cpp:184:17:184:17 | c |  |
| string.cpp:184:3:184:5 | ref arg s10 | string.cpp:185:8:185:10 | s10 |  |
| string.cpp:184:3:184:5 | s10 | string.cpp:184:7:184:12 | call to append | TAINT |
| string.cpp:184:17:184:17 | c | string.cpp:184:3:184:5 | ref arg s10 | TAINT |
| string.cpp:184:17:184:17 | c | string.cpp:184:7:184:12 | call to append | TAINT |
| string.cpp:190:17:190:23 | hello | string.cpp:190:17:190:24 | call to basic_string | TAINT |
| string.cpp:190:17:190:24 | call to basic_string | string.cpp:196:17:196:18 | s1 |  |
| string.cpp:190:17:190:24 | call to basic_string | string.cpp:205:17:205:18 | s1 |  |
| string.cpp:191:17:191:22 | call to source | string.cpp:191:17:191:25 | call to basic_string | TAINT |
| string.cpp:191:17:191:25 | call to basic_string | string.cpp:199:17:199:18 | s2 |  |
| string.cpp:192:11:192:25 | call to source | string.cpp:202:21:202:21 | c |  |
| string.cpp:193:14:193:15 | call to basic_string | string.cpp:196:7:196:8 | s3 |  |
| string.cpp:193:14:193:15 | call to basic_string | string.cpp:197:7:197:8 | s3 |  |
| string.cpp:193:18:193:19 | call to basic_string | string.cpp:199:7:199:8 | s4 |  |
| string.cpp:193:18:193:19 | call to basic_string | string.cpp:200:7:200:8 | s4 |  |
| string.cpp:193:22:193:23 | call to basic_string | string.cpp:202:7:202:8 | s5 |  |
| string.cpp:193:22:193:23 | call to basic_string | string.cpp:203:7:203:8 | s5 |  |
| string.cpp:194:17:194:22 | call to source | string.cpp:194:17:194:25 | call to basic_string | TAINT |
| string.cpp:194:17:194:25 | call to basic_string | string.cpp:205:7:205:8 | s6 |  |
| string.cpp:194:17:194:25 | call to basic_string | string.cpp:206:7:206:8 | s6 |  |
| string.cpp:196:7:196:8 | ref arg s3 | string.cpp:197:7:197:8 | s3 |  |
| string.cpp:196:17:196:18 | s1 | string.cpp:196:7:196:8 | ref arg s3 | TAINT |
| string.cpp:196:17:196:18 | s1 | string.cpp:196:10:196:15 | call to assign | TAINT |
| string.cpp:199:7:199:8 | ref arg s4 | string.cpp:200:7:200:8 | s4 |  |
| string.cpp:199:17:199:18 | s2 | string.cpp:199:7:199:8 | ref arg s4 | TAINT |
| string.cpp:199:17:199:18 | s2 | string.cpp:199:10:199:15 | call to assign | TAINT |
| string.cpp:202:7:202:8 | ref arg s5 | string.cpp:203:7:203:8 | s5 |  |
| string.cpp:202:21:202:21 | c | string.cpp:202:7:202:8 | ref arg s5 | TAINT |
| string.cpp:202:21:202:21 | c | string.cpp:202:10:202:15 | call to assign | TAINT |
| string.cpp:205:7:205:8 | ref arg s6 | string.cpp:206:7:206:8 | s6 |  |
| string.cpp:205:17:205:18 | s1 | string.cpp:205:7:205:8 | ref arg s6 | TAINT |
| string.cpp:205:17:205:18 | s1 | string.cpp:205:10:205:15 | call to assign | TAINT |
| string.cpp:210:17:210:23 | hello | string.cpp:210:17:210:24 | call to basic_string | TAINT |
| string.cpp:210:17:210:24 | call to basic_string | string.cpp:215:7:215:8 | s1 |  |
| string.cpp:210:17:210:24 | call to basic_string | string.cpp:216:20:216:21 | s1 |  |
| string.cpp:210:17:210:24 | call to basic_string | string.cpp:220:20:220:21 | s1 |  |
| string.cpp:210:17:210:24 | call to basic_string | string.cpp:223:7:223:8 | s1 |  |
| string.cpp:210:17:210:24 | call to basic_string | string.cpp:227:7:227:8 | s1 |  |
| string.cpp:211:17:211:22 | call to source | string.cpp:211:17:211:25 | call to basic_string | TAINT |
| string.cpp:211:17:211:25 | call to basic_string | string.cpp:219:7:219:8 | s2 |  |
| string.cpp:211:17:211:25 | call to basic_string | string.cpp:224:20:224:21 | s2 |  |
| string.cpp:212:11:212:25 | call to source | string.cpp:228:24:228:24 | c |  |
| string.cpp:215:7:215:8 | s1 | string.cpp:215:2:215:8 | ... = ... |  |
| string.cpp:215:7:215:8 | s1 | string.cpp:216:7:216:8 | s3 |  |
| string.cpp:215:7:215:8 | s1 | string.cpp:217:7:217:8 | s3 |  |
| string.cpp:216:7:216:8 | ref arg s3 | string.cpp:217:7:217:8 | s3 |  |
| string.cpp:216:7:216:8 | s3 | string.cpp:216:10:216:15 | call to insert | TAINT |
| string.cpp:216:20:216:21 | s1 | string.cpp:216:7:216:8 | ref arg s3 | TAINT |
| string.cpp:216:20:216:21 | s1 | string.cpp:216:10:216:15 | call to insert | TAINT |
| string.cpp:219:7:219:8 | s2 | string.cpp:219:2:219:8 | ... = ... |  |
| string.cpp:219:7:219:8 | s2 | string.cpp:220:7:220:8 | s4 |  |
| string.cpp:219:7:219:8 | s2 | string.cpp:221:7:221:8 | s4 |  |
| string.cpp:220:7:220:8 | ref arg s4 | string.cpp:221:7:221:8 | s4 |  |
| string.cpp:220:7:220:8 | s4 | string.cpp:220:10:220:15 | call to insert | TAINT |
| string.cpp:220:20:220:21 | s1 | string.cpp:220:7:220:8 | ref arg s4 | TAINT |
| string.cpp:220:20:220:21 | s1 | string.cpp:220:10:220:15 | call to insert | TAINT |
| string.cpp:223:7:223:8 | s1 | string.cpp:223:2:223:8 | ... = ... |  |
| string.cpp:223:7:223:8 | s1 | string.cpp:224:7:224:8 | s5 |  |
| string.cpp:223:7:223:8 | s1 | string.cpp:225:7:225:8 | s5 |  |
| string.cpp:224:7:224:8 | ref arg s5 | string.cpp:225:7:225:8 | s5 |  |
| string.cpp:224:7:224:8 | s5 | string.cpp:224:10:224:15 | call to insert | TAINT |
| string.cpp:224:20:224:21 | s2 | string.cpp:224:7:224:8 | ref arg s5 | TAINT |
| string.cpp:224:20:224:21 | s2 | string.cpp:224:10:224:15 | call to insert | TAINT |
| string.cpp:227:7:227:8 | s1 | string.cpp:227:2:227:8 | ... = ... |  |
| string.cpp:227:7:227:8 | s1 | string.cpp:228:7:228:8 | s6 |  |
| string.cpp:227:7:227:8 | s1 | string.cpp:229:7:229:8 | s6 |  |
| string.cpp:228:7:228:8 | ref arg s6 | string.cpp:229:7:229:8 | s6 |  |
| string.cpp:228:7:228:8 | s6 | string.cpp:228:10:228:15 | call to insert | TAINT |
| string.cpp:228:24:228:24 | c | string.cpp:228:7:228:8 | ref arg s6 | TAINT |
| string.cpp:228:24:228:24 | c | string.cpp:228:10:228:15 | call to insert | TAINT |
| string.cpp:233:17:233:23 | hello | string.cpp:233:17:233:24 | call to basic_string | TAINT |
| string.cpp:233:17:233:24 | call to basic_string | string.cpp:238:7:238:8 | s1 |  |
| string.cpp:233:17:233:24 | call to basic_string | string.cpp:239:24:239:25 | s1 |  |
| string.cpp:233:17:233:24 | call to basic_string | string.cpp:243:24:243:25 | s1 |  |
| string.cpp:233:17:233:24 | call to basic_string | string.cpp:246:7:246:8 | s1 |  |
| string.cpp:233:17:233:24 | call to basic_string | string.cpp:250:7:250:8 | s1 |  |
| string.cpp:234:17:234:22 | call to source | string.cpp:234:17:234:25 | call to basic_string | TAINT |
| string.cpp:234:17:234:25 | call to basic_string | string.cpp:242:7:242:8 | s2 |  |
| string.cpp:234:17:234:25 | call to basic_string | string.cpp:247:24:247:25 | s2 |  |
| string.cpp:235:11:235:25 | call to source | string.cpp:251:28:251:28 | c |  |
| string.cpp:238:7:238:8 | s1 | string.cpp:238:2:238:8 | ... = ... |  |
| string.cpp:238:7:238:8 | s1 | string.cpp:239:7:239:8 | s3 |  |
| string.cpp:238:7:238:8 | s1 | string.cpp:240:7:240:8 | s3 |  |
| string.cpp:239:7:239:8 | ref arg s3 | string.cpp:240:7:240:8 | s3 |  |
| string.cpp:239:7:239:8 | s3 | string.cpp:239:10:239:16 | call to replace | TAINT |
| string.cpp:239:24:239:25 | s1 | string.cpp:239:7:239:8 | ref arg s3 | TAINT |
| string.cpp:239:24:239:25 | s1 | string.cpp:239:10:239:16 | call to replace | TAINT |
| string.cpp:242:7:242:8 | s2 | string.cpp:242:2:242:8 | ... = ... |  |
| string.cpp:242:7:242:8 | s2 | string.cpp:243:7:243:8 | s4 |  |
| string.cpp:242:7:242:8 | s2 | string.cpp:244:7:244:8 | s4 |  |
| string.cpp:243:7:243:8 | ref arg s4 | string.cpp:244:7:244:8 | s4 |  |
| string.cpp:243:7:243:8 | s4 | string.cpp:243:10:243:16 | call to replace | TAINT |
| string.cpp:243:24:243:25 | s1 | string.cpp:243:7:243:8 | ref arg s4 | TAINT |
| string.cpp:243:24:243:25 | s1 | string.cpp:243:10:243:16 | call to replace | TAINT |
| string.cpp:246:7:246:8 | s1 | string.cpp:246:2:246:8 | ... = ... |  |
| string.cpp:246:7:246:8 | s1 | string.cpp:247:7:247:8 | s5 |  |
| string.cpp:246:7:246:8 | s1 | string.cpp:248:7:248:8 | s5 |  |
| string.cpp:247:7:247:8 | ref arg s5 | string.cpp:248:7:248:8 | s5 |  |
| string.cpp:247:7:247:8 | s5 | string.cpp:247:10:247:16 | call to replace | TAINT |
| string.cpp:247:24:247:25 | s2 | string.cpp:247:7:247:8 | ref arg s5 | TAINT |
| string.cpp:247:24:247:25 | s2 | string.cpp:247:10:247:16 | call to replace | TAINT |
| string.cpp:250:7:250:8 | s1 | string.cpp:250:2:250:8 | ... = ... |  |
| string.cpp:250:7:250:8 | s1 | string.cpp:251:7:251:8 | s6 |  |
| string.cpp:250:7:250:8 | s1 | string.cpp:252:7:252:8 | s6 |  |
| string.cpp:251:7:251:8 | ref arg s6 | string.cpp:252:7:252:8 | s6 |  |
| string.cpp:251:7:251:8 | s6 | string.cpp:251:10:251:16 | call to replace | TAINT |
| string.cpp:251:28:251:28 | c | string.cpp:251:7:251:8 | ref arg s6 | TAINT |
| string.cpp:251:28:251:28 | c | string.cpp:251:10:251:16 | call to replace | TAINT |
| string.cpp:256:17:256:20 | {...} | string.cpp:261:10:261:11 | b1 |  |
| string.cpp:256:17:256:20 | {...} | string.cpp:262:7:262:8 | b1 |  |
| string.cpp:256:19:256:19 | 0 | string.cpp:256:17:256:20 | {...} | TAINT |
| string.cpp:257:17:257:20 | {...} | string.cpp:264:10:264:11 | b2 |  |
| string.cpp:257:17:257:20 | {...} | string.cpp:265:7:265:8 | b2 |  |
| string.cpp:257:19:257:19 | 0 | string.cpp:257:17:257:20 | {...} | TAINT |
| string.cpp:258:17:258:23 | hello | string.cpp:258:17:258:24 | call to basic_string | TAINT |
| string.cpp:258:17:258:24 | call to basic_string | string.cpp:261:2:261:3 | s1 |  |
| string.cpp:258:17:258:24 | call to basic_string | string.cpp:261:14:261:15 | s1 |  |
| string.cpp:258:17:258:24 | call to basic_string | string.cpp:264:14:264:15 | s1 |  |
| string.cpp:259:17:259:22 | call to source | string.cpp:259:17:259:25 | call to basic_string | TAINT |
| string.cpp:259:17:259:25 | call to basic_string | string.cpp:264:2:264:3 | s2 |  |
| string.cpp:261:2:261:3 | s1 | string.cpp:261:10:261:11 | ref arg b1 | TAINT |
| string.cpp:261:10:261:11 | ref arg b1 | string.cpp:262:7:262:8 | b1 |  |
| string.cpp:264:2:264:3 | s2 | string.cpp:264:10:264:11 | ref arg b2 | TAINT |
| string.cpp:264:10:264:11 | ref arg b2 | string.cpp:265:7:265:8 | b2 |  |
| string.cpp:269:17:269:23 | hello | string.cpp:269:17:269:24 | call to basic_string | TAINT |
| string.cpp:269:17:269:24 | call to basic_string | string.cpp:274:7:274:8 | s1 |  |
| string.cpp:269:17:269:24 | call to basic_string | string.cpp:279:2:279:3 | s1 |  |
| string.cpp:269:17:269:24 | call to basic_string | string.cpp:282:7:282:8 | s1 |  |
| string.cpp:270:17:270:22 | call to source | string.cpp:270:17:270:25 | call to basic_string | TAINT |
| string.cpp:270:17:270:25 | call to basic_string | string.cpp:275:7:275:8 | s2 |  |
| string.cpp:270:17:270:25 | call to basic_string | string.cpp:279:10:279:11 | s2 |  |
| string.cpp:270:17:270:25 | call to basic_string | string.cpp:283:7:283:8 | s2 |  |
| string.cpp:271:17:271:23 | world | string.cpp:271:17:271:24 | call to basic_string | TAINT |
| string.cpp:271:17:271:24 | call to basic_string | string.cpp:276:7:276:8 | s3 |  |
| string.cpp:271:17:271:24 | call to basic_string | string.cpp:280:10:280:11 | s3 |  |
| string.cpp:271:17:271:24 | call to basic_string | string.cpp:284:7:284:8 | s3 |  |
| string.cpp:272:17:272:22 | call to source | string.cpp:272:17:272:25 | call to basic_string | TAINT |
| string.cpp:272:17:272:25 | call to basic_string | string.cpp:277:7:277:8 | s4 |  |
| string.cpp:272:17:272:25 | call to basic_string | string.cpp:280:2:280:3 | s4 |  |
| string.cpp:272:17:272:25 | call to basic_string | string.cpp:285:7:285:8 | s4 |  |
| string.cpp:279:2:279:3 | ref arg s1 | string.cpp:282:7:282:8 | s1 |  |
| string.cpp:279:2:279:3 | s1 | string.cpp:279:10:279:11 | ref arg s2 | TAINT |
| string.cpp:279:10:279:11 | ref arg s2 | string.cpp:283:7:283:8 | s2 |  |
| string.cpp:279:10:279:11 | s2 | string.cpp:279:2:279:3 | ref arg s1 | TAINT |
| string.cpp:280:2:280:3 | ref arg s4 | string.cpp:285:7:285:8 | s4 |  |
| string.cpp:280:2:280:3 | s4 | string.cpp:280:10:280:11 | ref arg s3 | TAINT |
| string.cpp:280:10:280:11 | ref arg s3 | string.cpp:284:7:284:8 | s3 |  |
| string.cpp:280:10:280:11 | s3 | string.cpp:280:2:280:3 | ref arg s4 | TAINT |
| string.cpp:289:17:289:22 | call to source | string.cpp:289:17:289:25 | call to basic_string | TAINT |
| string.cpp:289:17:289:25 | call to basic_string | string.cpp:293:7:293:8 | s1 |  |
| string.cpp:289:17:289:25 | call to basic_string | string.cpp:297:2:297:3 | s1 |  |
| string.cpp:289:17:289:25 | call to basic_string | string.cpp:301:7:301:8 | s1 |  |
| string.cpp:290:17:290:22 | call to source | string.cpp:290:17:290:25 | call to basic_string | TAINT |
| string.cpp:290:17:290:25 | call to basic_string | string.cpp:294:7:294:8 | s2 |  |
| string.cpp:291:17:291:22 | call to source | string.cpp:291:17:291:25 | call to basic_string | TAINT |
| string.cpp:291:17:291:25 | call to basic_string | string.cpp:295:7:295:8 | s3 |  |
| string.cpp:291:17:291:25 | call to basic_string | string.cpp:299:7:299:8 | s3 |  |
| string.cpp:297:2:297:3 | ref arg s1 | string.cpp:301:7:301:8 | s1 |  |
| string.cpp:298:7:298:8 |  | string.cpp:298:7:298:8 | call to basic_string | TAINT |
| string.cpp:298:7:298:8 | call to basic_string | string.cpp:298:2:298:8 | ... = ... |  |
| string.cpp:298:7:298:8 | call to basic_string | string.cpp:302:7:302:8 | s2 |  |
| string.cpp:299:7:299:8 | s3 | string.cpp:299:2:299:8 | ... = ... |  |
| string.cpp:299:7:299:8 | s3 | string.cpp:303:7:303:8 | s3 |  |
| string.cpp:308:16:308:20 | 123 | string.cpp:308:16:308:21 | call to basic_string | TAINT |
| string.cpp:308:16:308:21 | call to basic_string | string.cpp:311:7:311:7 | a |  |
| string.cpp:308:16:308:21 | call to basic_string | string.cpp:313:7:313:7 | a |  |
| string.cpp:309:16:309:21 | call to source | string.cpp:309:16:309:24 | call to basic_string | TAINT |
| string.cpp:309:16:309:24 | call to basic_string | string.cpp:312:7:312:7 | b |  |
| string.cpp:309:16:309:24 | call to basic_string | string.cpp:314:7:314:7 | b |  |
| string.cpp:311:7:311:7 | a | string.cpp:311:9:311:12 | call to data | TAINT |
| string.cpp:311:7:311:7 | ref arg a | string.cpp:313:7:313:7 | a |  |
| string.cpp:312:7:312:7 | b | string.cpp:312:9:312:12 | call to data | TAINT |
| string.cpp:312:7:312:7 | ref arg b | string.cpp:314:7:314:7 | b |  |
| string.cpp:319:16:319:20 | 123 | string.cpp:319:16:319:21 | call to basic_string | TAINT |
| string.cpp:319:16:319:21 | call to basic_string | string.cpp:322:7:322:7 | a |  |
| string.cpp:319:16:319:21 | call to basic_string | string.cpp:322:19:322:19 | a |  |
| string.cpp:320:16:320:21 | call to source | string.cpp:320:16:320:24 | call to basic_string | TAINT |
| string.cpp:320:16:320:24 | call to basic_string | string.cpp:323:7:323:7 | b |  |
| string.cpp:320:16:320:24 | call to basic_string | string.cpp:323:19:323:19 | b |  |
| string.cpp:322:7:322:7 | a | string.cpp:322:9:322:14 | call to substr | TAINT |
| string.cpp:323:7:323:7 | b | string.cpp:323:9:323:14 | call to substr | TAINT |
| string.cpp:328:16:328:20 | 123 | string.cpp:328:16:328:21 | call to basic_string | TAINT |
| string.cpp:328:16:328:21 | call to basic_string | string.cpp:332:7:332:7 | a |  |
| string.cpp:328:16:328:21 | call to basic_string | string.cpp:336:2:336:2 | a |  |
| string.cpp:328:16:328:21 | call to basic_string | string.cpp:338:9:338:9 | a |  |
| string.cpp:328:16:328:21 | call to basic_string | string.cpp:340:7:340:7 | a |  |
| string.cpp:329:16:329:20 | 123 | string.cpp:329:16:329:21 | call to basic_string | TAINT |
| string.cpp:329:16:329:21 | call to basic_string | string.cpp:333:7:333:7 | b |  |
| string.cpp:329:16:329:21 | call to basic_string | string.cpp:337:2:337:2 | b |  |
| string.cpp:329:16:329:21 | call to basic_string | string.cpp:341:7:341:7 | b |  |
| string.cpp:330:16:330:20 | 123 | string.cpp:330:16:330:21 | call to basic_string | TAINT |
| string.cpp:330:16:330:21 | call to basic_string | string.cpp:334:7:334:7 | c |  |
| string.cpp:330:16:330:21 | call to basic_string | string.cpp:338:2:338:2 | c |  |
| string.cpp:330:16:330:21 | call to basic_string | string.cpp:342:7:342:7 | c |  |
| string.cpp:336:2:336:2 | a | string.cpp:336:3:336:3 | call to operator[] | TAINT |
| string.cpp:336:2:336:2 | ref arg a | string.cpp:338:9:338:9 | a |  |
| string.cpp:336:2:336:2 | ref arg a | string.cpp:340:7:340:7 | a |  |
| string.cpp:336:2:336:25 | ... = ... | string.cpp:336:3:336:3 | call to operator[] [post update] |  |
| string.cpp:336:3:336:3 | call to operator[] [post update] | string.cpp:336:2:336:2 | ref arg a | TAINT |
| string.cpp:336:9:336:23 | call to source | string.cpp:336:2:336:25 | ... = ... |  |
| string.cpp:337:2:337:2 | b | string.cpp:337:4:337:5 | call to at | TAINT |
| string.cpp:337:2:337:2 | ref arg b | string.cpp:341:7:341:7 | b |  |
| string.cpp:337:2:337:28 | ... = ... | string.cpp:337:4:337:5 | call to at [post update] |  |
| string.cpp:337:4:337:5 | call to at [post update] | string.cpp:337:2:337:2 | ref arg b | TAINT |
| string.cpp:337:12:337:26 | call to source | string.cpp:337:2:337:28 | ... = ... |  |
| string.cpp:338:2:338:2 | c | string.cpp:338:3:338:3 | call to operator[] | TAINT |
| string.cpp:338:2:338:2 | ref arg c | string.cpp:342:7:342:7 | c |  |
| string.cpp:338:2:338:12 | ... = ... | string.cpp:338:3:338:3 | call to operator[] [post update] |  |
| string.cpp:338:3:338:3 | call to operator[] [post update] | string.cpp:338:2:338:2 | ref arg c | TAINT |
| string.cpp:338:9:338:9 | a | string.cpp:338:10:338:10 | call to operator[] | TAINT |
| string.cpp:338:9:338:9 | ref arg a | string.cpp:340:7:340:7 | a |  |
| string.cpp:338:10:338:10 | call to operator[] | string.cpp:338:2:338:12 | ... = ... |  |
| string.cpp:347:18:347:22 | 123 | string.cpp:347:18:347:23 | call to basic_string | TAINT |
| string.cpp:347:18:347:23 | call to basic_string | string.cpp:349:2:349:4 | str |  |
| string.cpp:347:18:347:23 | call to basic_string | string.cpp:350:7:350:9 | str |  |
| string.cpp:347:18:347:23 | call to basic_string | string.cpp:351:7:351:9 | str |  |
| string.cpp:349:2:349:4 | ref arg str | string.cpp:350:7:350:9 | str |  |
| string.cpp:349:2:349:4 | ref arg str | string.cpp:351:7:351:9 | str |  |
| string.cpp:349:2:349:4 | str | string.cpp:349:6:349:9 | call to data | TAINT |
| string.cpp:349:2:349:14 | access to array [post update] | string.cpp:349:6:349:9 | call to data [inner post update] |  |
| string.cpp:349:2:349:34 | ... = ... | string.cpp:349:2:349:14 | access to array [post update] |  |
| string.cpp:349:6:349:9 | call to data | string.cpp:349:2:349:14 | access to array | TAINT |
| string.cpp:349:6:349:9 | call to data [inner post update] | string.cpp:349:2:349:4 | ref arg str | TAINT |
| string.cpp:349:13:349:13 | 1 | string.cpp:349:2:349:14 | access to array | TAINT |
| string.cpp:349:18:349:32 | call to source | string.cpp:349:2:349:34 | ... = ... |  |
| string.cpp:351:7:351:9 | str | string.cpp:351:11:351:14 | call to data | TAINT |
| string.cpp:357:18:357:24 | hello | string.cpp:357:18:357:25 | call to basic_string | TAINT |
| string.cpp:357:18:357:25 | call to basic_string | string.cpp:362:8:362:9 | s1 |  |
| string.cpp:357:18:357:25 | call to basic_string | string.cpp:363:8:363:9 | s1 |  |
| string.cpp:357:18:357:25 | call to basic_string | string.cpp:364:8:364:9 | s1 |  |
| string.cpp:358:18:358:23 | call to source | string.cpp:358:18:358:26 | call to basic_string | TAINT |
| string.cpp:358:18:358:26 | call to basic_string | string.cpp:363:18:363:19 | s2 |  |
| string.cpp:358:18:358:26 | call to basic_string | string.cpp:363:30:363:31 | s2 |  |
| string.cpp:359:18:359:24 | hello | string.cpp:359:18:359:25 | call to basic_string | TAINT |
| string.cpp:359:18:359:25 | call to basic_string | string.cpp:366:8:366:9 | s3 |  |
| string.cpp:359:18:359:25 | call to basic_string | string.cpp:367:8:367:9 | s3 |  |
| string.cpp:359:18:359:25 | call to basic_string | string.cpp:368:8:368:9 | s3 |  |
| string.cpp:360:18:360:24 | world | string.cpp:360:18:360:25 | call to basic_string | TAINT |
| string.cpp:360:18:360:25 | call to basic_string | string.cpp:367:18:367:19 | s4 |  |
| string.cpp:360:18:360:25 | call to basic_string | string.cpp:367:30:367:31 | s4 |  |
| string.cpp:363:8:363:9 | ref arg s1 | string.cpp:364:8:364:9 | s1 |  |
| string.cpp:363:8:363:9 | s1 | string.cpp:363:11:363:16 | call to append | TAINT |
| string.cpp:363:18:363:19 | ref arg s2 | string.cpp:363:30:363:31 | s2 |  |
| string.cpp:363:18:363:19 | s2 | string.cpp:363:21:363:25 | call to begin | TAINT |
| string.cpp:363:21:363:25 | call to begin | string.cpp:363:8:363:9 | ref arg s1 | TAINT |
| string.cpp:363:21:363:25 | call to begin | string.cpp:363:11:363:16 | call to append | TAINT |
| string.cpp:363:30:363:31 | s2 | string.cpp:363:33:363:35 | call to end | TAINT |
| string.cpp:363:33:363:35 | call to end | string.cpp:363:8:363:9 | ref arg s1 | TAINT |
| string.cpp:363:33:363:35 | call to end | string.cpp:363:11:363:16 | call to append | TAINT |
| string.cpp:367:8:367:9 | ref arg s3 | string.cpp:368:8:368:9 | s3 |  |
| string.cpp:367:8:367:9 | s3 | string.cpp:367:11:367:16 | call to append | TAINT |
| string.cpp:367:18:367:19 | ref arg s4 | string.cpp:367:30:367:31 | s4 |  |
| string.cpp:367:18:367:19 | s4 | string.cpp:367:21:367:25 | call to begin | TAINT |
| string.cpp:367:21:367:25 | call to begin | string.cpp:367:8:367:9 | ref arg s3 | TAINT |
| string.cpp:367:21:367:25 | call to begin | string.cpp:367:11:367:16 | call to append | TAINT |
| string.cpp:367:30:367:31 | s4 | string.cpp:367:33:367:35 | call to end | TAINT |
| string.cpp:367:33:367:35 | call to end | string.cpp:367:8:367:9 | ref arg s3 | TAINT |
| string.cpp:367:33:367:35 | call to end | string.cpp:367:11:367:16 | call to append | TAINT |
| string.cpp:373:18:373:24 | hello | string.cpp:373:18:373:25 | call to basic_string | TAINT |
| string.cpp:373:18:373:25 | call to basic_string | string.cpp:376:28:376:29 | s1 |  |
| string.cpp:374:18:374:23 | call to source | string.cpp:374:18:374:26 | call to basic_string | TAINT |
| string.cpp:374:18:374:26 | call to basic_string | string.cpp:380:28:380:29 | s2 |  |
| string.cpp:376:28:376:29 | s1 | string.cpp:376:31:376:35 | call to begin | TAINT |
| string.cpp:376:31:376:35 | call to begin | string.cpp:378:9:378:13 | iter1 |  |
| string.cpp:376:31:376:35 | call to begin | string.cpp:379:8:379:12 | iter1 |  |
| string.cpp:378:9:378:13 | iter1 | string.cpp:378:8:378:8 | call to operator* | TAINT |
| string.cpp:379:8:379:12 | iter1 | string.cpp:379:13:379:13 | call to operator[] | TAINT |
| string.cpp:380:28:380:29 | s2 | string.cpp:380:31:380:35 | call to begin | TAINT |
| string.cpp:380:31:380:35 | call to begin | string.cpp:382:9:382:13 | iter2 |  |
| string.cpp:380:31:380:35 | call to begin | string.cpp:383:8:383:12 | iter2 |  |
| string.cpp:382:9:382:13 | iter2 | string.cpp:382:8:382:8 | call to operator* | TAINT |
| string.cpp:383:8:383:12 | iter2 | string.cpp:383:13:383:13 | call to operator[] | TAINT |
| string.cpp:388:18:388:24 | hello | string.cpp:388:18:388:25 | call to basic_string | TAINT |
| string.cpp:388:18:388:25 | call to basic_string | string.cpp:391:25:391:26 | s1 |  |
| string.cpp:389:18:389:23 | call to source | string.cpp:389:18:389:26 | call to basic_string | TAINT |
| string.cpp:389:18:389:26 | call to basic_string | string.cpp:393:25:393:26 | s2 |  |
| string.cpp:389:18:389:26 | call to basic_string | string.cpp:413:8:413:9 | s2 |  |
| string.cpp:391:25:391:26 | s1 | string.cpp:391:28:391:32 | call to begin | TAINT |
| string.cpp:393:25:393:26 | ref arg s2 | string.cpp:413:8:413:9 | s2 |  |
| string.cpp:393:25:393:26 | s2 | string.cpp:393:28:393:32 | call to begin | TAINT |
| string.cpp:393:28:393:32 | call to begin | string.cpp:396:10:396:11 | i2 |  |
| string.cpp:393:28:393:32 | call to begin | string.cpp:397:10:397:11 | i2 |  |
| string.cpp:393:28:393:32 | call to begin | string.cpp:398:8:398:9 | i2 |  |
| string.cpp:393:28:393:32 | call to begin | string.cpp:400:8:400:9 | i2 |  |
| string.cpp:393:28:393:32 | call to begin | string.cpp:402:8:402:9 | i2 |  |
| string.cpp:393:28:393:32 | call to begin | string.cpp:405:8:405:9 | i2 |  |
| string.cpp:393:28:393:32 | call to begin | string.cpp:408:8:408:9 | i2 |  |
| string.cpp:393:28:393:32 | call to begin | string.cpp:410:8:410:9 | i2 |  |
| string.cpp:393:28:393:32 | call to begin | string.cpp:417:9:417:10 | i2 |  |
| string.cpp:393:28:393:32 | call to begin | string.cpp:420:9:420:10 | i2 |  |
| string.cpp:396:10:396:11 | i2 | string.cpp:396:12:396:12 | call to operator+ | TAINT |
| string.cpp:396:10:396:11 | ref arg i2 | string.cpp:397:10:397:11 | i2 |  |
| string.cpp:396:10:396:11 | ref arg i2 | string.cpp:398:8:398:9 | i2 |  |
| string.cpp:396:10:396:11 | ref arg i2 | string.cpp:400:8:400:9 | i2 |  |
| string.cpp:396:10:396:11 | ref arg i2 | string.cpp:402:8:402:9 | i2 |  |
| string.cpp:396:10:396:11 | ref arg i2 | string.cpp:405:8:405:9 | i2 |  |
| string.cpp:396:10:396:11 | ref arg i2 | string.cpp:408:8:408:9 | i2 |  |
| string.cpp:396:10:396:11 | ref arg i2 | string.cpp:410:8:410:9 | i2 |  |
| string.cpp:396:10:396:11 | ref arg i2 | string.cpp:417:9:417:10 | i2 |  |
| string.cpp:396:10:396:11 | ref arg i2 | string.cpp:420:9:420:10 | i2 |  |
| string.cpp:396:12:396:12 | call to operator+ | string.cpp:396:8:396:8 | call to operator* | TAINT |
| string.cpp:397:10:397:11 | i2 | string.cpp:397:12:397:12 | call to operator- | TAINT |
| string.cpp:397:10:397:11 | ref arg i2 | string.cpp:398:8:398:9 | i2 |  |
| string.cpp:397:10:397:11 | ref arg i2 | string.cpp:400:8:400:9 | i2 |  |
| string.cpp:397:10:397:11 | ref arg i2 | string.cpp:402:8:402:9 | i2 |  |
| string.cpp:397:10:397:11 | ref arg i2 | string.cpp:405:8:405:9 | i2 |  |
| string.cpp:397:10:397:11 | ref arg i2 | string.cpp:408:8:408:9 | i2 |  |
| string.cpp:397:10:397:11 | ref arg i2 | string.cpp:410:8:410:9 | i2 |  |
| string.cpp:397:10:397:11 | ref arg i2 | string.cpp:417:9:417:10 | i2 |  |
| string.cpp:397:10:397:11 | ref arg i2 | string.cpp:420:9:420:10 | i2 |  |
| string.cpp:397:12:397:12 | call to operator- | string.cpp:397:8:397:8 | call to operator* | TAINT |
| string.cpp:398:8:398:9 | i2 | string.cpp:398:3:398:9 | ... = ... |  |
| string.cpp:398:8:398:9 | i2 | string.cpp:399:12:399:13 | i3 |  |
| string.cpp:399:10:399:10 | call to operator++ | string.cpp:399:8:399:8 | call to operator* | TAINT |
| string.cpp:399:12:399:13 | i3 | string.cpp:399:10:399:10 | call to operator++ |  |
| string.cpp:400:8:400:9 | i2 | string.cpp:400:3:400:9 | ... = ... |  |
| string.cpp:400:8:400:9 | i2 | string.cpp:401:12:401:13 | i4 |  |
| string.cpp:401:10:401:10 | call to operator-- | string.cpp:401:8:401:8 | call to operator* | TAINT |
| string.cpp:401:12:401:13 | i4 | string.cpp:401:10:401:10 | call to operator-- |  |
| string.cpp:402:8:402:9 | i2 | string.cpp:402:3:402:9 | ... = ... |  |
| string.cpp:402:8:402:9 | i2 | string.cpp:403:3:403:4 | i5 |  |
| string.cpp:402:8:402:9 | i2 | string.cpp:404:9:404:10 | i5 |  |
| string.cpp:403:3:403:4 | i5 | string.cpp:403:5:403:5 | call to operator++ |  |
| string.cpp:403:3:403:4 | ref arg i5 | string.cpp:404:9:404:10 | i5 |  |
| string.cpp:404:9:404:10 | i5 | string.cpp:404:8:404:8 | call to operator* | TAINT |
| string.cpp:405:8:405:9 | i2 | string.cpp:405:3:405:9 | ... = ... |  |
| string.cpp:405:8:405:9 | i2 | string.cpp:406:3:406:4 | i6 |  |
| string.cpp:405:8:405:9 | i2 | string.cpp:407:9:407:10 | i6 |  |
| string.cpp:406:3:406:4 | i6 | string.cpp:406:5:406:5 | call to operator-- |  |
| string.cpp:406:3:406:4 | ref arg i6 | string.cpp:407:9:407:10 | i6 |  |
| string.cpp:407:9:407:10 | i6 | string.cpp:407:8:407:8 | call to operator* | TAINT |
| string.cpp:408:8:408:9 | i2 | string.cpp:408:3:408:9 | ... = ... |  |
| string.cpp:408:8:408:9 | i2 | string.cpp:409:10:409:11 | i7 |  |
| string.cpp:409:10:409:11 | i7 | string.cpp:409:12:409:12 | call to operator+= |  |
| string.cpp:409:12:409:12 | call to operator+= | string.cpp:409:8:409:8 | call to operator* | TAINT |
| string.cpp:409:14:409:14 | 1 | string.cpp:409:12:409:12 | call to operator+= |  |
| string.cpp:410:8:410:9 | i2 | string.cpp:410:3:410:9 | ... = ... |  |
| string.cpp:410:8:410:9 | i2 | string.cpp:411:10:411:11 | i8 |  |
| string.cpp:411:10:411:11 | i8 | string.cpp:411:12:411:12 | call to operator-= |  |
| string.cpp:411:12:411:12 | call to operator-= | string.cpp:411:8:411:8 | call to operator* | TAINT |
| string.cpp:411:14:411:14 | 1 | string.cpp:411:12:411:12 | call to operator-= |  |
| string.cpp:413:8:413:9 | s2 | string.cpp:413:11:413:13 | call to end | TAINT |
| string.cpp:413:11:413:13 | call to end | string.cpp:413:3:413:15 | ... = ... |  |
| string.cpp:413:11:413:13 | call to end | string.cpp:414:5:414:6 | i9 |  |
| string.cpp:413:11:413:13 | call to end | string.cpp:415:9:415:10 | i9 |  |
| string.cpp:414:5:414:6 | i9 | string.cpp:414:3:414:3 | call to operator-- |  |
| string.cpp:414:5:414:6 | ref arg i9 | string.cpp:415:9:415:10 | i9 |  |
| string.cpp:415:9:415:10 | i9 | string.cpp:415:8:415:8 | call to operator* | TAINT |
| string.cpp:417:9:417:10 | i2 | string.cpp:417:3:417:10 | ... = ... |  |
| string.cpp:417:9:417:10 | i2 | string.cpp:418:10:418:12 | i10 |  |
| string.cpp:417:9:417:10 | i2 | string.cpp:419:8:419:10 | i10 |  |
| string.cpp:418:10:418:12 | i10 | string.cpp:418:13:418:13 | call to operator++ |  |
| string.cpp:418:10:418:12 | ref arg i10 | string.cpp:419:8:419:10 | i10 |  |
| string.cpp:418:13:418:13 | call to operator++ | string.cpp:418:8:418:8 | call to operator* | TAINT |
| string.cpp:419:8:419:10 | i10 | string.cpp:419:8:419:10 | call to iterator |  |
| string.cpp:420:9:420:10 | i2 | string.cpp:420:3:420:10 | ... = ... |  |
| string.cpp:420:9:420:10 | i2 | string.cpp:421:10:421:12 | i11 |  |
| string.cpp:420:9:420:10 | i2 | string.cpp:422:8:422:10 | i11 |  |
| string.cpp:421:10:421:12 | i11 | string.cpp:421:13:421:13 | call to operator-- |  |
| string.cpp:421:10:421:12 | ref arg i11 | string.cpp:422:8:422:10 | i11 |  |
| string.cpp:421:13:421:13 | call to operator-- | string.cpp:421:8:421:8 | call to operator* | TAINT |
| string.cpp:422:8:422:10 | i11 | string.cpp:422:8:422:10 | call to iterator |  |
| string.cpp:428:17:428:20 | aa | string.cpp:428:17:428:21 | call to basic_string | TAINT |
| string.cpp:428:17:428:21 | call to basic_string | string.cpp:433:7:433:8 | s1 |  |
| string.cpp:428:17:428:21 | call to basic_string | string.cpp:434:7:434:8 | s1 |  |
| string.cpp:429:17:429:20 | bb | string.cpp:429:17:429:21 | call to basic_string | TAINT |
| string.cpp:429:17:429:21 | call to basic_string | string.cpp:436:7:436:8 | s2 |  |
| string.cpp:429:17:429:21 | call to basic_string | string.cpp:437:7:437:8 | s2 |  |
| string.cpp:430:14:430:17 | cc | string.cpp:433:20:433:22 | cs1 |  |
| string.cpp:431:14:431:19 | call to source | string.cpp:436:20:436:22 | cs2 |  |
| string.cpp:433:7:433:8 | ref arg s1 | string.cpp:434:7:434:8 | s1 |  |
| string.cpp:433:7:433:8 | s1 | string.cpp:433:10:433:15 | call to insert | TAINT |
| string.cpp:433:20:433:22 | cs1 | string.cpp:433:7:433:8 | ref arg s1 | TAINT |
| string.cpp:433:20:433:22 | cs1 | string.cpp:433:10:433:15 | call to insert | TAINT |
| string.cpp:436:7:436:8 | ref arg s2 | string.cpp:437:7:437:8 | s2 |  |
| string.cpp:436:7:436:8 | s2 | string.cpp:436:10:436:15 | call to insert | TAINT |
| string.cpp:436:20:436:22 | cs2 | string.cpp:436:7:436:8 | ref arg s2 | TAINT |
| string.cpp:436:20:436:22 | cs2 | string.cpp:436:10:436:15 | call to insert | TAINT |
| string.cpp:443:17:443:20 | aa | string.cpp:443:17:443:21 | call to basic_string | TAINT |
| string.cpp:443:17:443:21 | call to basic_string | string.cpp:446:8:446:8 | a |  |
| string.cpp:443:17:443:21 | call to basic_string | string.cpp:446:17:446:17 | a |  |
| string.cpp:443:17:443:21 | call to basic_string | string.cpp:447:8:447:8 | a |  |
| string.cpp:444:17:444:20 | bb | string.cpp:444:17:444:21 | call to basic_string | TAINT |
| string.cpp:444:17:444:21 | call to basic_string | string.cpp:449:8:449:8 | b |  |
| string.cpp:444:17:444:21 | call to basic_string | string.cpp:449:17:449:17 | b |  |
| string.cpp:444:17:444:21 | call to basic_string | string.cpp:450:8:450:8 | b |  |
| string.cpp:446:8:446:8 | a | string.cpp:446:10:446:15 | call to insert | TAINT |
| string.cpp:446:8:446:8 | ref arg a | string.cpp:447:8:447:8 | a |  |
| string.cpp:446:17:446:17 | a | string.cpp:446:19:446:23 | call to begin | TAINT |
| string.cpp:446:17:446:17 | ref arg a | string.cpp:446:8:446:8 | a |  |
| string.cpp:446:17:446:17 | ref arg a | string.cpp:447:8:447:8 | a |  |
| string.cpp:446:19:446:23 | call to begin | string.cpp:446:17:446:25 | call to iterator | TAINT |
| string.cpp:446:32:446:34 | 120 | string.cpp:446:8:446:8 | ref arg a | TAINT |
| string.cpp:446:32:446:34 | 120 | string.cpp:446:10:446:15 | call to insert | TAINT |
| string.cpp:449:8:449:8 | b | string.cpp:449:10:449:15 | call to insert | TAINT |
| string.cpp:449:8:449:8 | ref arg b | string.cpp:450:8:450:8 | b |  |
| string.cpp:449:17:449:17 | b | string.cpp:449:19:449:23 | call to begin | TAINT |
| string.cpp:449:17:449:17 | ref arg b | string.cpp:449:8:449:8 | b |  |
| string.cpp:449:17:449:17 | ref arg b | string.cpp:450:8:450:8 | b |  |
| string.cpp:449:19:449:23 | call to begin | string.cpp:449:17:449:25 | call to iterator | TAINT |
| string.cpp:449:32:449:46 | call to source | string.cpp:449:8:449:8 | ref arg b | TAINT |
| string.cpp:449:32:449:46 | call to source | string.cpp:449:10:449:15 | call to insert | TAINT |
| string.cpp:454:17:454:20 | cc | string.cpp:454:17:454:21 | call to basic_string | TAINT |
| string.cpp:454:17:454:21 | call to basic_string | string.cpp:459:8:459:8 | c |  |
| string.cpp:454:17:454:21 | call to basic_string | string.cpp:459:17:459:17 | c |  |
| string.cpp:454:17:454:21 | call to basic_string | string.cpp:460:8:460:8 | c |  |
| string.cpp:455:17:455:20 | dd | string.cpp:455:17:455:21 | call to basic_string | TAINT |
| string.cpp:455:17:455:21 | call to basic_string | string.cpp:462:8:462:8 | d |  |
| string.cpp:455:17:455:21 | call to basic_string | string.cpp:462:17:462:17 | d |  |
| string.cpp:455:17:455:21 | call to basic_string | string.cpp:463:8:463:8 | d |  |
| string.cpp:456:18:456:21 | 11 | string.cpp:456:18:456:22 | call to basic_string | TAINT |
| string.cpp:456:18:456:22 | call to basic_string | string.cpp:459:26:459:27 | s1 |  |
| string.cpp:456:18:456:22 | call to basic_string | string.cpp:459:38:459:39 | s1 |  |
| string.cpp:456:18:456:22 | call to basic_string | string.cpp:465:28:465:29 | s1 |  |
| string.cpp:456:18:456:22 | call to basic_string | string.cpp:465:40:465:41 | s1 |  |
| string.cpp:457:18:457:23 | call to source | string.cpp:457:18:457:26 | call to basic_string | TAINT |
| string.cpp:457:18:457:26 | call to basic_string | string.cpp:462:26:462:27 | s2 |  |
| string.cpp:457:18:457:26 | call to basic_string | string.cpp:462:38:462:39 | s2 |  |
| string.cpp:457:18:457:26 | call to basic_string | string.cpp:465:8:465:9 | s2 |  |
| string.cpp:457:18:457:26 | call to basic_string | string.cpp:465:18:465:19 | s2 |  |
| string.cpp:457:18:457:26 | call to basic_string | string.cpp:466:8:466:9 | s2 |  |
| string.cpp:459:8:459:8 | c | string.cpp:459:10:459:15 | call to insert | TAINT |
| string.cpp:459:8:459:8 | ref arg c | string.cpp:460:8:460:8 | c |  |
| string.cpp:459:17:459:17 | c | string.cpp:459:19:459:21 | call to end | TAINT |
| string.cpp:459:17:459:17 | ref arg c | string.cpp:459:8:459:8 | c |  |
| string.cpp:459:17:459:17 | ref arg c | string.cpp:460:8:460:8 | c |  |
| string.cpp:459:19:459:21 | call to end | string.cpp:459:17:459:23 | call to iterator | TAINT |
| string.cpp:459:26:459:27 | ref arg s1 | string.cpp:459:38:459:39 | s1 |  |
| string.cpp:459:26:459:27 | ref arg s1 | string.cpp:465:28:465:29 | s1 |  |
| string.cpp:459:26:459:27 | ref arg s1 | string.cpp:465:40:465:41 | s1 |  |
| string.cpp:459:26:459:27 | s1 | string.cpp:459:29:459:33 | call to begin | TAINT |
| string.cpp:459:29:459:33 | call to begin | string.cpp:459:8:459:8 | ref arg c | TAINT |
| string.cpp:459:29:459:33 | call to begin | string.cpp:459:10:459:15 | call to insert | TAINT |
| string.cpp:459:38:459:39 | ref arg s1 | string.cpp:465:28:465:29 | s1 |  |
| string.cpp:459:38:459:39 | ref arg s1 | string.cpp:465:40:465:41 | s1 |  |
| string.cpp:459:38:459:39 | s1 | string.cpp:459:41:459:43 | call to end | TAINT |
| string.cpp:459:41:459:43 | call to end | string.cpp:459:8:459:8 | ref arg c | TAINT |
| string.cpp:459:41:459:43 | call to end | string.cpp:459:10:459:15 | call to insert | TAINT |
| string.cpp:462:8:462:8 | d | string.cpp:462:10:462:15 | call to insert | TAINT |
| string.cpp:462:8:462:8 | ref arg d | string.cpp:463:8:463:8 | d |  |
| string.cpp:462:17:462:17 | d | string.cpp:462:19:462:21 | call to end | TAINT |
| string.cpp:462:17:462:17 | ref arg d | string.cpp:462:8:462:8 | d |  |
| string.cpp:462:17:462:17 | ref arg d | string.cpp:463:8:463:8 | d |  |
| string.cpp:462:19:462:21 | call to end | string.cpp:462:17:462:23 | call to iterator | TAINT |
| string.cpp:462:26:462:27 | ref arg s2 | string.cpp:462:38:462:39 | s2 |  |
| string.cpp:462:26:462:27 | ref arg s2 | string.cpp:465:8:465:9 | s2 |  |
| string.cpp:462:26:462:27 | ref arg s2 | string.cpp:465:18:465:19 | s2 |  |
| string.cpp:462:26:462:27 | ref arg s2 | string.cpp:466:8:466:9 | s2 |  |
| string.cpp:462:26:462:27 | s2 | string.cpp:462:29:462:33 | call to begin | TAINT |
| string.cpp:462:29:462:33 | call to begin | string.cpp:462:8:462:8 | ref arg d | TAINT |
| string.cpp:462:29:462:33 | call to begin | string.cpp:462:10:462:15 | call to insert | TAINT |
| string.cpp:462:38:462:39 | ref arg s2 | string.cpp:465:8:465:9 | s2 |  |
| string.cpp:462:38:462:39 | ref arg s2 | string.cpp:465:18:465:19 | s2 |  |
| string.cpp:462:38:462:39 | ref arg s2 | string.cpp:466:8:466:9 | s2 |  |
| string.cpp:462:38:462:39 | s2 | string.cpp:462:41:462:43 | call to end | TAINT |
| string.cpp:462:41:462:43 | call to end | string.cpp:462:8:462:8 | ref arg d | TAINT |
| string.cpp:462:41:462:43 | call to end | string.cpp:462:10:462:15 | call to insert | TAINT |
| string.cpp:465:8:465:9 | ref arg s2 | string.cpp:466:8:466:9 | s2 |  |
| string.cpp:465:8:465:9 | s2 | string.cpp:465:11:465:16 | call to insert | TAINT |
| string.cpp:465:18:465:19 | ref arg s2 | string.cpp:465:8:465:9 | s2 |  |
| string.cpp:465:18:465:19 | ref arg s2 | string.cpp:466:8:466:9 | s2 |  |
| string.cpp:465:18:465:19 | s2 | string.cpp:465:21:465:23 | call to end | TAINT |
| string.cpp:465:21:465:23 | call to end | string.cpp:465:18:465:25 | call to iterator | TAINT |
| string.cpp:465:28:465:29 | ref arg s1 | string.cpp:465:40:465:41 | s1 |  |
| string.cpp:465:28:465:29 | s1 | string.cpp:465:31:465:35 | call to begin | TAINT |
| string.cpp:465:31:465:35 | call to begin | string.cpp:465:8:465:9 | ref arg s2 | TAINT |
| string.cpp:465:31:465:35 | call to begin | string.cpp:465:11:465:16 | call to insert | TAINT |
| string.cpp:465:40:465:41 | s1 | string.cpp:465:43:465:45 | call to end | TAINT |
| string.cpp:465:43:465:45 | call to end | string.cpp:465:8:465:9 | ref arg s2 | TAINT |
| string.cpp:465:43:465:45 | call to end | string.cpp:465:11:465:16 | call to insert | TAINT |
| string.cpp:470:17:470:20 | ee | string.cpp:470:17:470:21 | call to basic_string | TAINT |
| string.cpp:470:17:470:21 | call to basic_string | string.cpp:475:8:475:8 | e |  |
| string.cpp:470:17:470:21 | call to basic_string | string.cpp:476:8:476:8 | e |  |
| string.cpp:471:17:471:20 | ff | string.cpp:471:17:471:21 | call to basic_string | TAINT |
| string.cpp:471:17:471:21 | call to basic_string | string.cpp:478:8:478:8 | f |  |
| string.cpp:471:17:471:21 | call to basic_string | string.cpp:479:8:479:8 | f |  |
| string.cpp:472:18:472:21 | 33 | string.cpp:472:18:472:22 | call to basic_string | TAINT |
| string.cpp:472:18:472:22 | call to basic_string | string.cpp:475:17:475:18 | s3 |  |
| string.cpp:472:18:472:22 | call to basic_string | string.cpp:475:29:475:30 | s3 |  |
| string.cpp:472:18:472:22 | call to basic_string | string.cpp:481:18:481:19 | s3 |  |
| string.cpp:472:18:472:22 | call to basic_string | string.cpp:481:30:481:31 | s3 |  |
| string.cpp:473:18:473:23 | call to source | string.cpp:473:18:473:26 | call to basic_string | TAINT |
| string.cpp:473:18:473:26 | call to basic_string | string.cpp:478:17:478:18 | s4 |  |
| string.cpp:473:18:473:26 | call to basic_string | string.cpp:478:29:478:30 | s4 |  |
| string.cpp:473:18:473:26 | call to basic_string | string.cpp:481:8:481:9 | s4 |  |
| string.cpp:473:18:473:26 | call to basic_string | string.cpp:482:8:482:9 | s4 |  |
| string.cpp:475:8:475:8 | e | string.cpp:475:10:475:15 | call to append | TAINT |
| string.cpp:475:8:475:8 | ref arg e | string.cpp:476:8:476:8 | e |  |
| string.cpp:475:17:475:18 | ref arg s3 | string.cpp:475:29:475:30 | s3 |  |
| string.cpp:475:17:475:18 | ref arg s3 | string.cpp:481:18:481:19 | s3 |  |
| string.cpp:475:17:475:18 | ref arg s3 | string.cpp:481:30:481:31 | s3 |  |
| string.cpp:475:17:475:18 | s3 | string.cpp:475:20:475:24 | call to begin | TAINT |
| string.cpp:475:20:475:24 | call to begin | string.cpp:475:8:475:8 | ref arg e | TAINT |
| string.cpp:475:20:475:24 | call to begin | string.cpp:475:10:475:15 | call to append | TAINT |
| string.cpp:475:29:475:30 | ref arg s3 | string.cpp:481:18:481:19 | s3 |  |
| string.cpp:475:29:475:30 | ref arg s3 | string.cpp:481:30:481:31 | s3 |  |
| string.cpp:475:29:475:30 | s3 | string.cpp:475:32:475:34 | call to end | TAINT |
| string.cpp:475:32:475:34 | call to end | string.cpp:475:8:475:8 | ref arg e | TAINT |
| string.cpp:475:32:475:34 | call to end | string.cpp:475:10:475:15 | call to append | TAINT |
| string.cpp:478:8:478:8 | f | string.cpp:478:10:478:15 | call to append | TAINT |
| string.cpp:478:8:478:8 | ref arg f | string.cpp:479:8:479:8 | f |  |
| string.cpp:478:17:478:18 | ref arg s4 | string.cpp:478:29:478:30 | s4 |  |
| string.cpp:478:17:478:18 | ref arg s4 | string.cpp:481:8:481:9 | s4 |  |
| string.cpp:478:17:478:18 | ref arg s4 | string.cpp:482:8:482:9 | s4 |  |
| string.cpp:478:17:478:18 | s4 | string.cpp:478:20:478:24 | call to begin | TAINT |
| string.cpp:478:20:478:24 | call to begin | string.cpp:478:8:478:8 | ref arg f | TAINT |
| string.cpp:478:20:478:24 | call to begin | string.cpp:478:10:478:15 | call to append | TAINT |
| string.cpp:478:29:478:30 | ref arg s4 | string.cpp:481:8:481:9 | s4 |  |
| string.cpp:478:29:478:30 | ref arg s4 | string.cpp:482:8:482:9 | s4 |  |
| string.cpp:478:29:478:30 | s4 | string.cpp:478:32:478:34 | call to end | TAINT |
| string.cpp:478:32:478:34 | call to end | string.cpp:478:8:478:8 | ref arg f | TAINT |
| string.cpp:478:32:478:34 | call to end | string.cpp:478:10:478:15 | call to append | TAINT |
| string.cpp:481:8:481:9 | ref arg s4 | string.cpp:482:8:482:9 | s4 |  |
| string.cpp:481:8:481:9 | s4 | string.cpp:481:11:481:16 | call to append | TAINT |
| string.cpp:481:18:481:19 | ref arg s3 | string.cpp:481:30:481:31 | s3 |  |
| string.cpp:481:18:481:19 | s3 | string.cpp:481:21:481:25 | call to begin | TAINT |
| string.cpp:481:21:481:25 | call to begin | string.cpp:481:8:481:9 | ref arg s4 | TAINT |
| string.cpp:481:21:481:25 | call to begin | string.cpp:481:11:481:16 | call to append | TAINT |
| string.cpp:481:30:481:31 | s3 | string.cpp:481:33:481:35 | call to end | TAINT |
| string.cpp:481:33:481:35 | call to end | string.cpp:481:8:481:9 | ref arg s4 | TAINT |
| string.cpp:481:33:481:35 | call to end | string.cpp:481:11:481:16 | call to append | TAINT |
| string.cpp:486:17:486:20 | gg | string.cpp:486:17:486:21 | call to basic_string | TAINT |
| string.cpp:486:17:486:21 | call to basic_string | string.cpp:491:8:491:8 | g |  |
| string.cpp:486:17:486:21 | call to basic_string | string.cpp:492:8:492:8 | g |  |
| string.cpp:487:17:487:20 | hh | string.cpp:487:17:487:21 | call to basic_string | TAINT |
| string.cpp:487:17:487:21 | call to basic_string | string.cpp:494:8:494:8 | h |  |
| string.cpp:487:17:487:21 | call to basic_string | string.cpp:495:8:495:8 | h |  |
| string.cpp:488:18:488:21 | 55 | string.cpp:488:18:488:22 | call to basic_string | TAINT |
| string.cpp:488:18:488:22 | call to basic_string | string.cpp:491:17:491:18 | s5 |  |
| string.cpp:488:18:488:22 | call to basic_string | string.cpp:491:30:491:31 | s5 |  |
| string.cpp:488:18:488:22 | call to basic_string | string.cpp:497:18:497:19 | s5 |  |
| string.cpp:488:18:488:22 | call to basic_string | string.cpp:497:31:497:32 | s5 |  |
| string.cpp:489:18:489:23 | call to source | string.cpp:489:18:489:26 | call to basic_string | TAINT |
| string.cpp:489:18:489:26 | call to basic_string | string.cpp:494:17:494:18 | s6 |  |
| string.cpp:489:18:489:26 | call to basic_string | string.cpp:494:30:494:31 | s6 |  |
| string.cpp:489:18:489:26 | call to basic_string | string.cpp:497:8:497:9 | s6 |  |
| string.cpp:489:18:489:26 | call to basic_string | string.cpp:498:8:498:9 | s6 |  |
| string.cpp:491:8:491:8 | ref arg g | string.cpp:492:8:492:8 | g |  |
| string.cpp:491:17:491:18 | s5 | string.cpp:491:20:491:25 | call to cbegin | TAINT |
| string.cpp:491:20:491:25 | call to cbegin | string.cpp:491:8:491:8 | ref arg g | TAINT |
| string.cpp:491:20:491:25 | call to cbegin | string.cpp:491:10:491:15 | call to assign | TAINT |
| string.cpp:491:30:491:31 | s5 | string.cpp:491:33:491:36 | call to cend | TAINT |
| string.cpp:491:33:491:36 | call to cend | string.cpp:491:8:491:8 | ref arg g | TAINT |
| string.cpp:491:33:491:36 | call to cend | string.cpp:491:10:491:15 | call to assign | TAINT |
| string.cpp:494:8:494:8 | ref arg h | string.cpp:495:8:495:8 | h |  |
| string.cpp:494:17:494:18 | s6 | string.cpp:494:20:494:25 | call to cbegin | TAINT |
| string.cpp:494:20:494:25 | call to cbegin | string.cpp:494:8:494:8 | ref arg h | TAINT |
| string.cpp:494:20:494:25 | call to cbegin | string.cpp:494:10:494:15 | call to assign | TAINT |
| string.cpp:494:30:494:31 | s6 | string.cpp:494:33:494:36 | call to cend | TAINT |
| string.cpp:494:33:494:36 | call to cend | string.cpp:494:8:494:8 | ref arg h | TAINT |
| string.cpp:494:33:494:36 | call to cend | string.cpp:494:10:494:15 | call to assign | TAINT |
| string.cpp:497:8:497:9 | ref arg s6 | string.cpp:498:8:498:9 | s6 |  |
| string.cpp:497:18:497:19 | s5 | string.cpp:497:21:497:26 | call to cbegin | TAINT |
| string.cpp:497:21:497:26 | call to cbegin | string.cpp:497:8:497:9 | ref arg s6 | TAINT |
| string.cpp:497:21:497:26 | call to cbegin | string.cpp:497:11:497:16 | call to assign | TAINT |
| string.cpp:497:31:497:32 | s5 | string.cpp:497:34:497:37 | call to cend | TAINT |
| string.cpp:497:34:497:37 | call to cend | string.cpp:497:8:497:9 | ref arg s6 | TAINT |
| string.cpp:497:34:497:37 | call to cend | string.cpp:497:11:497:16 | call to assign | TAINT |
| string.cpp:503:14:503:18 | abc | string.cpp:505:17:505:19 | cs1 |  |
| string.cpp:504:14:504:19 | call to source | string.cpp:506:17:506:19 | cs2 |  |
| string.cpp:505:17:505:19 | cs1 | string.cpp:505:17:505:20 | call to basic_string | TAINT |
| string.cpp:505:17:505:20 | call to basic_string | string.cpp:507:17:507:18 | s1 |  |
| string.cpp:505:17:505:20 | call to basic_string | string.cpp:507:29:507:30 | s1 |  |
| string.cpp:505:17:505:20 | call to basic_string | string.cpp:510:7:510:8 | s1 |  |
| string.cpp:506:17:506:19 | cs2 | string.cpp:506:17:506:20 | call to basic_string | TAINT |
| string.cpp:506:17:506:20 | call to basic_string | string.cpp:508:17:508:18 | s2 |  |
| string.cpp:506:17:506:20 | call to basic_string | string.cpp:508:29:508:30 | s2 |  |
| string.cpp:506:17:506:20 | call to basic_string | string.cpp:511:7:511:8 | s2 |  |
| string.cpp:507:17:507:18 | ref arg s1 | string.cpp:507:29:507:30 | s1 |  |
| string.cpp:507:17:507:18 | ref arg s1 | string.cpp:510:7:510:8 | s1 |  |
| string.cpp:507:17:507:18 | s1 | string.cpp:507:20:507:24 | call to begin | TAINT |
| string.cpp:507:17:507:37 | call to basic_string | string.cpp:512:7:512:8 | s3 |  |
| string.cpp:507:20:507:24 | call to begin | string.cpp:507:17:507:37 | call to basic_string | TAINT |
| string.cpp:507:29:507:30 | ref arg s1 | string.cpp:510:7:510:8 | s1 |  |
| string.cpp:507:29:507:30 | s1 | string.cpp:507:32:507:34 | call to end | TAINT |
| string.cpp:507:32:507:34 | call to end | string.cpp:507:17:507:37 | call to basic_string | TAINT |
| string.cpp:508:17:508:18 | ref arg s2 | string.cpp:508:29:508:30 | s2 |  |
| string.cpp:508:17:508:18 | ref arg s2 | string.cpp:511:7:511:8 | s2 |  |
| string.cpp:508:17:508:18 | s2 | string.cpp:508:20:508:24 | call to begin | TAINT |
| string.cpp:508:17:508:37 | call to basic_string | string.cpp:513:7:513:8 | s4 |  |
| string.cpp:508:20:508:24 | call to begin | string.cpp:508:17:508:37 | call to basic_string | TAINT |
| string.cpp:508:29:508:30 | ref arg s2 | string.cpp:511:7:511:8 | s2 |  |
| string.cpp:508:29:508:30 | s2 | string.cpp:508:32:508:34 | call to end | TAINT |
| string.cpp:508:32:508:34 | call to end | string.cpp:508:17:508:37 | call to basic_string | TAINT |
| string.cpp:517:16:517:19 | aa | string.cpp:517:16:517:20 | call to basic_string | TAINT |
| string.cpp:517:16:517:20 | call to basic_string | string.cpp:519:7:519:7 | a |  |
| string.cpp:517:16:517:20 | call to basic_string | string.cpp:520:7:520:7 | a |  |
| string.cpp:517:16:517:20 | call to basic_string | string.cpp:521:2:521:2 | a |  |
| string.cpp:517:16:517:20 | call to basic_string | string.cpp:522:7:522:7 | a |  |
| string.cpp:517:16:517:20 | call to basic_string | string.cpp:523:7:523:7 | a |  |
| string.cpp:519:7:519:7 | a | string.cpp:519:9:519:13 | call to front | TAINT |
| string.cpp:519:7:519:7 | ref arg a | string.cpp:520:7:520:7 | a |  |
| string.cpp:519:7:519:7 | ref arg a | string.cpp:521:2:521:2 | a |  |
| string.cpp:519:7:519:7 | ref arg a | string.cpp:522:7:522:7 | a |  |
| string.cpp:519:7:519:7 | ref arg a | string.cpp:523:7:523:7 | a |  |
| string.cpp:520:7:520:7 | a | string.cpp:520:9:520:12 | call to back | TAINT |
| string.cpp:520:7:520:7 | ref arg a | string.cpp:521:2:521:2 | a |  |
| string.cpp:520:7:520:7 | ref arg a | string.cpp:522:7:522:7 | a |  |
| string.cpp:520:7:520:7 | ref arg a | string.cpp:523:7:523:7 | a |  |
| string.cpp:521:2:521:2 | ref arg a | string.cpp:522:7:522:7 | a |  |
| string.cpp:521:2:521:2 | ref arg a | string.cpp:523:7:523:7 | a |  |
| string.cpp:521:14:521:28 | call to source | string.cpp:521:2:521:2 | ref arg a | TAINT |
| string.cpp:522:7:522:7 | a | string.cpp:522:9:522:13 | call to front | TAINT |
| string.cpp:522:7:522:7 | ref arg a | string.cpp:523:7:523:7 | a |  |
| string.cpp:523:7:523:7 | a | string.cpp:523:9:523:12 | call to back | TAINT |
| string.cpp:528:17:528:20 | aa | string.cpp:528:17:528:21 | call to basic_string | TAINT |
| string.cpp:528:17:528:21 | call to basic_string | string.cpp:535:9:535:9 | a |  |
| string.cpp:528:17:528:21 | call to basic_string | string.cpp:539:8:539:8 | a |  |
| string.cpp:529:17:529:20 | bb | string.cpp:529:17:529:21 | call to basic_string | TAINT |
| string.cpp:529:17:529:21 | call to basic_string | string.cpp:535:15:535:15 | b |  |
| string.cpp:529:17:529:21 | call to basic_string | string.cpp:540:8:540:8 | b |  |
| string.cpp:530:17:530:20 | cc | string.cpp:530:17:530:21 | call to basic_string | TAINT |
| string.cpp:530:17:530:21 | call to basic_string | string.cpp:536:9:536:9 | c |  |
| string.cpp:530:17:530:21 | call to basic_string | string.cpp:541:8:541:8 | c |  |
| string.cpp:531:17:531:20 | dd | string.cpp:531:17:531:21 | call to basic_string | TAINT |
| string.cpp:531:17:531:21 | call to basic_string | string.cpp:536:15:536:15 | d |  |
| string.cpp:531:17:531:21 | call to basic_string | string.cpp:542:8:542:8 | d |  |
| string.cpp:532:17:532:20 | ee | string.cpp:532:17:532:21 | call to basic_string | TAINT |
| string.cpp:532:17:532:21 | call to basic_string | string.cpp:537:10:537:10 | e |  |
| string.cpp:532:17:532:21 | call to basic_string | string.cpp:543:8:543:8 | e |  |
| string.cpp:533:17:533:20 | ff | string.cpp:533:17:533:21 | call to basic_string | TAINT |
| string.cpp:533:17:533:21 | call to basic_string | string.cpp:538:10:538:10 | f |  |
| string.cpp:533:17:533:21 | call to basic_string | string.cpp:544:8:544:8 | f |  |
| string.cpp:535:9:535:9 | a | string.cpp:535:11:535:11 | call to operator+= | TAINT |
| string.cpp:535:9:535:9 | ref arg a | string.cpp:539:8:539:8 | a |  |
| string.cpp:535:15:535:15 | b | string.cpp:535:17:535:17 | call to operator+= | TAINT |
| string.cpp:535:15:535:15 | ref arg b | string.cpp:540:8:540:8 | b |  |
| string.cpp:535:17:535:17 | call to operator+= | string.cpp:535:9:535:9 | ref arg a | TAINT |
| string.cpp:535:17:535:17 | call to operator+= | string.cpp:535:11:535:11 | call to operator+= | TAINT |
| string.cpp:535:20:535:23 | bb | string.cpp:535:15:535:15 | ref arg b | TAINT |
| string.cpp:535:20:535:23 | bb | string.cpp:535:17:535:17 | call to operator+= | TAINT |
| string.cpp:536:9:536:9 | c | string.cpp:536:11:536:11 | call to operator+= | TAINT |
| string.cpp:536:9:536:9 | ref arg c | string.cpp:541:8:541:8 | c |  |
| string.cpp:536:15:536:15 | d | string.cpp:536:17:536:17 | call to operator+= | TAINT |
| string.cpp:536:15:536:15 | ref arg d | string.cpp:542:8:542:8 | d |  |
| string.cpp:536:17:536:17 | call to operator+= | string.cpp:536:9:536:9 | ref arg c | TAINT |
| string.cpp:536:17:536:17 | call to operator+= | string.cpp:536:11:536:11 | call to operator+= | TAINT |
| string.cpp:536:20:536:25 | call to source | string.cpp:536:15:536:15 | ref arg d | TAINT |
| string.cpp:536:20:536:25 | call to source | string.cpp:536:17:536:17 | call to operator+= | TAINT |
| string.cpp:537:10:537:10 | e | string.cpp:537:12:537:12 | call to operator+= | TAINT |
| string.cpp:537:10:537:10 | ref arg e | string.cpp:543:8:543:8 | e |  |
| string.cpp:537:12:537:12 | call to operator+= | string.cpp:537:21:537:21 | call to operator+= | TAINT |
| string.cpp:537:12:537:12 | ref arg call to operator+= | string.cpp:537:10:537:10 | ref arg e | TAINT |
| string.cpp:537:15:537:18 | ee | string.cpp:537:10:537:10 | ref arg e | TAINT |
| string.cpp:537:15:537:18 | ee | string.cpp:537:12:537:12 | call to operator+= | TAINT |
| string.cpp:537:24:537:29 | call to source | string.cpp:537:12:537:12 | ref arg call to operator+= | TAINT |
| string.cpp:537:24:537:29 | call to source | string.cpp:537:21:537:21 | call to operator+= | TAINT |
| string.cpp:538:10:538:10 | f | string.cpp:538:12:538:12 | call to operator+= | TAINT |
| string.cpp:538:10:538:10 | ref arg f | string.cpp:544:8:544:8 | f |  |
| string.cpp:538:12:538:12 | call to operator+= | string.cpp:538:25:538:25 | call to operator+= | TAINT |
| string.cpp:538:12:538:12 | ref arg call to operator+= | string.cpp:538:10:538:10 | ref arg f | TAINT |
| string.cpp:538:15:538:20 | call to source | string.cpp:538:10:538:10 | ref arg f | TAINT |
| string.cpp:538:15:538:20 | call to source | string.cpp:538:12:538:12 | call to operator+= | TAINT |
| string.cpp:538:28:538:31 | ff | string.cpp:538:12:538:12 | ref arg call to operator+= | TAINT |
| string.cpp:538:28:538:31 | ff | string.cpp:538:25:538:25 | call to operator+= | TAINT |
| string.cpp:548:17:548:20 | aa | string.cpp:548:17:548:21 | call to basic_string | TAINT |
| string.cpp:548:17:548:21 | call to basic_string | string.cpp:555:9:555:9 | a |  |
| string.cpp:548:17:548:21 | call to basic_string | string.cpp:559:8:559:8 | a |  |
| string.cpp:549:17:549:20 | bb | string.cpp:549:17:549:21 | call to basic_string | TAINT |
| string.cpp:549:17:549:21 | call to basic_string | string.cpp:555:18:555:18 | b |  |
| string.cpp:549:17:549:21 | call to basic_string | string.cpp:560:8:560:8 | b |  |
| string.cpp:550:17:550:20 | cc | string.cpp:550:17:550:21 | call to basic_string | TAINT |
| string.cpp:550:17:550:21 | call to basic_string | string.cpp:556:9:556:9 | c |  |
| string.cpp:550:17:550:21 | call to basic_string | string.cpp:561:8:561:8 | c |  |
| string.cpp:551:17:551:20 | dd | string.cpp:551:17:551:21 | call to basic_string | TAINT |
| string.cpp:551:17:551:21 | call to basic_string | string.cpp:556:18:556:18 | d |  |
| string.cpp:551:17:551:21 | call to basic_string | string.cpp:562:8:562:8 | d |  |
| string.cpp:552:17:552:20 | ee | string.cpp:552:17:552:21 | call to basic_string | TAINT |
| string.cpp:552:17:552:21 | call to basic_string | string.cpp:557:9:557:9 | e |  |
| string.cpp:552:17:552:21 | call to basic_string | string.cpp:563:8:563:8 | e |  |
| string.cpp:553:17:553:20 | ff | string.cpp:553:17:553:21 | call to basic_string | TAINT |
| string.cpp:553:17:553:21 | call to basic_string | string.cpp:558:9:558:9 | f |  |
| string.cpp:553:17:553:21 | call to basic_string | string.cpp:564:8:564:8 | f |  |
| string.cpp:555:9:555:9 | ref arg a | string.cpp:559:8:559:8 | a |  |
| string.cpp:555:18:555:18 | ref arg b | string.cpp:560:8:560:8 | b |  |
| string.cpp:555:20:555:25 | call to assign | string.cpp:555:9:555:9 | ref arg a | TAINT |
| string.cpp:555:20:555:25 | call to assign | string.cpp:555:11:555:16 | call to assign | TAINT |
| string.cpp:555:27:555:30 | bb | string.cpp:555:27:555:30 | call to basic_string | TAINT |
| string.cpp:555:27:555:30 | call to basic_string | string.cpp:555:18:555:18 | ref arg b | TAINT |
| string.cpp:555:27:555:30 | call to basic_string | string.cpp:555:20:555:25 | call to assign | TAINT |
| string.cpp:556:9:556:9 | ref arg c | string.cpp:561:8:561:8 | c |  |
| string.cpp:556:18:556:18 | ref arg d | string.cpp:562:8:562:8 | d |  |
| string.cpp:556:20:556:25 | call to assign | string.cpp:556:9:556:9 | ref arg c | TAINT |
| string.cpp:556:20:556:25 | call to assign | string.cpp:556:11:556:16 | call to assign | TAINT |
| string.cpp:556:27:556:32 | call to source | string.cpp:556:27:556:34 | call to basic_string | TAINT |
| string.cpp:556:27:556:34 | call to basic_string | string.cpp:556:18:556:18 | ref arg d | TAINT |
| string.cpp:556:27:556:34 | call to basic_string | string.cpp:556:20:556:25 | call to assign | TAINT |
| string.cpp:557:9:557:9 | ref arg e | string.cpp:563:8:563:8 | e |  |
| string.cpp:557:11:557:16 | ref arg call to assign | string.cpp:557:9:557:9 | ref arg e | TAINT |
| string.cpp:557:18:557:21 | call to basic_string | string.cpp:557:9:557:9 | ref arg e | TAINT |
| string.cpp:557:18:557:21 | call to basic_string | string.cpp:557:11:557:16 | call to assign | TAINT |
| string.cpp:557:18:557:21 | ee | string.cpp:557:18:557:21 | call to basic_string | TAINT |
| string.cpp:557:31:557:36 | call to source | string.cpp:557:31:557:38 | call to basic_string | TAINT |
| string.cpp:557:31:557:38 | call to basic_string | string.cpp:557:11:557:16 | ref arg call to assign | TAINT |
| string.cpp:557:31:557:38 | call to basic_string | string.cpp:557:24:557:29 | call to assign | TAINT |
| string.cpp:558:9:558:9 | ref arg f | string.cpp:564:8:564:8 | f |  |
| string.cpp:558:11:558:16 | ref arg call to assign | string.cpp:558:9:558:9 | ref arg f | TAINT |
| string.cpp:558:18:558:23 | call to source | string.cpp:558:18:558:25 | call to basic_string | TAINT |
| string.cpp:558:18:558:25 | call to basic_string | string.cpp:558:9:558:9 | ref arg f | TAINT |
| string.cpp:558:18:558:25 | call to basic_string | string.cpp:558:11:558:16 | call to assign | TAINT |
| string.cpp:558:35:558:38 | call to basic_string | string.cpp:558:11:558:16 | ref arg call to assign | TAINT |
| string.cpp:558:35:558:38 | call to basic_string | string.cpp:558:28:558:33 | call to assign | TAINT |
| string.cpp:558:35:558:38 | ff | string.cpp:558:35:558:38 | call to basic_string | TAINT |
| stringstream.cpp:26:35:26:40 | amount | stringstream.cpp:64:46:64:51 | amount |  |
| stringstream.cpp:28:20:28:22 | call to basic_stringstream | stringstream.cpp:31:7:31:9 | ss1 |  |
| stringstream.cpp:28:20:28:22 | call to basic_stringstream | stringstream.cpp:37:7:37:9 | ss1 |  |
| stringstream.cpp:28:20:28:22 | call to basic_stringstream | stringstream.cpp:42:7:42:9 | ss1 |  |
| stringstream.cpp:28:25:28:27 | call to basic_stringstream | stringstream.cpp:32:7:32:9 | ss2 |  |
| stringstream.cpp:28:25:28:27 | call to basic_stringstream | stringstream.cpp:38:7:38:9 | ss2 |  |
| stringstream.cpp:28:25:28:27 | call to basic_stringstream | stringstream.cpp:43:7:43:9 | ss2 |  |
| stringstream.cpp:28:30:28:32 | call to basic_stringstream | stringstream.cpp:33:7:33:9 | ss3 |  |
| stringstream.cpp:28:30:28:32 | call to basic_stringstream | stringstream.cpp:39:7:39:9 | ss3 |  |
| stringstream.cpp:28:30:28:32 | call to basic_stringstream | stringstream.cpp:44:7:44:9 | ss3 |  |
| stringstream.cpp:28:35:28:37 | call to basic_stringstream | stringstream.cpp:34:7:34:9 | ss4 |  |
| stringstream.cpp:28:35:28:37 | call to basic_stringstream | stringstream.cpp:40:7:40:9 | ss4 |  |
| stringstream.cpp:28:35:28:37 | call to basic_stringstream | stringstream.cpp:45:7:45:9 | ss4 |  |
| stringstream.cpp:28:40:28:42 | call to basic_stringstream | stringstream.cpp:35:7:35:9 | ss5 |  |
| stringstream.cpp:28:40:28:42 | call to basic_stringstream | stringstream.cpp:41:7:41:9 | ss5 |  |
| stringstream.cpp:28:40:28:42 | call to basic_stringstream | stringstream.cpp:46:7:46:9 | ss5 |  |
| stringstream.cpp:28:45:28:47 | call to basic_stringstream | stringstream.cpp:48:2:48:4 | ss6 |  |
| stringstream.cpp:28:45:28:47 | call to basic_stringstream | stringstream.cpp:49:2:49:4 | ss6 |  |
| stringstream.cpp:28:45:28:47 | call to basic_stringstream | stringstream.cpp:52:7:52:9 | ss6 |  |
| stringstream.cpp:28:50:28:52 | call to basic_stringstream | stringstream.cpp:50:2:50:4 | ss7 |  |
| stringstream.cpp:28:50:28:52 | call to basic_stringstream | stringstream.cpp:51:2:51:4 | ss7 |  |
| stringstream.cpp:28:50:28:52 | call to basic_stringstream | stringstream.cpp:53:7:53:9 | ss7 |  |
| stringstream.cpp:28:55:28:57 | call to basic_stringstream | stringstream.cpp:55:7:55:9 | ss8 |  |
| stringstream.cpp:28:55:28:57 | call to basic_stringstream | stringstream.cpp:58:7:58:9 | ss8 |  |
| stringstream.cpp:28:60:28:62 | call to basic_stringstream | stringstream.cpp:56:7:56:9 | ss9 |  |
| stringstream.cpp:28:60:28:62 | call to basic_stringstream | stringstream.cpp:59:7:59:9 | ss9 |  |
| stringstream.cpp:28:65:28:68 | call to basic_stringstream | stringstream.cpp:57:7:57:10 | ss10 |  |
| stringstream.cpp:28:65:28:68 | call to basic_stringstream | stringstream.cpp:60:7:60:10 | ss10 |  |
| stringstream.cpp:28:71:28:74 | call to basic_stringstream | stringstream.cpp:62:7:62:10 | ss11 |  |
| stringstream.cpp:28:71:28:74 | call to basic_stringstream | stringstream.cpp:65:7:65:10 | ss11 |  |
| stringstream.cpp:28:77:28:80 | call to basic_stringstream | stringstream.cpp:63:7:63:10 | ss12 |  |
| stringstream.cpp:28:77:28:80 | call to basic_stringstream | stringstream.cpp:66:7:66:10 | ss12 |  |
| stringstream.cpp:28:83:28:86 | call to basic_stringstream | stringstream.cpp:64:7:64:10 | ss13 |  |
| stringstream.cpp:28:83:28:86 | call to basic_stringstream | stringstream.cpp:67:7:67:10 | ss13 |  |
| stringstream.cpp:29:16:29:21 | call to source | stringstream.cpp:29:16:29:24 | call to basic_string | TAINT |
| stringstream.cpp:29:16:29:24 | call to basic_string | stringstream.cpp:35:14:35:14 | t |  |
| stringstream.cpp:31:7:31:9 | ref arg ss1 | stringstream.cpp:37:7:37:9 | ss1 |  |
| stringstream.cpp:31:7:31:9 | ref arg ss1 | stringstream.cpp:42:7:42:9 | ss1 |  |
| stringstream.cpp:31:7:31:9 | ss1 | stringstream.cpp:31:11:31:11 | call to operator<< |  |
| stringstream.cpp:31:14:31:19 | 1234 | stringstream.cpp:31:7:31:9 | ref arg ss1 | TAINT |
| stringstream.cpp:31:14:31:19 | 1234 | stringstream.cpp:31:11:31:11 | call to operator<< | TAINT |
| stringstream.cpp:32:7:32:9 | ref arg ss2 | stringstream.cpp:38:7:38:9 | ss2 |  |
| stringstream.cpp:32:7:32:9 | ref arg ss2 | stringstream.cpp:43:7:43:9 | ss2 |  |
| stringstream.cpp:32:7:32:9 | ss2 | stringstream.cpp:32:11:32:11 | call to operator<< |  |
| stringstream.cpp:32:14:32:19 | call to source | stringstream.cpp:32:7:32:9 | ref arg ss2 | TAINT |
| stringstream.cpp:32:14:32:19 | call to source | stringstream.cpp:32:11:32:11 | call to operator<< | TAINT |
| stringstream.cpp:33:7:33:9 | ref arg ss3 | stringstream.cpp:39:7:39:9 | ss3 |  |
| stringstream.cpp:33:7:33:9 | ref arg ss3 | stringstream.cpp:44:7:44:9 | ss3 |  |
| stringstream.cpp:33:7:33:9 | ss3 | stringstream.cpp:33:11:33:11 | call to operator<< |  |
| stringstream.cpp:33:11:33:11 | call to operator<< | stringstream.cpp:33:20:33:20 | call to operator<< |  |
| stringstream.cpp:33:11:33:11 | ref arg call to operator<< | stringstream.cpp:33:7:33:9 | ref arg ss3 | TAINT |
| stringstream.cpp:33:14:33:18 | 123 | stringstream.cpp:33:7:33:9 | ref arg ss3 | TAINT |
| stringstream.cpp:33:14:33:18 | 123 | stringstream.cpp:33:11:33:11 | call to operator<< | TAINT |
| stringstream.cpp:33:23:33:28 | call to source | stringstream.cpp:33:11:33:11 | ref arg call to operator<< | TAINT |
| stringstream.cpp:33:23:33:28 | call to source | stringstream.cpp:33:20:33:20 | call to operator<< | TAINT |
| stringstream.cpp:34:7:34:9 | ref arg ss4 | stringstream.cpp:40:7:40:9 | ss4 |  |
| stringstream.cpp:34:7:34:9 | ref arg ss4 | stringstream.cpp:45:7:45:9 | ss4 |  |
| stringstream.cpp:34:7:34:9 | ss4 | stringstream.cpp:34:11:34:11 | call to operator<< |  |
| stringstream.cpp:34:11:34:11 | call to operator<< | stringstream.cpp:34:23:34:23 | call to operator<< |  |
| stringstream.cpp:34:11:34:11 | ref arg call to operator<< | stringstream.cpp:34:7:34:9 | ref arg ss4 | TAINT |
| stringstream.cpp:34:14:34:19 | call to source | stringstream.cpp:34:7:34:9 | ref arg ss4 | TAINT |
| stringstream.cpp:34:14:34:19 | call to source | stringstream.cpp:34:11:34:11 | call to operator<< | TAINT |
| stringstream.cpp:34:26:34:30 | 456 | stringstream.cpp:34:11:34:11 | ref arg call to operator<< | TAINT |
| stringstream.cpp:34:26:34:30 | 456 | stringstream.cpp:34:23:34:23 | call to operator<< | TAINT |
| stringstream.cpp:35:7:35:9 | ref arg ss5 | stringstream.cpp:41:7:41:9 | ss5 |  |
| stringstream.cpp:35:7:35:9 | ref arg ss5 | stringstream.cpp:46:7:46:9 | ss5 |  |
| stringstream.cpp:35:7:35:9 | ss5 | stringstream.cpp:35:11:35:11 | call to operator<< |  |
| stringstream.cpp:35:14:35:14 | t | stringstream.cpp:35:7:35:9 | ref arg ss5 | TAINT |
| stringstream.cpp:35:14:35:14 | t | stringstream.cpp:35:11:35:11 | call to operator<< | TAINT |
| stringstream.cpp:42:7:42:9 | ss1 | stringstream.cpp:42:11:42:13 | call to str | TAINT |
| stringstream.cpp:43:7:43:9 | ss2 | stringstream.cpp:43:11:43:13 | call to str | TAINT |
| stringstream.cpp:44:7:44:9 | ss3 | stringstream.cpp:44:11:44:13 | call to str | TAINT |
| stringstream.cpp:45:7:45:9 | ss4 | stringstream.cpp:45:11:45:13 | call to str | TAINT |
| stringstream.cpp:46:7:46:9 | ss5 | stringstream.cpp:46:11:46:13 | call to str | TAINT |
| stringstream.cpp:48:2:48:4 | ref arg ss6 | stringstream.cpp:49:2:49:4 | ss6 |  |
| stringstream.cpp:48:2:48:4 | ref arg ss6 | stringstream.cpp:52:7:52:9 | ss6 |  |
| stringstream.cpp:48:2:48:4 | ss6 | stringstream.cpp:48:6:48:8 | call to str | TAINT |
| stringstream.cpp:48:10:48:14 | abc | stringstream.cpp:48:10:48:14 | call to basic_string | TAINT |
| stringstream.cpp:48:10:48:14 | call to basic_string | stringstream.cpp:48:2:48:4 | ref arg ss6 | TAINT |
| stringstream.cpp:49:2:49:4 | ref arg ss6 | stringstream.cpp:52:7:52:9 | ss6 |  |
| stringstream.cpp:49:2:49:4 | ss6 | stringstream.cpp:49:6:49:8 | call to str | TAINT |
| stringstream.cpp:49:10:49:15 | call to source | stringstream.cpp:49:10:49:17 | call to basic_string | TAINT |
| stringstream.cpp:49:10:49:17 | call to basic_string | stringstream.cpp:49:2:49:4 | ref arg ss6 | TAINT |
| stringstream.cpp:50:2:50:4 | ref arg ss7 | stringstream.cpp:51:2:51:4 | ss7 |  |
| stringstream.cpp:50:2:50:4 | ref arg ss7 | stringstream.cpp:53:7:53:9 | ss7 |  |
| stringstream.cpp:50:2:50:4 | ss7 | stringstream.cpp:50:6:50:8 | call to str | TAINT |
| stringstream.cpp:50:10:50:15 | call to source | stringstream.cpp:50:10:50:17 | call to basic_string | TAINT |
| stringstream.cpp:50:10:50:17 | call to basic_string | stringstream.cpp:50:2:50:4 | ref arg ss7 | TAINT |
| stringstream.cpp:51:2:51:4 | ref arg ss7 | stringstream.cpp:53:7:53:9 | ss7 |  |
| stringstream.cpp:51:2:51:4 | ss7 | stringstream.cpp:51:6:51:8 | call to str | TAINT |
| stringstream.cpp:51:10:51:14 | abc | stringstream.cpp:51:10:51:14 | call to basic_string | TAINT |
| stringstream.cpp:51:10:51:14 | call to basic_string | stringstream.cpp:51:2:51:4 | ref arg ss7 | TAINT |
| stringstream.cpp:55:7:55:9 | ref arg ss8 | stringstream.cpp:58:7:58:9 | ss8 |  |
| stringstream.cpp:55:7:55:9 | ss8 | stringstream.cpp:55:11:55:13 | call to put |  |
| stringstream.cpp:55:15:55:17 | 97 | stringstream.cpp:55:7:55:9 | ref arg ss8 | TAINT |
| stringstream.cpp:55:15:55:17 | 97 | stringstream.cpp:55:11:55:13 | call to put | TAINT |
| stringstream.cpp:56:7:56:9 | ref arg ss9 | stringstream.cpp:59:7:59:9 | ss9 |  |
| stringstream.cpp:56:7:56:9 | ss9 | stringstream.cpp:56:11:56:13 | call to put |  |
| stringstream.cpp:56:15:56:29 | call to source | stringstream.cpp:56:7:56:9 | ref arg ss9 | TAINT |
| stringstream.cpp:56:15:56:29 | call to source | stringstream.cpp:56:11:56:13 | call to put | TAINT |
| stringstream.cpp:57:7:57:10 | ref arg ss10 | stringstream.cpp:60:7:60:10 | ss10 |  |
| stringstream.cpp:57:7:57:10 | ss10 | stringstream.cpp:57:12:57:14 | call to put |  |
| stringstream.cpp:57:12:57:14 | call to put | stringstream.cpp:57:21:57:23 | call to put |  |
| stringstream.cpp:57:12:57:14 | ref arg call to put | stringstream.cpp:57:7:57:10 | ref arg ss10 | TAINT |
| stringstream.cpp:57:16:57:18 | 97 | stringstream.cpp:57:7:57:10 | ref arg ss10 | TAINT |
| stringstream.cpp:57:16:57:18 | 97 | stringstream.cpp:57:12:57:14 | call to put | TAINT |
| stringstream.cpp:57:21:57:23 | call to put | stringstream.cpp:57:44:57:46 | call to put |  |
| stringstream.cpp:57:21:57:23 | ref arg call to put | stringstream.cpp:57:12:57:14 | ref arg call to put | TAINT |
| stringstream.cpp:57:25:57:39 | call to source | stringstream.cpp:57:12:57:14 | ref arg call to put | TAINT |
| stringstream.cpp:57:25:57:39 | call to source | stringstream.cpp:57:21:57:23 | call to put | TAINT |
| stringstream.cpp:57:48:57:50 | 122 | stringstream.cpp:57:21:57:23 | ref arg call to put | TAINT |
| stringstream.cpp:57:48:57:50 | 122 | stringstream.cpp:57:44:57:46 | call to put | TAINT |
| stringstream.cpp:62:7:62:10 | ref arg ss11 | stringstream.cpp:65:7:65:10 | ss11 |  |
| stringstream.cpp:62:7:62:10 | ss11 | stringstream.cpp:62:12:62:16 | call to write |  |
| stringstream.cpp:62:18:62:24 | begin | stringstream.cpp:62:7:62:10 | ref arg ss11 | TAINT |
| stringstream.cpp:62:18:62:24 | begin | stringstream.cpp:62:12:62:16 | call to write | TAINT |
| stringstream.cpp:63:7:63:10 | ref arg ss12 | stringstream.cpp:66:7:66:10 | ss12 |  |
| stringstream.cpp:63:7:63:10 | ss12 | stringstream.cpp:63:12:63:16 | call to write |  |
| stringstream.cpp:63:18:63:23 | call to source | stringstream.cpp:63:7:63:10 | ref arg ss12 | TAINT |
| stringstream.cpp:63:18:63:23 | call to source | stringstream.cpp:63:12:63:16 | call to write | TAINT |
| stringstream.cpp:64:7:64:10 | ref arg ss13 | stringstream.cpp:67:7:67:10 | ss13 |  |
| stringstream.cpp:64:7:64:10 | ss13 | stringstream.cpp:64:12:64:16 | call to write |  |
| stringstream.cpp:64:12:64:16 | call to write | stringstream.cpp:64:30:64:34 | call to write |  |
| stringstream.cpp:64:12:64:16 | ref arg call to write | stringstream.cpp:64:7:64:10 | ref arg ss13 | TAINT |
| stringstream.cpp:64:18:64:24 | begin | stringstream.cpp:64:7:64:10 | ref arg ss13 | TAINT |
| stringstream.cpp:64:18:64:24 | begin | stringstream.cpp:64:12:64:16 | call to write | TAINT |
| stringstream.cpp:64:30:64:34 | call to write | stringstream.cpp:64:54:64:58 | call to write |  |
| stringstream.cpp:64:30:64:34 | ref arg call to write | stringstream.cpp:64:12:64:16 | ref arg call to write | TAINT |
| stringstream.cpp:64:36:64:41 | call to source | stringstream.cpp:64:12:64:16 | ref arg call to write | TAINT |
| stringstream.cpp:64:36:64:41 | call to source | stringstream.cpp:64:30:64:34 | call to write | TAINT |
| stringstream.cpp:64:60:64:64 | end | stringstream.cpp:64:30:64:34 | ref arg call to write | TAINT |
| stringstream.cpp:64:60:64:64 | end | stringstream.cpp:64:54:64:58 | call to write | TAINT |
| stringstream.cpp:70:32:70:37 | source | stringstream.cpp:76:14:76:19 | source |  |
| stringstream.cpp:72:20:72:22 | call to basic_stringstream | stringstream.cpp:75:7:75:9 | ss1 |  |
| stringstream.cpp:72:20:72:22 | call to basic_stringstream | stringstream.cpp:77:7:77:9 | ss1 |  |
| stringstream.cpp:72:20:72:22 | call to basic_stringstream | stringstream.cpp:80:7:80:9 | ss1 |  |
| stringstream.cpp:72:20:72:22 | call to basic_stringstream | stringstream.cpp:82:7:82:9 | ss1 |  |
| stringstream.cpp:72:25:72:27 | call to basic_stringstream | stringstream.cpp:76:7:76:9 | ss2 |  |
| stringstream.cpp:72:25:72:27 | call to basic_stringstream | stringstream.cpp:78:7:78:9 | ss2 |  |
| stringstream.cpp:72:25:72:27 | call to basic_stringstream | stringstream.cpp:81:7:81:9 | ss2 |  |
| stringstream.cpp:72:25:72:27 | call to basic_stringstream | stringstream.cpp:83:7:83:9 | ss2 |  |
| stringstream.cpp:73:10:73:11 | 0 | stringstream.cpp:77:14:77:15 | v1 |  |
| stringstream.cpp:73:10:73:11 | 0 | stringstream.cpp:84:7:84:8 | v1 |  |
| stringstream.cpp:73:18:73:19 | 0 | stringstream.cpp:78:14:78:15 | v2 |  |
| stringstream.cpp:73:18:73:19 | 0 | stringstream.cpp:85:7:85:8 | v2 |  |
| stringstream.cpp:75:7:75:9 | ref arg ss1 | stringstream.cpp:77:7:77:9 | ss1 |  |
| stringstream.cpp:75:7:75:9 | ref arg ss1 | stringstream.cpp:80:7:80:9 | ss1 |  |
| stringstream.cpp:75:7:75:9 | ref arg ss1 | stringstream.cpp:82:7:82:9 | ss1 |  |
| stringstream.cpp:75:7:75:9 | ss1 | stringstream.cpp:75:11:75:11 | call to operator<< |  |
| stringstream.cpp:75:14:75:17 | 1234 | stringstream.cpp:75:7:75:9 | ref arg ss1 | TAINT |
| stringstream.cpp:75:14:75:17 | 1234 | stringstream.cpp:75:11:75:11 | call to operator<< | TAINT |
| stringstream.cpp:76:7:76:9 | ref arg ss2 | stringstream.cpp:78:7:78:9 | ss2 |  |
| stringstream.cpp:76:7:76:9 | ref arg ss2 | stringstream.cpp:81:7:81:9 | ss2 |  |
| stringstream.cpp:76:7:76:9 | ref arg ss2 | stringstream.cpp:83:7:83:9 | ss2 |  |
| stringstream.cpp:76:7:76:9 | ss2 | stringstream.cpp:76:11:76:11 | call to operator<< |  |
| stringstream.cpp:76:14:76:19 | source | stringstream.cpp:76:7:76:9 | ref arg ss2 | TAINT |
| stringstream.cpp:76:14:76:19 | source | stringstream.cpp:76:11:76:11 | call to operator<< | TAINT |
| stringstream.cpp:77:7:77:9 | ref arg ss1 | stringstream.cpp:80:7:80:9 | ss1 |  |
| stringstream.cpp:77:7:77:9 | ref arg ss1 | stringstream.cpp:82:7:82:9 | ss1 |  |
| stringstream.cpp:77:7:77:9 | ss1 | stringstream.cpp:77:11:77:11 | call to operator>> |  |
| stringstream.cpp:77:7:77:9 | ss1 | stringstream.cpp:77:14:77:15 | ref arg v1 | TAINT |
| stringstream.cpp:77:14:77:15 | ref arg v1 | stringstream.cpp:84:7:84:8 | v1 |  |
| stringstream.cpp:78:7:78:9 | ref arg ss2 | stringstream.cpp:81:7:81:9 | ss2 |  |
| stringstream.cpp:78:7:78:9 | ref arg ss2 | stringstream.cpp:83:7:83:9 | ss2 |  |
| stringstream.cpp:78:7:78:9 | ss2 | stringstream.cpp:78:11:78:11 | call to operator>> |  |
| stringstream.cpp:78:7:78:9 | ss2 | stringstream.cpp:78:14:78:15 | ref arg v2 | TAINT |
| stringstream.cpp:78:14:78:15 | ref arg v2 | stringstream.cpp:85:7:85:8 | v2 |  |
| stringstream.cpp:82:7:82:9 | ss1 | stringstream.cpp:82:11:82:13 | call to str | TAINT |
| stringstream.cpp:83:7:83:9 | ss2 | stringstream.cpp:83:11:83:13 | call to str | TAINT |
| stringstream.cpp:90:18:90:23 | call to basic_string | stringstream.cpp:92:24:92:25 | s1 |  |
| stringstream.cpp:90:19:90:23 | abc | stringstream.cpp:90:18:90:23 | call to basic_string | TAINT |
| stringstream.cpp:91:18:91:26 | call to basic_string | stringstream.cpp:93:24:93:25 | s2 |  |
| stringstream.cpp:91:19:91:24 | call to source | stringstream.cpp:91:18:91:26 | call to basic_string | TAINT |
| stringstream.cpp:92:24:92:25 | s1 | stringstream.cpp:92:24:92:26 | call to basic_stringstream | TAINT |
| stringstream.cpp:92:24:92:26 | call to basic_stringstream | stringstream.cpp:102:7:102:9 | ss1 |  |
| stringstream.cpp:93:24:93:25 | s2 | stringstream.cpp:93:24:93:26 | call to basic_stringstream | TAINT |
| stringstream.cpp:93:24:93:26 | call to basic_stringstream | stringstream.cpp:103:7:103:9 | ss2 |  |
| stringstream.cpp:94:25:94:49 | call to basic_stringstream | stringstream.cpp:104:7:104:9 | ss3 |  |
| stringstream.cpp:94:44:94:48 | abc | stringstream.cpp:94:44:94:48 | call to basic_string | TAINT |
| stringstream.cpp:94:44:94:48 | call to basic_string | stringstream.cpp:94:25:94:49 | call to basic_stringstream | TAINT |
| stringstream.cpp:95:25:95:52 | call to basic_stringstream | stringstream.cpp:105:7:105:9 | ss4 |  |
| stringstream.cpp:95:44:95:49 | call to source | stringstream.cpp:95:44:95:51 | call to basic_string | TAINT |
| stringstream.cpp:95:44:95:51 | call to basic_string | stringstream.cpp:95:25:95:52 | call to basic_stringstream | TAINT |
| stringstream.cpp:96:20:96:22 | call to basic_stringstream | stringstream.cpp:99:7:99:9 | ss5 |  |
| stringstream.cpp:96:20:96:22 | call to basic_stringstream | stringstream.cpp:106:7:106:9 | ss5 |  |
| stringstream.cpp:97:20:97:22 | call to basic_stringstream | stringstream.cpp:100:7:100:9 | ss6 |  |
| stringstream.cpp:97:20:97:22 | call to basic_stringstream | stringstream.cpp:107:7:107:9 | ss6 |  |
| stringstream.cpp:99:7:99:9 | ref arg ss5 | stringstream.cpp:106:7:106:9 | ss5 |  |
| stringstream.cpp:99:13:99:36 | call to basic_stringstream | stringstream.cpp:99:7:99:9 | ref arg ss5 | TAINT |
| stringstream.cpp:99:13:99:36 | call to basic_stringstream | stringstream.cpp:99:11:99:11 | call to operator= | TAINT |
| stringstream.cpp:99:31:99:35 | abc | stringstream.cpp:99:31:99:35 | call to basic_string | TAINT |
| stringstream.cpp:99:31:99:35 | call to basic_string | stringstream.cpp:99:13:99:36 | call to basic_stringstream | TAINT |
| stringstream.cpp:100:7:100:9 | ref arg ss6 | stringstream.cpp:107:7:107:9 | ss6 |  |
| stringstream.cpp:100:13:100:39 | call to basic_stringstream | stringstream.cpp:100:7:100:9 | ref arg ss6 | TAINT |
| stringstream.cpp:100:13:100:39 | call to basic_stringstream | stringstream.cpp:100:11:100:11 | call to operator= | TAINT |
| stringstream.cpp:100:31:100:36 | call to source | stringstream.cpp:100:31:100:38 | call to basic_string | TAINT |
| stringstream.cpp:100:31:100:38 | call to basic_string | stringstream.cpp:100:13:100:39 | call to basic_stringstream | TAINT |
| stringstream.cpp:112:24:112:28 | abc | stringstream.cpp:112:24:112:28 | call to basic_string | TAINT |
| stringstream.cpp:112:24:112:28 | call to basic_string | stringstream.cpp:112:24:112:29 | call to basic_stringstream | TAINT |
| stringstream.cpp:112:24:112:29 | call to basic_stringstream | stringstream.cpp:117:2:117:4 | ss1 |  |
| stringstream.cpp:112:24:112:29 | call to basic_stringstream | stringstream.cpp:120:7:120:9 | ss1 |  |
| stringstream.cpp:113:24:113:29 | call to source | stringstream.cpp:113:24:113:31 | call to basic_string | TAINT |
| stringstream.cpp:113:24:113:31 | call to basic_string | stringstream.cpp:113:24:113:32 | call to basic_stringstream | TAINT |
| stringstream.cpp:113:24:113:32 | call to basic_stringstream | stringstream.cpp:117:11:117:13 | ss2 |  |
| stringstream.cpp:113:24:113:32 | call to basic_stringstream | stringstream.cpp:121:7:121:9 | ss2 |  |
| stringstream.cpp:114:24:114:28 | abc | stringstream.cpp:114:24:114:28 | call to basic_string | TAINT |
| stringstream.cpp:114:24:114:28 | call to basic_string | stringstream.cpp:114:24:114:29 | call to basic_stringstream | TAINT |
| stringstream.cpp:114:24:114:29 | call to basic_stringstream | stringstream.cpp:118:11:118:13 | ss3 |  |
| stringstream.cpp:114:24:114:29 | call to basic_stringstream | stringstream.cpp:122:7:122:9 | ss3 |  |
| stringstream.cpp:115:24:115:29 | call to source | stringstream.cpp:115:24:115:31 | call to basic_string | TAINT |
| stringstream.cpp:115:24:115:31 | call to basic_string | stringstream.cpp:115:24:115:32 | call to basic_stringstream | TAINT |
| stringstream.cpp:115:24:115:32 | call to basic_stringstream | stringstream.cpp:118:2:118:4 | ss4 |  |
| stringstream.cpp:115:24:115:32 | call to basic_stringstream | stringstream.cpp:123:7:123:9 | ss4 |  |
| stringstream.cpp:117:2:117:4 | ref arg ss1 | stringstream.cpp:120:7:120:9 | ss1 |  |
| stringstream.cpp:117:2:117:4 | ss1 | stringstream.cpp:117:11:117:13 | ref arg ss2 | TAINT |
| stringstream.cpp:117:11:117:13 | ref arg ss2 | stringstream.cpp:121:7:121:9 | ss2 |  |
| stringstream.cpp:117:11:117:13 | ss2 | stringstream.cpp:117:2:117:4 | ref arg ss1 | TAINT |
| stringstream.cpp:118:2:118:4 | ref arg ss4 | stringstream.cpp:123:7:123:9 | ss4 |  |
| stringstream.cpp:118:2:118:4 | ss4 | stringstream.cpp:118:11:118:13 | ref arg ss3 | TAINT |
| stringstream.cpp:118:11:118:13 | ref arg ss3 | stringstream.cpp:122:7:122:9 | ss3 |  |
| stringstream.cpp:118:11:118:13 | ss3 | stringstream.cpp:118:2:118:4 | ref arg ss4 | TAINT |
| stringstream.cpp:128:20:128:22 | call to basic_stringstream | stringstream.cpp:142:7:142:9 | ss1 |  |
| stringstream.cpp:128:20:128:22 | call to basic_stringstream | stringstream.cpp:145:7:145:9 | ss1 |  |
| stringstream.cpp:128:20:128:22 | call to basic_stringstream | stringstream.cpp:153:7:153:9 | ss1 |  |
| stringstream.cpp:128:20:128:22 | call to basic_stringstream | stringstream.cpp:161:7:161:9 | ss1 |  |
| stringstream.cpp:128:20:128:22 | call to basic_stringstream | stringstream.cpp:163:7:163:9 | ss1 |  |
| stringstream.cpp:128:20:128:22 | call to basic_stringstream | stringstream.cpp:165:7:165:9 | ss1 |  |
| stringstream.cpp:128:20:128:22 | call to basic_stringstream | stringstream.cpp:174:12:174:14 | ss1 |  |
| stringstream.cpp:128:20:128:22 | call to basic_stringstream | stringstream.cpp:176:12:176:14 | ss1 |  |
| stringstream.cpp:128:20:128:22 | call to basic_stringstream | stringstream.cpp:178:7:178:9 | ss1 |  |
| stringstream.cpp:128:25:128:27 | call to basic_stringstream | stringstream.cpp:143:7:143:9 | ss2 |  |
| stringstream.cpp:128:25:128:27 | call to basic_stringstream | stringstream.cpp:146:7:146:9 | ss2 |  |
| stringstream.cpp:128:25:128:27 | call to basic_stringstream | stringstream.cpp:147:7:147:9 | ss2 |  |
| stringstream.cpp:128:25:128:27 | call to basic_stringstream | stringstream.cpp:154:7:154:9 | ss2 |  |
| stringstream.cpp:128:25:128:27 | call to basic_stringstream | stringstream.cpp:155:7:155:9 | ss2 |  |
| stringstream.cpp:128:25:128:27 | call to basic_stringstream | stringstream.cpp:162:7:162:9 | ss2 |  |
| stringstream.cpp:128:25:128:27 | call to basic_stringstream | stringstream.cpp:164:7:164:9 | ss2 |  |
| stringstream.cpp:128:25:128:27 | call to basic_stringstream | stringstream.cpp:166:7:166:9 | ss2 |  |
| stringstream.cpp:128:25:128:27 | call to basic_stringstream | stringstream.cpp:175:12:175:14 | ss2 |  |
| stringstream.cpp:128:25:128:27 | call to basic_stringstream | stringstream.cpp:177:12:177:14 | ss2 |  |
| stringstream.cpp:128:25:128:27 | call to basic_stringstream | stringstream.cpp:179:7:179:9 | ss2 |  |
| stringstream.cpp:129:14:129:15 | call to basic_string | stringstream.cpp:145:14:145:15 | s1 |  |
| stringstream.cpp:129:14:129:15 | call to basic_string | stringstream.cpp:148:7:148:8 | s1 |  |
| stringstream.cpp:129:18:129:19 | call to basic_string | stringstream.cpp:146:14:146:15 | s2 |  |
| stringstream.cpp:129:18:129:19 | call to basic_string | stringstream.cpp:149:7:149:8 | s2 |  |
| stringstream.cpp:129:22:129:23 | call to basic_string | stringstream.cpp:147:14:147:15 | s3 |  |
| stringstream.cpp:129:22:129:23 | call to basic_string | stringstream.cpp:150:7:150:8 | s3 |  |
| stringstream.cpp:129:26:129:27 | call to basic_string | stringstream.cpp:147:20:147:21 | s4 |  |
| stringstream.cpp:129:26:129:27 | call to basic_string | stringstream.cpp:151:7:151:8 | s4 |  |
| stringstream.cpp:130:16:130:19 | {...} | stringstream.cpp:153:14:153:15 | b1 |  |
| stringstream.cpp:130:16:130:19 | {...} | stringstream.cpp:156:7:156:8 | b1 |  |
| stringstream.cpp:130:18:130:18 | 0 | stringstream.cpp:130:16:130:19 | {...} | TAINT |
| stringstream.cpp:131:16:131:19 | {...} | stringstream.cpp:154:14:154:15 | b2 |  |
| stringstream.cpp:131:16:131:19 | {...} | stringstream.cpp:157:7:157:8 | b2 |  |
| stringstream.cpp:131:18:131:18 | 0 | stringstream.cpp:131:16:131:19 | {...} | TAINT |
| stringstream.cpp:132:16:132:19 | {...} | stringstream.cpp:155:14:155:15 | b3 |  |
| stringstream.cpp:132:16:132:19 | {...} | stringstream.cpp:158:7:158:8 | b3 |  |
| stringstream.cpp:132:18:132:18 | 0 | stringstream.cpp:132:16:132:19 | {...} | TAINT |
| stringstream.cpp:133:16:133:19 | {...} | stringstream.cpp:155:20:155:21 | b4 |  |
| stringstream.cpp:133:16:133:19 | {...} | stringstream.cpp:159:7:159:8 | b4 |  |
| stringstream.cpp:133:18:133:18 | 0 | stringstream.cpp:133:16:133:19 | {...} | TAINT |
| stringstream.cpp:134:16:134:19 | {...} | stringstream.cpp:161:16:161:17 | b5 |  |
| stringstream.cpp:134:16:134:19 | {...} | stringstream.cpp:167:7:167:8 | b5 |  |
| stringstream.cpp:134:18:134:18 | 0 | stringstream.cpp:134:16:134:19 | {...} | TAINT |
| stringstream.cpp:135:16:135:19 | {...} | stringstream.cpp:162:16:162:17 | b6 |  |
| stringstream.cpp:135:16:135:19 | {...} | stringstream.cpp:168:7:168:8 | b6 |  |
| stringstream.cpp:135:18:135:18 | 0 | stringstream.cpp:135:16:135:19 | {...} | TAINT |
| stringstream.cpp:136:16:136:19 | {...} | stringstream.cpp:163:20:163:21 | b7 |  |
| stringstream.cpp:136:16:136:19 | {...} | stringstream.cpp:169:7:169:8 | b7 |  |
| stringstream.cpp:136:18:136:18 | 0 | stringstream.cpp:136:16:136:19 | {...} | TAINT |
| stringstream.cpp:137:16:137:19 | {...} | stringstream.cpp:164:20:164:21 | b8 |  |
| stringstream.cpp:137:16:137:19 | {...} | stringstream.cpp:170:7:170:8 | b8 |  |
| stringstream.cpp:137:18:137:18 | 0 | stringstream.cpp:137:16:137:19 | {...} | TAINT |
| stringstream.cpp:138:16:138:19 | {...} | stringstream.cpp:165:15:165:16 | b9 |  |
| stringstream.cpp:138:16:138:19 | {...} | stringstream.cpp:171:7:171:8 | b9 |  |
| stringstream.cpp:138:18:138:18 | 0 | stringstream.cpp:138:16:138:19 | {...} | TAINT |
| stringstream.cpp:139:17:139:20 | {...} | stringstream.cpp:166:15:166:17 | b10 |  |
| stringstream.cpp:139:17:139:20 | {...} | stringstream.cpp:172:7:172:9 | b10 |  |
| stringstream.cpp:139:19:139:19 | 0 | stringstream.cpp:139:17:139:20 | {...} | TAINT |
| stringstream.cpp:140:44:140:44 | 0 | stringstream.cpp:178:15:178:16 | c5 |  |
| stringstream.cpp:140:44:140:44 | 0 | stringstream.cpp:184:7:184:8 | c5 |  |
| stringstream.cpp:140:52:140:52 | 0 | stringstream.cpp:179:15:179:16 | c6 |  |
| stringstream.cpp:140:52:140:52 | 0 | stringstream.cpp:185:7:185:8 | c6 |  |
| stringstream.cpp:142:7:142:9 | ref arg ss1 | stringstream.cpp:145:7:145:9 | ss1 |  |
| stringstream.cpp:142:7:142:9 | ref arg ss1 | stringstream.cpp:153:7:153:9 | ss1 |  |
| stringstream.cpp:142:7:142:9 | ref arg ss1 | stringstream.cpp:161:7:161:9 | ss1 |  |
| stringstream.cpp:142:7:142:9 | ref arg ss1 | stringstream.cpp:163:7:163:9 | ss1 |  |
| stringstream.cpp:142:7:142:9 | ref arg ss1 | stringstream.cpp:165:7:165:9 | ss1 |  |
| stringstream.cpp:142:7:142:9 | ref arg ss1 | stringstream.cpp:174:12:174:14 | ss1 |  |
| stringstream.cpp:142:7:142:9 | ref arg ss1 | stringstream.cpp:176:12:176:14 | ss1 |  |
| stringstream.cpp:142:7:142:9 | ref arg ss1 | stringstream.cpp:178:7:178:9 | ss1 |  |
| stringstream.cpp:142:7:142:9 | ss1 | stringstream.cpp:142:11:142:11 | call to operator<< |  |
| stringstream.cpp:142:14:142:18 | abc | stringstream.cpp:142:7:142:9 | ref arg ss1 | TAINT |
| stringstream.cpp:142:14:142:18 | abc | stringstream.cpp:142:11:142:11 | call to operator<< | TAINT |
| stringstream.cpp:143:7:143:9 | ref arg ss2 | stringstream.cpp:146:7:146:9 | ss2 |  |
| stringstream.cpp:143:7:143:9 | ref arg ss2 | stringstream.cpp:147:7:147:9 | ss2 |  |
| stringstream.cpp:143:7:143:9 | ref arg ss2 | stringstream.cpp:154:7:154:9 | ss2 |  |
| stringstream.cpp:143:7:143:9 | ref arg ss2 | stringstream.cpp:155:7:155:9 | ss2 |  |
| stringstream.cpp:143:7:143:9 | ref arg ss2 | stringstream.cpp:162:7:162:9 | ss2 |  |
| stringstream.cpp:143:7:143:9 | ref arg ss2 | stringstream.cpp:164:7:164:9 | ss2 |  |
| stringstream.cpp:143:7:143:9 | ref arg ss2 | stringstream.cpp:166:7:166:9 | ss2 |  |
| stringstream.cpp:143:7:143:9 | ref arg ss2 | stringstream.cpp:175:12:175:14 | ss2 |  |
| stringstream.cpp:143:7:143:9 | ref arg ss2 | stringstream.cpp:177:12:177:14 | ss2 |  |
| stringstream.cpp:143:7:143:9 | ref arg ss2 | stringstream.cpp:179:7:179:9 | ss2 |  |
| stringstream.cpp:143:7:143:9 | ss2 | stringstream.cpp:143:11:143:11 | call to operator<< |  |
| stringstream.cpp:143:14:143:19 | call to source | stringstream.cpp:143:7:143:9 | ref arg ss2 | TAINT |
| stringstream.cpp:143:14:143:19 | call to source | stringstream.cpp:143:11:143:11 | call to operator<< | TAINT |
| stringstream.cpp:145:7:145:9 | ref arg ss1 | stringstream.cpp:153:7:153:9 | ss1 |  |
| stringstream.cpp:145:7:145:9 | ref arg ss1 | stringstream.cpp:161:7:161:9 | ss1 |  |
| stringstream.cpp:145:7:145:9 | ref arg ss1 | stringstream.cpp:163:7:163:9 | ss1 |  |
| stringstream.cpp:145:7:145:9 | ref arg ss1 | stringstream.cpp:165:7:165:9 | ss1 |  |
| stringstream.cpp:145:7:145:9 | ref arg ss1 | stringstream.cpp:174:12:174:14 | ss1 |  |
| stringstream.cpp:145:7:145:9 | ref arg ss1 | stringstream.cpp:176:12:176:14 | ss1 |  |
| stringstream.cpp:145:7:145:9 | ref arg ss1 | stringstream.cpp:178:7:178:9 | ss1 |  |
| stringstream.cpp:145:7:145:9 | ss1 | stringstream.cpp:145:11:145:11 | call to operator>> |  |
| stringstream.cpp:145:7:145:9 | ss1 | stringstream.cpp:145:14:145:15 | ref arg s1 | TAINT |
| stringstream.cpp:145:14:145:15 | ref arg s1 | stringstream.cpp:148:7:148:8 | s1 |  |
| stringstream.cpp:146:7:146:9 | ref arg ss2 | stringstream.cpp:147:7:147:9 | ss2 |  |
| stringstream.cpp:146:7:146:9 | ref arg ss2 | stringstream.cpp:154:7:154:9 | ss2 |  |
| stringstream.cpp:146:7:146:9 | ref arg ss2 | stringstream.cpp:155:7:155:9 | ss2 |  |
| stringstream.cpp:146:7:146:9 | ref arg ss2 | stringstream.cpp:162:7:162:9 | ss2 |  |
| stringstream.cpp:146:7:146:9 | ref arg ss2 | stringstream.cpp:164:7:164:9 | ss2 |  |
| stringstream.cpp:146:7:146:9 | ref arg ss2 | stringstream.cpp:166:7:166:9 | ss2 |  |
| stringstream.cpp:146:7:146:9 | ref arg ss2 | stringstream.cpp:175:12:175:14 | ss2 |  |
| stringstream.cpp:146:7:146:9 | ref arg ss2 | stringstream.cpp:177:12:177:14 | ss2 |  |
| stringstream.cpp:146:7:146:9 | ref arg ss2 | stringstream.cpp:179:7:179:9 | ss2 |  |
| stringstream.cpp:146:7:146:9 | ss2 | stringstream.cpp:146:11:146:11 | call to operator>> |  |
| stringstream.cpp:146:7:146:9 | ss2 | stringstream.cpp:146:14:146:15 | ref arg s2 | TAINT |
| stringstream.cpp:146:14:146:15 | ref arg s2 | stringstream.cpp:149:7:149:8 | s2 |  |
| stringstream.cpp:147:7:147:9 | ref arg ss2 | stringstream.cpp:154:7:154:9 | ss2 |  |
| stringstream.cpp:147:7:147:9 | ref arg ss2 | stringstream.cpp:155:7:155:9 | ss2 |  |
| stringstream.cpp:147:7:147:9 | ref arg ss2 | stringstream.cpp:162:7:162:9 | ss2 |  |
| stringstream.cpp:147:7:147:9 | ref arg ss2 | stringstream.cpp:164:7:164:9 | ss2 |  |
| stringstream.cpp:147:7:147:9 | ref arg ss2 | stringstream.cpp:166:7:166:9 | ss2 |  |
| stringstream.cpp:147:7:147:9 | ref arg ss2 | stringstream.cpp:175:12:175:14 | ss2 |  |
| stringstream.cpp:147:7:147:9 | ref arg ss2 | stringstream.cpp:177:12:177:14 | ss2 |  |
| stringstream.cpp:147:7:147:9 | ref arg ss2 | stringstream.cpp:179:7:179:9 | ss2 |  |
| stringstream.cpp:147:7:147:9 | ss2 | stringstream.cpp:147:11:147:11 | call to operator>> |  |
| stringstream.cpp:147:7:147:9 | ss2 | stringstream.cpp:147:14:147:15 | ref arg s3 | TAINT |
| stringstream.cpp:147:11:147:11 | call to operator>> | stringstream.cpp:147:17:147:17 | call to operator>> |  |
| stringstream.cpp:147:11:147:11 | call to operator>> | stringstream.cpp:147:20:147:21 | ref arg s4 | TAINT |
| stringstream.cpp:147:11:147:11 | ref arg call to operator>> | stringstream.cpp:147:7:147:9 | ref arg ss2 | TAINT |
| stringstream.cpp:147:14:147:15 | ref arg s3 | stringstream.cpp:150:7:150:8 | s3 |  |
| stringstream.cpp:147:20:147:21 | ref arg s4 | stringstream.cpp:151:7:151:8 | s4 |  |
| stringstream.cpp:153:7:153:9 | ref arg ss1 | stringstream.cpp:161:7:161:9 | ss1 |  |
| stringstream.cpp:153:7:153:9 | ref arg ss1 | stringstream.cpp:163:7:163:9 | ss1 |  |
| stringstream.cpp:153:7:153:9 | ref arg ss1 | stringstream.cpp:165:7:165:9 | ss1 |  |
| stringstream.cpp:153:7:153:9 | ref arg ss1 | stringstream.cpp:174:12:174:14 | ss1 |  |
| stringstream.cpp:153:7:153:9 | ref arg ss1 | stringstream.cpp:176:12:176:14 | ss1 |  |
| stringstream.cpp:153:7:153:9 | ref arg ss1 | stringstream.cpp:178:7:178:9 | ss1 |  |
| stringstream.cpp:153:7:153:9 | ss1 | stringstream.cpp:153:11:153:11 | call to operator>> |  |
| stringstream.cpp:153:7:153:9 | ss1 | stringstream.cpp:153:14:153:15 | ref arg b1 | TAINT |
| stringstream.cpp:153:14:153:15 | ref arg b1 | stringstream.cpp:156:7:156:8 | b1 |  |
| stringstream.cpp:154:7:154:9 | ref arg ss2 | stringstream.cpp:155:7:155:9 | ss2 |  |
| stringstream.cpp:154:7:154:9 | ref arg ss2 | stringstream.cpp:162:7:162:9 | ss2 |  |
| stringstream.cpp:154:7:154:9 | ref arg ss2 | stringstream.cpp:164:7:164:9 | ss2 |  |
| stringstream.cpp:154:7:154:9 | ref arg ss2 | stringstream.cpp:166:7:166:9 | ss2 |  |
| stringstream.cpp:154:7:154:9 | ref arg ss2 | stringstream.cpp:175:12:175:14 | ss2 |  |
| stringstream.cpp:154:7:154:9 | ref arg ss2 | stringstream.cpp:177:12:177:14 | ss2 |  |
| stringstream.cpp:154:7:154:9 | ref arg ss2 | stringstream.cpp:179:7:179:9 | ss2 |  |
| stringstream.cpp:154:7:154:9 | ss2 | stringstream.cpp:154:11:154:11 | call to operator>> |  |
| stringstream.cpp:154:7:154:9 | ss2 | stringstream.cpp:154:14:154:15 | ref arg b2 | TAINT |
| stringstream.cpp:154:14:154:15 | ref arg b2 | stringstream.cpp:157:7:157:8 | b2 |  |
| stringstream.cpp:155:7:155:9 | ref arg ss2 | stringstream.cpp:162:7:162:9 | ss2 |  |
| stringstream.cpp:155:7:155:9 | ref arg ss2 | stringstream.cpp:164:7:164:9 | ss2 |  |
| stringstream.cpp:155:7:155:9 | ref arg ss2 | stringstream.cpp:166:7:166:9 | ss2 |  |
| stringstream.cpp:155:7:155:9 | ref arg ss2 | stringstream.cpp:175:12:175:14 | ss2 |  |
| stringstream.cpp:155:7:155:9 | ref arg ss2 | stringstream.cpp:177:12:177:14 | ss2 |  |
| stringstream.cpp:155:7:155:9 | ref arg ss2 | stringstream.cpp:179:7:179:9 | ss2 |  |
| stringstream.cpp:155:7:155:9 | ss2 | stringstream.cpp:155:11:155:11 | call to operator>> |  |
| stringstream.cpp:155:7:155:9 | ss2 | stringstream.cpp:155:14:155:15 | ref arg b3 | TAINT |
| stringstream.cpp:155:11:155:11 | call to operator>> | stringstream.cpp:155:17:155:17 | call to operator>> |  |
| stringstream.cpp:155:11:155:11 | call to operator>> | stringstream.cpp:155:20:155:21 | ref arg b4 | TAINT |
| stringstream.cpp:155:11:155:11 | ref arg call to operator>> | stringstream.cpp:155:7:155:9 | ref arg ss2 | TAINT |
| stringstream.cpp:155:14:155:15 | ref arg b3 | stringstream.cpp:158:7:158:8 | b3 |  |
| stringstream.cpp:155:20:155:21 | ref arg b4 | stringstream.cpp:159:7:159:8 | b4 |  |
| stringstream.cpp:156:7:156:8 | b1 | stringstream.cpp:156:7:156:8 | call to basic_string | TAINT |
| stringstream.cpp:157:7:157:8 | b2 | stringstream.cpp:157:7:157:8 | call to basic_string | TAINT |
| stringstream.cpp:158:7:158:8 | b3 | stringstream.cpp:158:7:158:8 | call to basic_string | TAINT |
| stringstream.cpp:159:7:159:8 | b4 | stringstream.cpp:159:7:159:8 | call to basic_string | TAINT |
| stringstream.cpp:161:7:161:9 | ref arg ss1 | stringstream.cpp:163:7:163:9 | ss1 |  |
| stringstream.cpp:161:7:161:9 | ref arg ss1 | stringstream.cpp:165:7:165:9 | ss1 |  |
| stringstream.cpp:161:7:161:9 | ref arg ss1 | stringstream.cpp:174:12:174:14 | ss1 |  |
| stringstream.cpp:161:7:161:9 | ref arg ss1 | stringstream.cpp:176:12:176:14 | ss1 |  |
| stringstream.cpp:161:7:161:9 | ref arg ss1 | stringstream.cpp:178:7:178:9 | ss1 |  |
| stringstream.cpp:161:7:161:9 | ss1 | stringstream.cpp:161:11:161:14 | call to read |  |
| stringstream.cpp:161:7:161:9 | ss1 | stringstream.cpp:161:16:161:17 | ref arg b5 | TAINT |
| stringstream.cpp:161:16:161:17 | ref arg b5 | stringstream.cpp:167:7:167:8 | b5 |  |
| stringstream.cpp:162:7:162:9 | ref arg ss2 | stringstream.cpp:164:7:164:9 | ss2 |  |
| stringstream.cpp:162:7:162:9 | ref arg ss2 | stringstream.cpp:166:7:166:9 | ss2 |  |
| stringstream.cpp:162:7:162:9 | ref arg ss2 | stringstream.cpp:175:12:175:14 | ss2 |  |
| stringstream.cpp:162:7:162:9 | ref arg ss2 | stringstream.cpp:177:12:177:14 | ss2 |  |
| stringstream.cpp:162:7:162:9 | ref arg ss2 | stringstream.cpp:179:7:179:9 | ss2 |  |
| stringstream.cpp:162:7:162:9 | ss2 | stringstream.cpp:162:11:162:14 | call to read |  |
| stringstream.cpp:162:7:162:9 | ss2 | stringstream.cpp:162:16:162:17 | ref arg b6 | TAINT |
| stringstream.cpp:162:16:162:17 | ref arg b6 | stringstream.cpp:168:7:168:8 | b6 |  |
| stringstream.cpp:163:7:163:9 | ref arg ss1 | stringstream.cpp:165:7:165:9 | ss1 |  |
| stringstream.cpp:163:7:163:9 | ref arg ss1 | stringstream.cpp:174:12:174:14 | ss1 |  |
| stringstream.cpp:163:7:163:9 | ref arg ss1 | stringstream.cpp:176:12:176:14 | ss1 |  |
| stringstream.cpp:163:7:163:9 | ref arg ss1 | stringstream.cpp:178:7:178:9 | ss1 |  |
| stringstream.cpp:163:7:163:9 | ss1 | stringstream.cpp:163:20:163:21 | ref arg b7 | TAINT |
| stringstream.cpp:163:20:163:21 | ref arg b7 | stringstream.cpp:169:7:169:8 | b7 |  |
| stringstream.cpp:164:7:164:9 | ref arg ss2 | stringstream.cpp:166:7:166:9 | ss2 |  |
| stringstream.cpp:164:7:164:9 | ref arg ss2 | stringstream.cpp:175:12:175:14 | ss2 |  |
| stringstream.cpp:164:7:164:9 | ref arg ss2 | stringstream.cpp:177:12:177:14 | ss2 |  |
| stringstream.cpp:164:7:164:9 | ref arg ss2 | stringstream.cpp:179:7:179:9 | ss2 |  |
| stringstream.cpp:164:7:164:9 | ss2 | stringstream.cpp:164:20:164:21 | ref arg b8 | TAINT |
| stringstream.cpp:164:20:164:21 | ref arg b8 | stringstream.cpp:170:7:170:8 | b8 |  |
| stringstream.cpp:165:7:165:9 | ref arg ss1 | stringstream.cpp:174:12:174:14 | ss1 |  |
| stringstream.cpp:165:7:165:9 | ref arg ss1 | stringstream.cpp:176:12:176:14 | ss1 |  |
| stringstream.cpp:165:7:165:9 | ref arg ss1 | stringstream.cpp:178:7:178:9 | ss1 |  |
| stringstream.cpp:165:7:165:9 | ss1 | stringstream.cpp:165:11:165:13 | call to get |  |
| stringstream.cpp:165:7:165:9 | ss1 | stringstream.cpp:165:15:165:16 | ref arg b9 | TAINT |
| stringstream.cpp:165:15:165:16 | ref arg b9 | stringstream.cpp:171:7:171:8 | b9 |  |
| stringstream.cpp:166:7:166:9 | ref arg ss2 | stringstream.cpp:175:12:175:14 | ss2 |  |
| stringstream.cpp:166:7:166:9 | ref arg ss2 | stringstream.cpp:177:12:177:14 | ss2 |  |
| stringstream.cpp:166:7:166:9 | ref arg ss2 | stringstream.cpp:179:7:179:9 | ss2 |  |
| stringstream.cpp:166:7:166:9 | ss2 | stringstream.cpp:166:11:166:13 | call to get |  |
| stringstream.cpp:166:7:166:9 | ss2 | stringstream.cpp:166:15:166:17 | ref arg b10 | TAINT |
| stringstream.cpp:166:15:166:17 | ref arg b10 | stringstream.cpp:172:7:172:9 | b10 |  |
| stringstream.cpp:167:7:167:8 | b5 | stringstream.cpp:167:7:167:8 | call to basic_string | TAINT |
| stringstream.cpp:168:7:168:8 | b6 | stringstream.cpp:168:7:168:8 | call to basic_string | TAINT |
| stringstream.cpp:169:7:169:8 | b7 | stringstream.cpp:169:7:169:8 | call to basic_string | TAINT |
| stringstream.cpp:170:7:170:8 | b8 | stringstream.cpp:170:7:170:8 | call to basic_string | TAINT |
| stringstream.cpp:171:7:171:8 | b9 | stringstream.cpp:171:7:171:8 | call to basic_string | TAINT |
| stringstream.cpp:172:7:172:9 | b10 | stringstream.cpp:172:7:172:9 | call to basic_string | TAINT |
| stringstream.cpp:174:7:174:8 | c1 | stringstream.cpp:174:7:174:20 | ... = ... |  |
| stringstream.cpp:174:12:174:14 | ref arg ss1 | stringstream.cpp:176:12:176:14 | ss1 |  |
| stringstream.cpp:174:12:174:14 | ref arg ss1 | stringstream.cpp:178:7:178:9 | ss1 |  |
| stringstream.cpp:174:12:174:14 | ss1 | stringstream.cpp:174:16:174:18 | call to get | TAINT |
| stringstream.cpp:174:16:174:18 | call to get | stringstream.cpp:174:7:174:20 | ... = ... |  |
| stringstream.cpp:174:16:174:18 | call to get | stringstream.cpp:180:7:180:8 | c1 |  |
| stringstream.cpp:175:7:175:8 | c2 | stringstream.cpp:175:7:175:20 | ... = ... |  |
| stringstream.cpp:175:12:175:14 | ref arg ss2 | stringstream.cpp:177:12:177:14 | ss2 |  |
| stringstream.cpp:175:12:175:14 | ref arg ss2 | stringstream.cpp:179:7:179:9 | ss2 |  |
| stringstream.cpp:175:12:175:14 | ss2 | stringstream.cpp:175:16:175:18 | call to get | TAINT |
| stringstream.cpp:175:16:175:18 | call to get | stringstream.cpp:175:7:175:20 | ... = ... |  |
| stringstream.cpp:175:16:175:18 | call to get | stringstream.cpp:181:7:181:8 | c2 |  |
| stringstream.cpp:176:7:176:8 | c3 | stringstream.cpp:176:7:176:21 | ... = ... |  |
| stringstream.cpp:176:12:176:14 | ref arg ss1 | stringstream.cpp:178:7:178:9 | ss1 |  |
| stringstream.cpp:176:12:176:14 | ss1 | stringstream.cpp:176:16:176:19 | call to peek | TAINT |
| stringstream.cpp:176:16:176:19 | call to peek | stringstream.cpp:176:7:176:21 | ... = ... |  |
| stringstream.cpp:176:16:176:19 | call to peek | stringstream.cpp:182:7:182:8 | c3 |  |
| stringstream.cpp:177:7:177:8 | c4 | stringstream.cpp:177:7:177:21 | ... = ... |  |
| stringstream.cpp:177:12:177:14 | ref arg ss2 | stringstream.cpp:179:7:179:9 | ss2 |  |
| stringstream.cpp:177:12:177:14 | ss2 | stringstream.cpp:177:16:177:19 | call to peek | TAINT |
| stringstream.cpp:177:16:177:19 | call to peek | stringstream.cpp:177:7:177:21 | ... = ... |  |
| stringstream.cpp:177:16:177:19 | call to peek | stringstream.cpp:183:7:183:8 | c4 |  |
| stringstream.cpp:178:7:178:9 | ss1 | stringstream.cpp:178:11:178:13 | call to get |  |
| stringstream.cpp:178:7:178:9 | ss1 | stringstream.cpp:178:15:178:16 | ref arg c5 | TAINT |
| stringstream.cpp:178:15:178:16 | ref arg c5 | stringstream.cpp:184:7:184:8 | c5 |  |
| stringstream.cpp:179:7:179:9 | ss2 | stringstream.cpp:179:11:179:13 | call to get |  |
| stringstream.cpp:179:7:179:9 | ss2 | stringstream.cpp:179:15:179:16 | ref arg c6 | TAINT |
| stringstream.cpp:179:15:179:16 | ref arg c6 | stringstream.cpp:185:7:185:8 | c6 |  |
| stringstream.cpp:190:20:190:21 | call to basic_stringstream | stringstream.cpp:192:7:192:8 | ss |  |
| stringstream.cpp:190:20:190:21 | call to basic_stringstream | stringstream.cpp:193:7:193:8 | ss |  |
| stringstream.cpp:190:20:190:21 | call to basic_stringstream | stringstream.cpp:194:7:194:8 | ss |  |
| stringstream.cpp:190:20:190:21 | call to basic_stringstream | stringstream.cpp:195:7:195:8 | ss |  |
| stringstream.cpp:190:20:190:21 | call to basic_stringstream | stringstream.cpp:196:7:196:8 | ss |  |
| stringstream.cpp:190:20:190:21 | call to basic_stringstream | stringstream.cpp:197:7:197:8 | ss |  |
| stringstream.cpp:192:7:192:8 | ref arg ss | stringstream.cpp:193:7:193:8 | ss |  |
| stringstream.cpp:192:7:192:8 | ref arg ss | stringstream.cpp:194:7:194:8 | ss |  |
| stringstream.cpp:192:7:192:8 | ref arg ss | stringstream.cpp:195:7:195:8 | ss |  |
| stringstream.cpp:192:7:192:8 | ref arg ss | stringstream.cpp:196:7:196:8 | ss |  |
| stringstream.cpp:192:7:192:8 | ref arg ss | stringstream.cpp:197:7:197:8 | ss |  |
| stringstream.cpp:192:7:192:8 | ss | stringstream.cpp:192:10:192:12 | call to put |  |
| stringstream.cpp:192:14:192:16 | 97 | stringstream.cpp:192:7:192:8 | ref arg ss | TAINT |
| stringstream.cpp:192:14:192:16 | 97 | stringstream.cpp:192:10:192:12 | call to put | TAINT |
| stringstream.cpp:193:7:193:8 | ref arg ss | stringstream.cpp:194:7:194:8 | ss |  |
| stringstream.cpp:193:7:193:8 | ref arg ss | stringstream.cpp:195:7:195:8 | ss |  |
| stringstream.cpp:193:7:193:8 | ref arg ss | stringstream.cpp:196:7:196:8 | ss |  |
| stringstream.cpp:193:7:193:8 | ref arg ss | stringstream.cpp:197:7:197:8 | ss |  |
| stringstream.cpp:193:7:193:8 | ss | stringstream.cpp:193:10:193:12 | call to get | TAINT |
| stringstream.cpp:194:7:194:8 | ref arg ss | stringstream.cpp:195:7:195:8 | ss |  |
| stringstream.cpp:194:7:194:8 | ref arg ss | stringstream.cpp:196:7:196:8 | ss |  |
| stringstream.cpp:194:7:194:8 | ref arg ss | stringstream.cpp:197:7:197:8 | ss |  |
| stringstream.cpp:194:7:194:8 | ss | stringstream.cpp:194:10:194:16 | call to putback |  |
| stringstream.cpp:194:18:194:20 | 98 | stringstream.cpp:194:7:194:8 | ref arg ss | TAINT |
| stringstream.cpp:194:18:194:20 | 98 | stringstream.cpp:194:10:194:16 | call to putback | TAINT |
| stringstream.cpp:195:7:195:8 | ref arg ss | stringstream.cpp:196:7:196:8 | ss |  |
| stringstream.cpp:195:7:195:8 | ref arg ss | stringstream.cpp:197:7:197:8 | ss |  |
| stringstream.cpp:195:7:195:8 | ss | stringstream.cpp:195:10:195:12 | call to get | TAINT |
| stringstream.cpp:196:7:196:8 | ref arg ss | stringstream.cpp:197:7:197:8 | ss |  |
| stringstream.cpp:196:7:196:8 | ss | stringstream.cpp:196:10:196:16 | call to putback |  |
| stringstream.cpp:196:18:196:32 | call to source | stringstream.cpp:196:7:196:8 | ref arg ss | TAINT |
| stringstream.cpp:196:18:196:32 | call to source | stringstream.cpp:196:10:196:16 | call to putback | TAINT |
| stringstream.cpp:197:7:197:8 | ss | stringstream.cpp:197:10:197:12 | call to get | TAINT |
| stringstream.cpp:202:24:202:28 | abc | stringstream.cpp:202:24:202:28 | call to basic_string | TAINT |
| stringstream.cpp:202:24:202:28 | call to basic_string | stringstream.cpp:202:24:202:29 | call to basic_stringstream | TAINT |
| stringstream.cpp:202:24:202:29 | call to basic_stringstream | stringstream.cpp:214:7:214:9 | ss1 |  |
| stringstream.cpp:202:24:202:29 | call to basic_stringstream | stringstream.cpp:217:7:217:9 | ss1 |  |
| stringstream.cpp:202:24:202:29 | call to basic_stringstream | stringstream.cpp:222:7:222:9 | ss1 |  |
| stringstream.cpp:202:24:202:29 | call to basic_stringstream | stringstream.cpp:225:7:225:9 | ss1 |  |
| stringstream.cpp:202:24:202:29 | call to basic_stringstream | stringstream.cpp:234:15:234:17 | ss1 |  |
| stringstream.cpp:202:24:202:29 | call to basic_stringstream | stringstream.cpp:237:15:237:17 | ss1 |  |
| stringstream.cpp:202:24:202:29 | call to basic_stringstream | stringstream.cpp:242:15:242:17 | ss1 |  |
| stringstream.cpp:202:24:202:29 | call to basic_stringstream | stringstream.cpp:245:15:245:17 | ss1 |  |
| stringstream.cpp:203:24:203:29 | call to source | stringstream.cpp:203:24:203:31 | call to basic_string | TAINT |
| stringstream.cpp:203:24:203:31 | call to basic_string | stringstream.cpp:203:24:203:32 | call to basic_stringstream | TAINT |
| stringstream.cpp:203:24:203:32 | call to basic_stringstream | stringstream.cpp:215:7:215:9 | ss2 |  |
| stringstream.cpp:203:24:203:32 | call to basic_stringstream | stringstream.cpp:216:7:216:9 | ss2 |  |
| stringstream.cpp:203:24:203:32 | call to basic_stringstream | stringstream.cpp:223:7:223:9 | ss2 |  |
| stringstream.cpp:203:24:203:32 | call to basic_stringstream | stringstream.cpp:224:7:224:9 | ss2 |  |
| stringstream.cpp:203:24:203:32 | call to basic_stringstream | stringstream.cpp:230:7:230:9 | ss2 |  |
| stringstream.cpp:203:24:203:32 | call to basic_stringstream | stringstream.cpp:235:15:235:17 | ss2 |  |
| stringstream.cpp:203:24:203:32 | call to basic_stringstream | stringstream.cpp:236:15:236:17 | ss2 |  |
| stringstream.cpp:203:24:203:32 | call to basic_stringstream | stringstream.cpp:243:15:243:17 | ss2 |  |
| stringstream.cpp:203:24:203:32 | call to basic_stringstream | stringstream.cpp:244:15:244:17 | ss2 |  |
| stringstream.cpp:203:24:203:32 | call to basic_stringstream | stringstream.cpp:250:23:250:25 | ss2 |  |
| stringstream.cpp:204:17:204:20 | {...} | stringstream.cpp:214:19:214:20 | b1 |  |
| stringstream.cpp:204:17:204:20 | {...} | stringstream.cpp:218:7:218:8 | b1 |  |
| stringstream.cpp:204:19:204:19 | 0 | stringstream.cpp:204:17:204:20 | {...} | TAINT |
| stringstream.cpp:205:17:205:20 | {...} | stringstream.cpp:215:19:215:20 | b2 |  |
| stringstream.cpp:205:17:205:20 | {...} | stringstream.cpp:219:7:219:8 | b2 |  |
| stringstream.cpp:205:19:205:19 | 0 | stringstream.cpp:205:17:205:20 | {...} | TAINT |
| stringstream.cpp:206:17:206:20 | {...} | stringstream.cpp:216:19:216:20 | b3 |  |
| stringstream.cpp:206:17:206:20 | {...} | stringstream.cpp:217:19:217:20 | b3 |  |
| stringstream.cpp:206:17:206:20 | {...} | stringstream.cpp:220:7:220:8 | b3 |  |
| stringstream.cpp:206:19:206:19 | 0 | stringstream.cpp:206:17:206:20 | {...} | TAINT |
| stringstream.cpp:207:17:207:20 | {...} | stringstream.cpp:222:19:222:20 | b4 |  |
| stringstream.cpp:207:17:207:20 | {...} | stringstream.cpp:226:7:226:8 | b4 |  |
| stringstream.cpp:207:19:207:19 | 0 | stringstream.cpp:207:17:207:20 | {...} | TAINT |
| stringstream.cpp:208:17:208:20 | {...} | stringstream.cpp:223:19:223:20 | b5 |  |
| stringstream.cpp:208:17:208:20 | {...} | stringstream.cpp:227:7:227:8 | b5 |  |
| stringstream.cpp:208:19:208:19 | 0 | stringstream.cpp:208:17:208:20 | {...} | TAINT |
| stringstream.cpp:209:17:209:20 | {...} | stringstream.cpp:224:19:224:20 | b6 |  |
| stringstream.cpp:209:17:209:20 | {...} | stringstream.cpp:225:19:225:20 | b6 |  |
| stringstream.cpp:209:17:209:20 | {...} | stringstream.cpp:228:7:228:8 | b6 |  |
| stringstream.cpp:209:19:209:19 | 0 | stringstream.cpp:209:17:209:20 | {...} | TAINT |
| stringstream.cpp:210:17:210:20 | {...} | stringstream.cpp:230:19:230:20 | b7 |  |
| stringstream.cpp:210:17:210:20 | {...} | stringstream.cpp:231:7:231:8 | b7 |  |
| stringstream.cpp:210:19:210:19 | 0 | stringstream.cpp:210:17:210:20 | {...} | TAINT |
| stringstream.cpp:211:17:211:20 | {...} | stringstream.cpp:230:37:230:38 | b8 |  |
| stringstream.cpp:211:17:211:20 | {...} | stringstream.cpp:232:7:232:8 | b8 |  |
| stringstream.cpp:211:19:211:19 | 0 | stringstream.cpp:211:17:211:20 | {...} | TAINT |
| stringstream.cpp:212:14:212:15 | call to basic_string | stringstream.cpp:234:20:234:21 | s1 |  |
| stringstream.cpp:212:14:212:15 | call to basic_string | stringstream.cpp:238:7:238:8 | s1 |  |
| stringstream.cpp:212:18:212:19 | call to basic_string | stringstream.cpp:235:20:235:21 | s2 |  |
| stringstream.cpp:212:18:212:19 | call to basic_string | stringstream.cpp:239:7:239:8 | s2 |  |
| stringstream.cpp:212:22:212:23 | call to basic_string | stringstream.cpp:236:20:236:21 | s3 |  |
| stringstream.cpp:212:22:212:23 | call to basic_string | stringstream.cpp:237:20:237:21 | s3 |  |
| stringstream.cpp:212:22:212:23 | call to basic_string | stringstream.cpp:240:7:240:8 | s3 |  |
| stringstream.cpp:212:26:212:27 | call to basic_string | stringstream.cpp:242:20:242:21 | s4 |  |
| stringstream.cpp:212:26:212:27 | call to basic_string | stringstream.cpp:246:7:246:8 | s4 |  |
| stringstream.cpp:212:30:212:31 | call to basic_string | stringstream.cpp:243:20:243:21 | s5 |  |
| stringstream.cpp:212:30:212:31 | call to basic_string | stringstream.cpp:247:7:247:8 | s5 |  |
| stringstream.cpp:212:34:212:35 | call to basic_string | stringstream.cpp:244:20:244:21 | s6 |  |
| stringstream.cpp:212:34:212:35 | call to basic_string | stringstream.cpp:245:20:245:21 | s6 |  |
| stringstream.cpp:212:34:212:35 | call to basic_string | stringstream.cpp:248:7:248:8 | s6 |  |
| stringstream.cpp:212:38:212:39 | call to basic_string | stringstream.cpp:250:28:250:29 | s7 |  |
| stringstream.cpp:212:38:212:39 | call to basic_string | stringstream.cpp:251:7:251:8 | s7 |  |
| stringstream.cpp:212:42:212:43 | call to basic_string | stringstream.cpp:250:33:250:34 | s8 |  |
| stringstream.cpp:212:42:212:43 | call to basic_string | stringstream.cpp:252:7:252:8 | s8 |  |
| stringstream.cpp:214:7:214:9 | ref arg ss1 | stringstream.cpp:217:7:217:9 | ss1 |  |
| stringstream.cpp:214:7:214:9 | ref arg ss1 | stringstream.cpp:222:7:222:9 | ss1 |  |
| stringstream.cpp:214:7:214:9 | ref arg ss1 | stringstream.cpp:225:7:225:9 | ss1 |  |
| stringstream.cpp:214:7:214:9 | ref arg ss1 | stringstream.cpp:234:15:234:17 | ss1 |  |
| stringstream.cpp:214:7:214:9 | ref arg ss1 | stringstream.cpp:237:15:237:17 | ss1 |  |
| stringstream.cpp:214:7:214:9 | ref arg ss1 | stringstream.cpp:242:15:242:17 | ss1 |  |
| stringstream.cpp:214:7:214:9 | ref arg ss1 | stringstream.cpp:245:15:245:17 | ss1 |  |
| stringstream.cpp:214:7:214:9 | ss1 | stringstream.cpp:214:11:214:17 | call to getline |  |
| stringstream.cpp:214:7:214:9 | ss1 | stringstream.cpp:214:19:214:20 | ref arg b1 | TAINT |
| stringstream.cpp:214:19:214:20 | ref arg b1 | stringstream.cpp:218:7:218:8 | b1 |  |
| stringstream.cpp:215:7:215:9 | ref arg ss2 | stringstream.cpp:216:7:216:9 | ss2 |  |
| stringstream.cpp:215:7:215:9 | ref arg ss2 | stringstream.cpp:223:7:223:9 | ss2 |  |
| stringstream.cpp:215:7:215:9 | ref arg ss2 | stringstream.cpp:224:7:224:9 | ss2 |  |
| stringstream.cpp:215:7:215:9 | ref arg ss2 | stringstream.cpp:230:7:230:9 | ss2 |  |
| stringstream.cpp:215:7:215:9 | ref arg ss2 | stringstream.cpp:235:15:235:17 | ss2 |  |
| stringstream.cpp:215:7:215:9 | ref arg ss2 | stringstream.cpp:236:15:236:17 | ss2 |  |
| stringstream.cpp:215:7:215:9 | ref arg ss2 | stringstream.cpp:243:15:243:17 | ss2 |  |
| stringstream.cpp:215:7:215:9 | ref arg ss2 | stringstream.cpp:244:15:244:17 | ss2 |  |
| stringstream.cpp:215:7:215:9 | ref arg ss2 | stringstream.cpp:250:23:250:25 | ss2 |  |
| stringstream.cpp:215:7:215:9 | ss2 | stringstream.cpp:215:11:215:17 | call to getline |  |
| stringstream.cpp:215:7:215:9 | ss2 | stringstream.cpp:215:19:215:20 | ref arg b2 | TAINT |
| stringstream.cpp:215:19:215:20 | ref arg b2 | stringstream.cpp:219:7:219:8 | b2 |  |
| stringstream.cpp:216:7:216:9 | ref arg ss2 | stringstream.cpp:223:7:223:9 | ss2 |  |
| stringstream.cpp:216:7:216:9 | ref arg ss2 | stringstream.cpp:224:7:224:9 | ss2 |  |
| stringstream.cpp:216:7:216:9 | ref arg ss2 | stringstream.cpp:230:7:230:9 | ss2 |  |
| stringstream.cpp:216:7:216:9 | ref arg ss2 | stringstream.cpp:235:15:235:17 | ss2 |  |
| stringstream.cpp:216:7:216:9 | ref arg ss2 | stringstream.cpp:236:15:236:17 | ss2 |  |
| stringstream.cpp:216:7:216:9 | ref arg ss2 | stringstream.cpp:243:15:243:17 | ss2 |  |
| stringstream.cpp:216:7:216:9 | ref arg ss2 | stringstream.cpp:244:15:244:17 | ss2 |  |
| stringstream.cpp:216:7:216:9 | ref arg ss2 | stringstream.cpp:250:23:250:25 | ss2 |  |
| stringstream.cpp:216:7:216:9 | ss2 | stringstream.cpp:216:11:216:17 | call to getline |  |
| stringstream.cpp:216:7:216:9 | ss2 | stringstream.cpp:216:19:216:20 | ref arg b3 | TAINT |
| stringstream.cpp:216:19:216:20 | ref arg b3 | stringstream.cpp:217:19:217:20 | b3 |  |
| stringstream.cpp:216:19:216:20 | ref arg b3 | stringstream.cpp:220:7:220:8 | b3 |  |
| stringstream.cpp:217:7:217:9 | ref arg ss1 | stringstream.cpp:222:7:222:9 | ss1 |  |
| stringstream.cpp:217:7:217:9 | ref arg ss1 | stringstream.cpp:225:7:225:9 | ss1 |  |
| stringstream.cpp:217:7:217:9 | ref arg ss1 | stringstream.cpp:234:15:234:17 | ss1 |  |
| stringstream.cpp:217:7:217:9 | ref arg ss1 | stringstream.cpp:237:15:237:17 | ss1 |  |
| stringstream.cpp:217:7:217:9 | ref arg ss1 | stringstream.cpp:242:15:242:17 | ss1 |  |
| stringstream.cpp:217:7:217:9 | ref arg ss1 | stringstream.cpp:245:15:245:17 | ss1 |  |
| stringstream.cpp:217:7:217:9 | ss1 | stringstream.cpp:217:11:217:17 | call to getline |  |
| stringstream.cpp:217:7:217:9 | ss1 | stringstream.cpp:217:19:217:20 | ref arg b3 | TAINT |
| stringstream.cpp:217:19:217:20 | ref arg b3 | stringstream.cpp:220:7:220:8 | b3 |  |
| stringstream.cpp:218:7:218:8 | b1 | stringstream.cpp:218:7:218:8 | call to basic_string | TAINT |
| stringstream.cpp:219:7:219:8 | b2 | stringstream.cpp:219:7:219:8 | call to basic_string | TAINT |
| stringstream.cpp:220:7:220:8 | b3 | stringstream.cpp:220:7:220:8 | call to basic_string | TAINT |
| stringstream.cpp:222:7:222:9 | ref arg ss1 | stringstream.cpp:225:7:225:9 | ss1 |  |
| stringstream.cpp:222:7:222:9 | ref arg ss1 | stringstream.cpp:234:15:234:17 | ss1 |  |
| stringstream.cpp:222:7:222:9 | ref arg ss1 | stringstream.cpp:237:15:237:17 | ss1 |  |
| stringstream.cpp:222:7:222:9 | ref arg ss1 | stringstream.cpp:242:15:242:17 | ss1 |  |
| stringstream.cpp:222:7:222:9 | ref arg ss1 | stringstream.cpp:245:15:245:17 | ss1 |  |
| stringstream.cpp:222:7:222:9 | ss1 | stringstream.cpp:222:11:222:17 | call to getline |  |
| stringstream.cpp:222:7:222:9 | ss1 | stringstream.cpp:222:19:222:20 | ref arg b4 | TAINT |
| stringstream.cpp:222:19:222:20 | ref arg b4 | stringstream.cpp:226:7:226:8 | b4 |  |
| stringstream.cpp:223:7:223:9 | ref arg ss2 | stringstream.cpp:224:7:224:9 | ss2 |  |
| stringstream.cpp:223:7:223:9 | ref arg ss2 | stringstream.cpp:230:7:230:9 | ss2 |  |
| stringstream.cpp:223:7:223:9 | ref arg ss2 | stringstream.cpp:235:15:235:17 | ss2 |  |
| stringstream.cpp:223:7:223:9 | ref arg ss2 | stringstream.cpp:236:15:236:17 | ss2 |  |
| stringstream.cpp:223:7:223:9 | ref arg ss2 | stringstream.cpp:243:15:243:17 | ss2 |  |
| stringstream.cpp:223:7:223:9 | ref arg ss2 | stringstream.cpp:244:15:244:17 | ss2 |  |
| stringstream.cpp:223:7:223:9 | ref arg ss2 | stringstream.cpp:250:23:250:25 | ss2 |  |
| stringstream.cpp:223:7:223:9 | ss2 | stringstream.cpp:223:11:223:17 | call to getline |  |
| stringstream.cpp:223:7:223:9 | ss2 | stringstream.cpp:223:19:223:20 | ref arg b5 | TAINT |
| stringstream.cpp:223:19:223:20 | ref arg b5 | stringstream.cpp:227:7:227:8 | b5 |  |
| stringstream.cpp:224:7:224:9 | ref arg ss2 | stringstream.cpp:230:7:230:9 | ss2 |  |
| stringstream.cpp:224:7:224:9 | ref arg ss2 | stringstream.cpp:235:15:235:17 | ss2 |  |
| stringstream.cpp:224:7:224:9 | ref arg ss2 | stringstream.cpp:236:15:236:17 | ss2 |  |
| stringstream.cpp:224:7:224:9 | ref arg ss2 | stringstream.cpp:243:15:243:17 | ss2 |  |
| stringstream.cpp:224:7:224:9 | ref arg ss2 | stringstream.cpp:244:15:244:17 | ss2 |  |
| stringstream.cpp:224:7:224:9 | ref arg ss2 | stringstream.cpp:250:23:250:25 | ss2 |  |
| stringstream.cpp:224:7:224:9 | ss2 | stringstream.cpp:224:11:224:17 | call to getline |  |
| stringstream.cpp:224:7:224:9 | ss2 | stringstream.cpp:224:19:224:20 | ref arg b6 | TAINT |
| stringstream.cpp:224:19:224:20 | ref arg b6 | stringstream.cpp:225:19:225:20 | b6 |  |
| stringstream.cpp:224:19:224:20 | ref arg b6 | stringstream.cpp:228:7:228:8 | b6 |  |
| stringstream.cpp:225:7:225:9 | ref arg ss1 | stringstream.cpp:234:15:234:17 | ss1 |  |
| stringstream.cpp:225:7:225:9 | ref arg ss1 | stringstream.cpp:237:15:237:17 | ss1 |  |
| stringstream.cpp:225:7:225:9 | ref arg ss1 | stringstream.cpp:242:15:242:17 | ss1 |  |
| stringstream.cpp:225:7:225:9 | ref arg ss1 | stringstream.cpp:245:15:245:17 | ss1 |  |
| stringstream.cpp:225:7:225:9 | ss1 | stringstream.cpp:225:11:225:17 | call to getline |  |
| stringstream.cpp:225:7:225:9 | ss1 | stringstream.cpp:225:19:225:20 | ref arg b6 | TAINT |
| stringstream.cpp:225:19:225:20 | ref arg b6 | stringstream.cpp:228:7:228:8 | b6 |  |
| stringstream.cpp:226:7:226:8 | b4 | stringstream.cpp:226:7:226:8 | call to basic_string | TAINT |
| stringstream.cpp:227:7:227:8 | b5 | stringstream.cpp:227:7:227:8 | call to basic_string | TAINT |
| stringstream.cpp:228:7:228:8 | b6 | stringstream.cpp:228:7:228:8 | call to basic_string | TAINT |
| stringstream.cpp:230:7:230:9 | ref arg ss2 | stringstream.cpp:235:15:235:17 | ss2 |  |
| stringstream.cpp:230:7:230:9 | ref arg ss2 | stringstream.cpp:236:15:236:17 | ss2 |  |
| stringstream.cpp:230:7:230:9 | ref arg ss2 | stringstream.cpp:243:15:243:17 | ss2 |  |
| stringstream.cpp:230:7:230:9 | ref arg ss2 | stringstream.cpp:244:15:244:17 | ss2 |  |
| stringstream.cpp:230:7:230:9 | ref arg ss2 | stringstream.cpp:250:23:250:25 | ss2 |  |
| stringstream.cpp:230:7:230:9 | ss2 | stringstream.cpp:230:11:230:17 | call to getline |  |
| stringstream.cpp:230:7:230:9 | ss2 | stringstream.cpp:230:19:230:20 | ref arg b7 | TAINT |
| stringstream.cpp:230:11:230:17 | call to getline | stringstream.cpp:230:29:230:35 | call to getline |  |
| stringstream.cpp:230:11:230:17 | call to getline | stringstream.cpp:230:37:230:38 | ref arg b8 | TAINT |
| stringstream.cpp:230:11:230:17 | ref arg call to getline | stringstream.cpp:230:7:230:9 | ref arg ss2 | TAINT |
| stringstream.cpp:230:19:230:20 | ref arg b7 | stringstream.cpp:231:7:231:8 | b7 |  |
| stringstream.cpp:230:37:230:38 | ref arg b8 | stringstream.cpp:232:7:232:8 | b8 |  |
| stringstream.cpp:231:7:231:8 | b7 | stringstream.cpp:231:7:231:8 | call to basic_string | TAINT |
| stringstream.cpp:232:7:232:8 | b8 | stringstream.cpp:232:7:232:8 | call to basic_string | TAINT |
| stringstream.cpp:234:15:234:17 | ref arg ss1 | stringstream.cpp:237:15:237:17 | ss1 |  |
| stringstream.cpp:234:15:234:17 | ref arg ss1 | stringstream.cpp:242:15:242:17 | ss1 |  |
| stringstream.cpp:234:15:234:17 | ref arg ss1 | stringstream.cpp:245:15:245:17 | ss1 |  |
| stringstream.cpp:234:15:234:17 | ss1 | stringstream.cpp:234:7:234:13 | call to getline |  |
| stringstream.cpp:234:15:234:17 | ss1 | stringstream.cpp:234:20:234:21 | ref arg s1 | TAINT |
| stringstream.cpp:234:20:234:21 | ref arg s1 | stringstream.cpp:238:7:238:8 | s1 |  |
| stringstream.cpp:235:15:235:17 | ref arg ss2 | stringstream.cpp:236:15:236:17 | ss2 |  |
| stringstream.cpp:235:15:235:17 | ref arg ss2 | stringstream.cpp:243:15:243:17 | ss2 |  |
| stringstream.cpp:235:15:235:17 | ref arg ss2 | stringstream.cpp:244:15:244:17 | ss2 |  |
| stringstream.cpp:235:15:235:17 | ref arg ss2 | stringstream.cpp:250:23:250:25 | ss2 |  |
| stringstream.cpp:235:15:235:17 | ss2 | stringstream.cpp:235:7:235:13 | call to getline |  |
| stringstream.cpp:235:15:235:17 | ss2 | stringstream.cpp:235:20:235:21 | ref arg s2 | TAINT |
| stringstream.cpp:235:20:235:21 | ref arg s2 | stringstream.cpp:239:7:239:8 | s2 |  |
| stringstream.cpp:236:15:236:17 | ref arg ss2 | stringstream.cpp:243:15:243:17 | ss2 |  |
| stringstream.cpp:236:15:236:17 | ref arg ss2 | stringstream.cpp:244:15:244:17 | ss2 |  |
| stringstream.cpp:236:15:236:17 | ref arg ss2 | stringstream.cpp:250:23:250:25 | ss2 |  |
| stringstream.cpp:236:15:236:17 | ss2 | stringstream.cpp:236:7:236:13 | call to getline |  |
| stringstream.cpp:236:15:236:17 | ss2 | stringstream.cpp:236:20:236:21 | ref arg s3 | TAINT |
| stringstream.cpp:236:20:236:21 | ref arg s3 | stringstream.cpp:237:20:237:21 | s3 |  |
| stringstream.cpp:236:20:236:21 | ref arg s3 | stringstream.cpp:240:7:240:8 | s3 |  |
| stringstream.cpp:237:15:237:17 | ref arg ss1 | stringstream.cpp:242:15:242:17 | ss1 |  |
| stringstream.cpp:237:15:237:17 | ref arg ss1 | stringstream.cpp:245:15:245:17 | ss1 |  |
| stringstream.cpp:237:15:237:17 | ss1 | stringstream.cpp:237:7:237:13 | call to getline |  |
| stringstream.cpp:237:15:237:17 | ss1 | stringstream.cpp:237:20:237:21 | ref arg s3 | TAINT |
| stringstream.cpp:237:20:237:21 | ref arg s3 | stringstream.cpp:240:7:240:8 | s3 |  |
| stringstream.cpp:242:15:242:17 | ref arg ss1 | stringstream.cpp:245:15:245:17 | ss1 |  |
| stringstream.cpp:242:15:242:17 | ss1 | stringstream.cpp:242:7:242:13 | call to getline |  |
| stringstream.cpp:242:15:242:17 | ss1 | stringstream.cpp:242:20:242:21 | ref arg s4 | TAINT |
| stringstream.cpp:242:20:242:21 | ref arg s4 | stringstream.cpp:246:7:246:8 | s4 |  |
| stringstream.cpp:243:15:243:17 | ref arg ss2 | stringstream.cpp:244:15:244:17 | ss2 |  |
| stringstream.cpp:243:15:243:17 | ref arg ss2 | stringstream.cpp:250:23:250:25 | ss2 |  |
| stringstream.cpp:243:15:243:17 | ss2 | stringstream.cpp:243:7:243:13 | call to getline |  |
| stringstream.cpp:243:15:243:17 | ss2 | stringstream.cpp:243:20:243:21 | ref arg s5 | TAINT |
| stringstream.cpp:243:20:243:21 | ref arg s5 | stringstream.cpp:247:7:247:8 | s5 |  |
| stringstream.cpp:244:15:244:17 | ref arg ss2 | stringstream.cpp:250:23:250:25 | ss2 |  |
| stringstream.cpp:244:15:244:17 | ss2 | stringstream.cpp:244:7:244:13 | call to getline |  |
| stringstream.cpp:244:15:244:17 | ss2 | stringstream.cpp:244:20:244:21 | ref arg s6 | TAINT |
| stringstream.cpp:244:20:244:21 | ref arg s6 | stringstream.cpp:245:20:245:21 | s6 |  |
| stringstream.cpp:244:20:244:21 | ref arg s6 | stringstream.cpp:248:7:248:8 | s6 |  |
| stringstream.cpp:245:15:245:17 | ss1 | stringstream.cpp:245:7:245:13 | call to getline |  |
| stringstream.cpp:245:15:245:17 | ss1 | stringstream.cpp:245:20:245:21 | ref arg s6 | TAINT |
| stringstream.cpp:245:20:245:21 | ref arg s6 | stringstream.cpp:248:7:248:8 | s6 |  |
| stringstream.cpp:250:15:250:21 | call to getline | stringstream.cpp:250:7:250:13 | call to getline |  |
| stringstream.cpp:250:15:250:21 | call to getline | stringstream.cpp:250:33:250:34 | ref arg s8 | TAINT |
| stringstream.cpp:250:15:250:21 | ref arg call to getline | stringstream.cpp:250:23:250:25 | ref arg ss2 | TAINT |
| stringstream.cpp:250:23:250:25 | ss2 | stringstream.cpp:250:15:250:21 | call to getline |  |
| stringstream.cpp:250:23:250:25 | ss2 | stringstream.cpp:250:28:250:29 | ref arg s7 | TAINT |
| stringstream.cpp:250:28:250:29 | ref arg s7 | stringstream.cpp:251:7:251:8 | s7 |  |
| stringstream.cpp:250:33:250:34 | ref arg s8 | stringstream.cpp:252:7:252:8 | s8 |  |
| stringstream.cpp:257:24:257:29 | call to source | stringstream.cpp:257:24:257:31 | call to basic_string | TAINT |
| stringstream.cpp:257:24:257:31 | call to basic_string | stringstream.cpp:257:24:257:32 | call to basic_stringstream | TAINT |
| stringstream.cpp:257:24:257:32 | call to basic_stringstream | stringstream.cpp:262:7:262:9 | ss1 |  |
| stringstream.cpp:258:20:258:22 | call to basic_stringstream | stringstream.cpp:266:7:266:9 | ss2 |  |
| stringstream.cpp:258:20:258:22 | call to basic_stringstream | stringstream.cpp:267:7:267:9 | ss2 |  |
| stringstream.cpp:259:17:259:20 | {...} | stringstream.cpp:262:15:262:16 | b1 |  |
| stringstream.cpp:259:17:259:20 | {...} | stringstream.cpp:263:7:263:8 | b1 |  |
| stringstream.cpp:259:19:259:19 | 0 | stringstream.cpp:259:17:259:20 | {...} | TAINT |
| stringstream.cpp:260:17:260:20 | {...} | stringstream.cpp:262:36:262:37 | b2 |  |
| stringstream.cpp:260:17:260:20 | {...} | stringstream.cpp:264:7:264:8 | b2 |  |
| stringstream.cpp:260:19:260:19 | 0 | stringstream.cpp:260:17:260:20 | {...} | TAINT |
| stringstream.cpp:262:7:262:9 | ss1 | stringstream.cpp:262:11:262:13 | call to get |  |
| stringstream.cpp:262:7:262:9 | ss1 | stringstream.cpp:262:15:262:16 | ref arg b1 | TAINT |
| stringstream.cpp:262:11:262:13 | call to get | stringstream.cpp:262:24:262:28 | call to unget |  |
| stringstream.cpp:262:11:262:13 | ref arg call to get | stringstream.cpp:262:7:262:9 | ref arg ss1 | TAINT |
| stringstream.cpp:262:15:262:16 | ref arg b1 | stringstream.cpp:263:7:263:8 | b1 |  |
| stringstream.cpp:262:24:262:28 | call to unget | stringstream.cpp:262:32:262:34 | call to get |  |
| stringstream.cpp:262:24:262:28 | call to unget | stringstream.cpp:262:36:262:37 | ref arg b2 | TAINT |
| stringstream.cpp:262:24:262:28 | ref arg call to unget | stringstream.cpp:262:11:262:13 | ref arg call to get | TAINT |
| stringstream.cpp:262:36:262:37 | ref arg b2 | stringstream.cpp:264:7:264:8 | b2 |  |
| stringstream.cpp:263:7:263:8 | b1 | stringstream.cpp:263:7:263:8 | call to basic_string | TAINT |
| stringstream.cpp:264:7:264:8 | b2 | stringstream.cpp:264:7:264:8 | call to basic_string | TAINT |
| stringstream.cpp:266:7:266:9 | ref arg ss2 | stringstream.cpp:267:7:267:9 | ss2 |  |
| stringstream.cpp:266:7:266:9 | ss2 | stringstream.cpp:266:11:266:15 | call to write |  |
| stringstream.cpp:266:11:266:15 | call to write | stringstream.cpp:266:27:266:31 | call to flush |  |
| stringstream.cpp:266:11:266:15 | ref arg call to write | stringstream.cpp:266:7:266:9 | ref arg ss2 | TAINT |
| stringstream.cpp:266:17:266:21 | abc | stringstream.cpp:266:7:266:9 | ref arg ss2 | TAINT |
| stringstream.cpp:266:17:266:21 | abc | stringstream.cpp:266:11:266:15 | call to write | TAINT |
| stringstream.cpp:266:27:266:31 | call to flush | stringstream.cpp:266:35:266:39 | call to write |  |
| stringstream.cpp:266:27:266:31 | ref arg call to flush | stringstream.cpp:266:11:266:15 | ref arg call to write | TAINT |
| stringstream.cpp:266:35:266:39 | call to write | stringstream.cpp:266:54:266:58 | call to flush |  |
| stringstream.cpp:266:35:266:39 | ref arg call to write | stringstream.cpp:266:27:266:31 | ref arg call to flush | TAINT |
| stringstream.cpp:266:41:266:46 | call to source | stringstream.cpp:266:27:266:31 | ref arg call to flush | TAINT |
| stringstream.cpp:266:41:266:46 | call to source | stringstream.cpp:266:35:266:39 | call to write | TAINT |
| stringstream.cpp:266:54:266:58 | call to flush | stringstream.cpp:266:62:266:66 | call to write |  |
| stringstream.cpp:266:54:266:58 | ref arg call to flush | stringstream.cpp:266:35:266:39 | ref arg call to write | TAINT |
| stringstream.cpp:266:68:266:72 | xyz | stringstream.cpp:266:54:266:58 | ref arg call to flush | TAINT |
| stringstream.cpp:266:68:266:72 | xyz | stringstream.cpp:266:62:266:66 | call to write | TAINT |
| structlikeclass.cpp:5:7:5:7 | Unknown literal | structlikeclass.cpp:5:7:5:7 | constructor init of field v | TAINT |
| structlikeclass.cpp:5:7:5:7 | Unknown literal | structlikeclass.cpp:5:7:5:7 | constructor init of field v | TAINT |
| structlikeclass.cpp:5:7:5:7 | this | structlikeclass.cpp:5:7:5:7 | constructor init of field v [pre-this] |  |
| structlikeclass.cpp:5:7:5:7 | this | structlikeclass.cpp:5:7:5:7 | constructor init of field v [pre-this] |  |
| structlikeclass.cpp:8:2:8:16 | this | structlikeclass.cpp:8:28:8:32 | constructor init of field v [pre-this] |  |
| structlikeclass.cpp:8:22:8:23 | _v | structlikeclass.cpp:8:30:8:31 | _v |  |
| structlikeclass.cpp:8:30:8:31 | _v | structlikeclass.cpp:8:28:8:32 | constructor init of field v | TAINT |
| structlikeclass.cpp:16:22:16:22 | 1 | structlikeclass.cpp:16:22:16:23 | call to StructLikeClass | TAINT |
| structlikeclass.cpp:16:22:16:23 | call to StructLikeClass | structlikeclass.cpp:18:22:18:23 | s1 |  |
| structlikeclass.cpp:16:22:16:23 | call to StructLikeClass | structlikeclass.cpp:22:8:22:9 | s1 |  |
| structlikeclass.cpp:17:23:17:24 | call to StructLikeClass | structlikeclass.cpp:23:8:23:9 | s2 |  |
| structlikeclass.cpp:17:24:17:24 | 1 | structlikeclass.cpp:17:23:17:24 | call to StructLikeClass | TAINT |
| structlikeclass.cpp:18:22:18:23 | s1 | structlikeclass.cpp:24:8:24:9 | s3 |  |
| structlikeclass.cpp:20:8:20:8 | 1 | structlikeclass.cpp:20:8:20:8 | call to StructLikeClass | TAINT |
| structlikeclass.cpp:20:8:20:8 | call to StructLikeClass | structlikeclass.cpp:20:3:20:8 | ... = ... |  |
| structlikeclass.cpp:20:8:20:8 | call to StructLikeClass | structlikeclass.cpp:25:8:25:9 | s4 |  |
| structlikeclass.cpp:29:22:29:27 | call to source | structlikeclass.cpp:29:22:29:30 | call to StructLikeClass | TAINT |
| structlikeclass.cpp:29:22:29:30 | call to StructLikeClass | structlikeclass.cpp:31:22:31:23 | s1 |  |
| structlikeclass.cpp:29:22:29:30 | call to StructLikeClass | structlikeclass.cpp:35:8:35:9 | s1 |  |
| structlikeclass.cpp:30:23:30:31 | call to StructLikeClass | structlikeclass.cpp:36:8:36:9 | s2 |  |
| structlikeclass.cpp:30:24:30:29 | call to source | structlikeclass.cpp:30:23:30:31 | call to StructLikeClass | TAINT |
| structlikeclass.cpp:31:22:31:23 | s1 | structlikeclass.cpp:37:8:37:9 | s3 |  |
| structlikeclass.cpp:33:8:33:13 | call to source | structlikeclass.cpp:33:8:33:15 | call to StructLikeClass | TAINT |
| structlikeclass.cpp:33:8:33:15 | call to StructLikeClass | structlikeclass.cpp:33:3:33:15 | ... = ... |  |
| structlikeclass.cpp:33:8:33:15 | call to StructLikeClass | structlikeclass.cpp:38:8:38:9 | s4 |  |
| structlikeclass.cpp:42:19:42:20 | call to StructLikeClass | structlikeclass.cpp:43:24:43:25 | s1 |  |
| structlikeclass.cpp:42:19:42:20 | call to StructLikeClass | structlikeclass.cpp:44:22:44:23 | s1 |  |
| structlikeclass.cpp:42:19:42:20 | call to StructLikeClass | structlikeclass.cpp:46:8:46:9 | s1 |  |
| structlikeclass.cpp:42:19:42:20 | call to StructLikeClass | structlikeclass.cpp:48:8:48:9 | s1 |  |
| structlikeclass.cpp:43:24:43:25 | s1 | structlikeclass.cpp:49:8:49:9 | s2 |  |
| structlikeclass.cpp:44:22:44:23 | s1 | structlikeclass.cpp:50:8:50:9 | s3 |  |
| structlikeclass.cpp:46:8:46:9 | s1 | structlikeclass.cpp:46:3:46:9 | ... = ... |  |
| structlikeclass.cpp:46:8:46:9 | s1 | structlikeclass.cpp:51:8:51:9 | s4 |  |
| structlikeclass.cpp:55:23:55:48 | call to StructLikeClass | structlikeclass.cpp:60:8:60:9 | s1 |  |
| structlikeclass.cpp:55:40:55:45 | call to source | structlikeclass.cpp:55:23:55:48 | call to StructLikeClass | TAINT |
| structlikeclass.cpp:58:8:58:32 | call to StructLikeClass | structlikeclass.cpp:58:3:58:32 | ... = ... |  |
| structlikeclass.cpp:58:8:58:32 | call to StructLikeClass | structlikeclass.cpp:61:8:61:9 | s2 |  |
| structlikeclass.cpp:58:24:58:29 | call to source | structlikeclass.cpp:58:8:58:32 | call to StructLikeClass | TAINT |
| structlikeclass.cpp:62:8:62:9 | s3 | structlikeclass.cpp:62:8:62:20 | ... = ... |  |
| structlikeclass.cpp:62:13:62:18 | call to source | structlikeclass.cpp:62:13:62:20 | call to StructLikeClass | TAINT |
| structlikeclass.cpp:62:13:62:20 | call to StructLikeClass | structlikeclass.cpp:62:8:62:20 | ... = ... |  |
| swap1.cpp:14:17:14:17 | t | swap1.cpp:14:17:14:17 | t |  |
| swap1.cpp:14:17:14:17 | t | swap1.cpp:14:17:14:17 | t |  |
| swap1.cpp:14:17:14:17 | t | swap1.cpp:14:56:14:56 | t |  |
| swap1.cpp:14:17:14:17 | t | swap1.cpp:14:56:14:56 | t |  |
| swap1.cpp:24:9:24:13 | this | swap1.cpp:24:31:24:34 | this |  |
| swap1.cpp:24:23:24:26 | that | swap1.cpp:24:23:24:26 | that |  |
| swap1.cpp:24:23:24:26 | that | swap1.cpp:24:36:24:39 | that |  |
| swap1.cpp:24:36:24:39 | ref arg that | swap1.cpp:24:23:24:26 | that |  |
| swap1.cpp:25:9:25:13 | this | swap1.cpp:25:36:25:52 | constructor init of field data1 [pre-this] |  |
| swap1.cpp:25:28:25:31 | that | swap1.cpp:25:42:25:45 | that |  |
| swap1.cpp:25:47:25:51 | data1 | swap1.cpp:25:36:25:52 | constructor init of field data1 | TAINT |
| swap1.cpp:25:47:25:51 | data1 | swap1.cpp:25:47:25:51 | data1 |  |
| swap1.cpp:27:16:27:24 | this | swap1.cpp:30:13:30:16 | this |  |
| swap1.cpp:27:39:27:42 | that | swap1.cpp:29:24:29:27 | that |  |
| swap1.cpp:29:23:29:27 | call to Class | swap1.cpp:30:18:30:20 | tmp |  |
| swap1.cpp:29:24:29:27 | that | swap1.cpp:29:23:29:27 | call to Class |  |
| swap1.cpp:30:13:30:16 | ref arg this | swap1.cpp:31:21:31:24 | this |  |
| swap1.cpp:30:13:30:16 | this | swap1.cpp:31:21:31:24 | this |  |
| swap1.cpp:31:21:31:24 | this | swap1.cpp:31:20:31:24 | * ... | TAINT |
| swap1.cpp:34:16:34:24 | this | swap1.cpp:36:13:36:16 | this |  |
| swap1.cpp:34:34:34:37 | that | swap1.cpp:34:34:34:37 | that |  |
| swap1.cpp:34:34:34:37 | that | swap1.cpp:36:18:36:21 | that |  |
| swap1.cpp:36:13:36:16 | ref arg this | swap1.cpp:37:21:37:24 | this |  |
| swap1.cpp:36:13:36:16 | this | swap1.cpp:37:21:37:24 | this |  |
| swap1.cpp:36:18:36:21 | ref arg that | swap1.cpp:34:34:34:37 | that |  |
| swap1.cpp:37:21:37:24 | this | swap1.cpp:37:20:37:24 | * ... | TAINT |
| swap1.cpp:40:16:40:26 | this | swap1.cpp:43:13:43:16 | this |  |
| swap1.cpp:40:41:40:44 | that | swap1.cpp:42:24:42:27 | that |  |
| swap1.cpp:42:23:42:27 | call to Class | swap1.cpp:43:18:43:20 | tmp |  |
| swap1.cpp:42:24:42:27 | that | swap1.cpp:42:23:42:27 | call to Class |  |
| swap1.cpp:43:13:43:16 | ref arg this | swap1.cpp:44:21:44:24 | this |  |
| swap1.cpp:43:13:43:16 | this | swap1.cpp:44:21:44:24 | this |  |
| swap1.cpp:44:21:44:24 | this | swap1.cpp:44:20:44:24 | * ... | TAINT |
| swap1.cpp:47:16:47:26 | this | swap1.cpp:49:13:49:16 | this |  |
| swap1.cpp:47:36:47:39 | that | swap1.cpp:47:36:47:39 | that |  |
| swap1.cpp:47:36:47:39 | that | swap1.cpp:49:18:49:21 | that |  |
| swap1.cpp:49:13:49:16 | ref arg this | swap1.cpp:50:21:50:24 | this |  |
| swap1.cpp:49:13:49:16 | this | swap1.cpp:50:21:50:24 | this |  |
| swap1.cpp:49:18:49:21 | ref arg that | swap1.cpp:47:36:47:39 | that |  |
| swap1.cpp:50:21:50:24 | this | swap1.cpp:50:20:50:24 | * ... | TAINT |
| swap1.cpp:53:14:53:17 | this | swap1.cpp:56:18:56:22 | this |  |
| swap1.cpp:53:26:53:29 | that | swap1.cpp:53:26:53:29 | that |  |
| swap1.cpp:53:26:53:29 | that | swap1.cpp:56:25:56:28 | that |  |
| swap1.cpp:56:18:56:22 | data1 | swap1.cpp:56:30:56:34 | ref arg data1 |  |
| swap1.cpp:56:25:56:28 | that | swap1.cpp:56:18:56:22 | ref arg data1 |  |
| swap1.cpp:56:25:56:28 | that [post update] | swap1.cpp:53:26:53:29 | that |  |
| swap1.cpp:56:30:56:34 | data1 | swap1.cpp:56:18:56:22 | ref arg data1 |  |
| swap1.cpp:61:22:61:22 | x | swap1.cpp:61:22:61:22 | x |  |
| swap1.cpp:61:22:61:22 | x | swap1.cpp:63:9:63:9 | x |  |
| swap1.cpp:61:22:61:22 | x | swap2.cpp:61:22:61:22 | x |  |
| swap1.cpp:61:22:61:22 | x | swap2.cpp:63:9:63:9 | x |  |
| swap1.cpp:61:32:61:32 | y | swap1.cpp:61:32:61:32 | y |  |
| swap1.cpp:61:32:61:32 | y | swap1.cpp:63:16:63:16 | y |  |
| swap1.cpp:61:32:61:32 | y | swap2.cpp:61:32:61:32 | y |  |
| swap1.cpp:61:32:61:32 | y | swap2.cpp:63:16:63:16 | y |  |
| swap1.cpp:63:9:63:9 | ref arg x | swap1.cpp:61:22:61:22 | x |  |
| swap1.cpp:63:9:63:9 | ref arg x | swap2.cpp:61:22:61:22 | x |  |
| swap1.cpp:63:16:63:16 | ref arg y | swap1.cpp:61:32:61:32 | y |  |
| swap1.cpp:63:16:63:16 | ref arg y | swap2.cpp:61:32:61:32 | y |  |
| swap1.cpp:69:23:69:23 | x | swap1.cpp:71:5:71:5 | x |  |
| swap1.cpp:69:23:69:23 | x | swap1.cpp:73:10:73:10 | x |  |
| swap1.cpp:69:23:69:23 | x | swap1.cpp:76:9:76:9 | x |  |
| swap1.cpp:69:23:69:23 | x | swap1.cpp:79:10:79:10 | x |  |
| swap1.cpp:70:23:70:23 | y | swap1.cpp:74:10:74:10 | y |  |
| swap1.cpp:70:23:70:23 | y | swap1.cpp:76:5:76:5 | y |  |
| swap1.cpp:70:23:70:23 | y | swap1.cpp:78:10:78:10 | y |  |
| swap1.cpp:71:5:71:5 | x [post update] | swap1.cpp:73:10:73:10 | x |  |
| swap1.cpp:71:5:71:5 | x [post update] | swap1.cpp:76:9:76:9 | x |  |
| swap1.cpp:71:5:71:5 | x [post update] | swap1.cpp:79:10:79:10 | x |  |
| swap1.cpp:71:5:71:22 | ... = ... | swap1.cpp:71:7:71:11 | data1 [post update] |  |
| swap1.cpp:71:5:71:22 | ... = ... | swap1.cpp:73:12:73:16 | data1 |  |
| swap1.cpp:71:5:71:22 | ... = ... | swap1.cpp:79:12:79:16 | data1 |  |
| swap1.cpp:71:15:71:20 | call to source | swap1.cpp:71:5:71:22 | ... = ... |  |
| swap1.cpp:76:5:76:5 | ref arg y | swap1.cpp:78:10:78:10 | y |  |
| swap1.cpp:76:9:76:9 | x | swap1.cpp:76:5:76:5 | ref arg y | TAINT |
| swap1.cpp:76:9:76:9 | x | swap1.cpp:76:7:76:7 | call to operator= | TAINT |
| swap1.cpp:81:23:81:24 | z1 | swap1.cpp:82:5:82:6 | z1 |  |
| swap1.cpp:81:23:81:24 | z1 | swap1.cpp:83:10:83:11 | z1 |  |
| swap1.cpp:81:23:81:24 | z1 | swap1.cpp:85:10:85:11 | z1 |  |
| swap1.cpp:81:23:81:24 | z1 | swap1.cpp:88:10:88:11 | z1 |  |
| swap1.cpp:81:27:81:28 | z2 | swap1.cpp:85:14:85:15 | z2 |  |
| swap1.cpp:81:27:81:28 | z2 | swap1.cpp:87:10:87:11 | z2 |  |
| swap1.cpp:82:5:82:6 | z1 [post update] | swap1.cpp:83:10:83:11 | z1 |  |
| swap1.cpp:82:5:82:6 | z1 [post update] | swap1.cpp:85:10:85:11 | z1 |  |
| swap1.cpp:82:5:82:6 | z1 [post update] | swap1.cpp:88:10:88:11 | z1 |  |
| swap1.cpp:82:5:82:23 | ... = ... | swap1.cpp:82:8:82:12 | data1 [post update] |  |
| swap1.cpp:82:5:82:23 | ... = ... | swap1.cpp:83:13:83:17 | data1 |  |
| swap1.cpp:82:5:82:23 | ... = ... | swap1.cpp:88:13:88:17 | data1 |  |
| swap1.cpp:82:16:82:21 | call to source | swap1.cpp:82:5:82:23 | ... = ... |  |
| swap1.cpp:85:10:85:11 | ref arg z1 | swap1.cpp:88:10:88:11 | z1 |  |
| swap1.cpp:85:14:85:15 | ref arg z2 | swap1.cpp:87:10:87:11 | z2 |  |
| swap1.cpp:93:23:93:23 | x | swap1.cpp:95:5:95:5 | x |  |
| swap1.cpp:93:23:93:23 | x | swap1.cpp:97:10:97:10 | x |  |
| swap1.cpp:93:23:93:23 | x | swap1.cpp:100:19:100:19 | x |  |
| swap1.cpp:93:23:93:23 | x | swap1.cpp:103:10:103:10 | x |  |
| swap1.cpp:94:23:94:23 | y | swap1.cpp:98:10:98:10 | y |  |
| swap1.cpp:94:23:94:23 | y | swap1.cpp:100:5:100:5 | y |  |
| swap1.cpp:94:23:94:23 | y | swap1.cpp:102:10:102:10 | y |  |
| swap1.cpp:95:5:95:5 | x [post update] | swap1.cpp:97:10:97:10 | x |  |
| swap1.cpp:95:5:95:5 | x [post update] | swap1.cpp:100:19:100:19 | x |  |
| swap1.cpp:95:5:95:5 | x [post update] | swap1.cpp:103:10:103:10 | x |  |
| swap1.cpp:95:5:95:22 | ... = ... | swap1.cpp:95:7:95:11 | data1 [post update] |  |
| swap1.cpp:95:5:95:22 | ... = ... | swap1.cpp:97:12:97:16 | data1 |  |
| swap1.cpp:95:5:95:22 | ... = ... | swap1.cpp:103:12:103:16 | data1 |  |
| swap1.cpp:95:15:95:20 | call to source | swap1.cpp:95:5:95:22 | ... = ... |  |
| swap1.cpp:100:5:100:5 | ref arg y | swap1.cpp:102:10:102:10 | y |  |
| swap1.cpp:100:9:100:17 | call to move | swap1.cpp:100:5:100:5 | ref arg y | TAINT |
| swap1.cpp:100:9:100:17 | call to move | swap1.cpp:100:7:100:7 | call to operator= | TAINT |
| swap1.cpp:100:9:100:17 | ref arg call to move | swap1.cpp:100:19:100:19 | x [inner post update] |  |
| swap1.cpp:100:9:100:17 | ref arg call to move | swap1.cpp:103:10:103:10 | x |  |
| swap1.cpp:100:19:100:19 | x | swap1.cpp:100:5:100:5 | ref arg y | TAINT |
| swap1.cpp:100:19:100:19 | x | swap1.cpp:100:7:100:7 | call to operator= | TAINT |
| swap1.cpp:100:19:100:19 | x | swap1.cpp:100:9:100:17 | call to move |  |
| swap1.cpp:108:23:108:31 | move_from | swap1.cpp:109:5:109:13 | move_from |  |
| swap1.cpp:108:23:108:31 | move_from | swap1.cpp:111:10:111:18 | move_from |  |
| swap1.cpp:108:23:108:31 | move_from | swap1.cpp:113:41:113:49 | move_from |  |
| swap1.cpp:109:5:109:13 | move_from [post update] | swap1.cpp:111:10:111:18 | move_from |  |
| swap1.cpp:109:5:109:13 | move_from [post update] | swap1.cpp:113:41:113:49 | move_from |  |
| swap1.cpp:109:5:109:30 | ... = ... | swap1.cpp:109:15:109:19 | data1 [post update] |  |
| swap1.cpp:109:5:109:30 | ... = ... | swap1.cpp:111:20:111:24 | data1 |  |
| swap1.cpp:109:5:109:30 | ... = ... | swap1.cpp:115:18:115:22 | data1 |  |
| swap1.cpp:109:23:109:28 | call to source | swap1.cpp:109:5:109:30 | ... = ... |  |
| swap1.cpp:113:31:113:39 | call to move | swap1.cpp:113:31:113:51 | call to Class |  |
| swap1.cpp:113:31:113:39 | ref arg call to move | swap1.cpp:113:41:113:49 | move_from [inner post update] |  |
| swap1.cpp:113:31:113:51 | call to Class | swap1.cpp:115:10:115:16 | move_to |  |
| swap1.cpp:113:41:113:49 | move_from | swap1.cpp:113:31:113:39 | call to move |  |
| swap1.cpp:120:23:120:23 | x | swap1.cpp:122:5:122:5 | x |  |
| swap1.cpp:120:23:120:23 | x | swap1.cpp:124:10:124:10 | x |  |
| swap1.cpp:120:23:120:23 | x | swap1.cpp:127:19:127:19 | x |  |
| swap1.cpp:120:23:120:23 | x | swap1.cpp:130:10:130:10 | x |  |
| swap1.cpp:121:23:121:23 | y | swap1.cpp:125:10:125:10 | y |  |
| swap1.cpp:121:23:121:23 | y | swap1.cpp:127:5:127:5 | y |  |
| swap1.cpp:121:23:121:23 | y | swap1.cpp:129:10:129:10 | y |  |
| swap1.cpp:122:5:122:5 | x [post update] | swap1.cpp:124:10:124:10 | x |  |
| swap1.cpp:122:5:122:5 | x [post update] | swap1.cpp:127:19:127:19 | x |  |
| swap1.cpp:122:5:122:5 | x [post update] | swap1.cpp:130:10:130:10 | x |  |
| swap1.cpp:122:5:122:22 | ... = ... | swap1.cpp:122:7:122:11 | data1 [post update] |  |
| swap1.cpp:122:5:122:22 | ... = ... | swap1.cpp:124:12:124:16 | data1 |  |
| swap1.cpp:122:5:122:22 | ... = ... | swap1.cpp:130:12:130:16 | data1 |  |
| swap1.cpp:122:15:122:20 | call to source | swap1.cpp:122:5:122:22 | ... = ... |  |
| swap1.cpp:127:5:127:5 | ref arg y | swap1.cpp:129:10:129:10 | y |  |
| swap1.cpp:135:23:135:23 | x | swap1.cpp:137:5:137:5 | x |  |
| swap1.cpp:135:23:135:23 | x | swap1.cpp:139:10:139:10 | x |  |
| swap1.cpp:135:23:135:23 | x | swap1.cpp:142:29:142:29 | x |  |
| swap1.cpp:135:23:135:23 | x | swap1.cpp:145:10:145:10 | x |  |
| swap1.cpp:136:23:136:23 | y | swap1.cpp:140:10:140:10 | y |  |
| swap1.cpp:136:23:136:23 | y | swap1.cpp:142:5:142:5 | y |  |
| swap1.cpp:136:23:136:23 | y | swap1.cpp:144:10:144:10 | y |  |
| swap1.cpp:137:5:137:5 | x [post update] | swap1.cpp:139:10:139:10 | x |  |
| swap1.cpp:137:5:137:5 | x [post update] | swap1.cpp:142:29:142:29 | x |  |
| swap1.cpp:137:5:137:5 | x [post update] | swap1.cpp:145:10:145:10 | x |  |
| swap1.cpp:137:5:137:22 | ... = ... | swap1.cpp:137:7:137:11 | data1 [post update] |  |
| swap1.cpp:137:5:137:22 | ... = ... | swap1.cpp:139:12:139:16 | data1 |  |
| swap1.cpp:137:5:137:22 | ... = ... | swap1.cpp:145:12:145:16 | data1 |  |
| swap1.cpp:137:15:137:20 | call to source | swap1.cpp:137:5:137:22 | ... = ... |  |
| swap1.cpp:142:5:142:5 | ref arg y | swap1.cpp:144:10:144:10 | y |  |
| swap1.cpp:142:19:142:27 | ref arg call to move | swap1.cpp:142:29:142:29 | x [inner post update] |  |
| swap1.cpp:142:19:142:27 | ref arg call to move | swap1.cpp:145:10:145:10 | x |  |
| swap1.cpp:142:29:142:29 | x | swap1.cpp:142:19:142:27 | call to move |  |
| swap2.cpp:14:17:14:17 | t | swap2.cpp:14:17:14:17 | t |  |
| swap2.cpp:14:17:14:17 | t | swap2.cpp:14:17:14:17 | t |  |
| swap2.cpp:14:17:14:17 | t | swap2.cpp:14:56:14:56 | t |  |
| swap2.cpp:14:17:14:17 | t | swap2.cpp:14:56:14:56 | t |  |
| swap2.cpp:24:9:24:13 | this | swap2.cpp:24:31:24:34 | this |  |
| swap2.cpp:24:23:24:26 | that | swap2.cpp:24:23:24:26 | that |  |
| swap2.cpp:24:23:24:26 | that | swap2.cpp:24:36:24:39 | that |  |
| swap2.cpp:24:36:24:39 | ref arg that | swap2.cpp:24:23:24:26 | that |  |
| swap2.cpp:25:9:25:13 | this | swap2.cpp:25:36:25:52 | constructor init of field data1 [pre-this] |  |
| swap2.cpp:25:28:25:31 | that | swap2.cpp:25:42:25:45 | that |  |
| swap2.cpp:25:28:25:31 | that | swap2.cpp:25:61:25:64 | that |  |
| swap2.cpp:25:36:25:52 | constructor init of field data1 [post-this] | swap2.cpp:25:55:25:71 | constructor init of field data2 [pre-this] |  |
| swap2.cpp:25:36:25:52 | constructor init of field data1 [pre-this] | swap2.cpp:25:55:25:71 | constructor init of field data2 [pre-this] |  |
| swap2.cpp:25:47:25:51 | data1 | swap2.cpp:25:36:25:52 | constructor init of field data1 | TAINT |
| swap2.cpp:25:47:25:51 | data1 | swap2.cpp:25:47:25:51 | data1 |  |
| swap2.cpp:25:66:25:70 | data2 | swap2.cpp:25:55:25:71 | constructor init of field data2 | TAINT |
| swap2.cpp:25:66:25:70 | data2 | swap2.cpp:25:66:25:70 | data2 |  |
| swap2.cpp:27:16:27:24 | this | swap2.cpp:30:13:30:16 | this |  |
| swap2.cpp:27:39:27:42 | that | swap2.cpp:29:24:29:27 | that |  |
| swap2.cpp:29:23:29:27 | call to Class | swap2.cpp:30:18:30:20 | tmp |  |
| swap2.cpp:29:24:29:27 | that | swap2.cpp:29:23:29:27 | call to Class |  |
| swap2.cpp:30:13:30:16 | ref arg this | swap2.cpp:31:21:31:24 | this |  |
| swap2.cpp:30:13:30:16 | this | swap2.cpp:31:21:31:24 | this |  |
| swap2.cpp:31:21:31:24 | this | swap2.cpp:31:20:31:24 | * ... | TAINT |
| swap2.cpp:34:16:34:24 | this | swap2.cpp:36:13:36:16 | this |  |
| swap2.cpp:34:34:34:37 | that | swap2.cpp:34:34:34:37 | that |  |
| swap2.cpp:34:34:34:37 | that | swap2.cpp:36:18:36:21 | that |  |
| swap2.cpp:36:13:36:16 | ref arg this | swap2.cpp:37:21:37:24 | this |  |
| swap2.cpp:36:13:36:16 | this | swap2.cpp:37:21:37:24 | this |  |
| swap2.cpp:36:18:36:21 | ref arg that | swap2.cpp:34:34:34:37 | that |  |
| swap2.cpp:37:21:37:24 | this | swap2.cpp:37:20:37:24 | * ... | TAINT |
| swap2.cpp:40:16:40:26 | this | swap2.cpp:43:13:43:16 | this |  |
| swap2.cpp:40:41:40:44 | that | swap2.cpp:42:24:42:27 | that |  |
| swap2.cpp:42:23:42:27 | call to Class | swap2.cpp:43:18:43:20 | tmp |  |
| swap2.cpp:42:24:42:27 | that | swap2.cpp:42:23:42:27 | call to Class |  |
| swap2.cpp:43:13:43:16 | ref arg this | swap2.cpp:44:21:44:24 | this |  |
| swap2.cpp:43:13:43:16 | this | swap2.cpp:44:21:44:24 | this |  |
| swap2.cpp:44:21:44:24 | this | swap2.cpp:44:20:44:24 | * ... | TAINT |
| swap2.cpp:47:16:47:26 | this | swap2.cpp:49:13:49:16 | this |  |
| swap2.cpp:47:36:47:39 | that | swap2.cpp:47:36:47:39 | that |  |
| swap2.cpp:47:36:47:39 | that | swap2.cpp:49:18:49:21 | that |  |
| swap2.cpp:49:13:49:16 | ref arg this | swap2.cpp:50:21:50:24 | this |  |
| swap2.cpp:49:13:49:16 | this | swap2.cpp:50:21:50:24 | this |  |
| swap2.cpp:49:18:49:21 | ref arg that | swap2.cpp:47:36:47:39 | that |  |
| swap2.cpp:50:21:50:24 | this | swap2.cpp:50:20:50:24 | * ... | TAINT |
| swap2.cpp:53:14:53:17 | this | swap2.cpp:56:18:56:22 | this |  |
| swap2.cpp:53:26:53:29 | that | swap2.cpp:53:26:53:29 | that |  |
| swap2.cpp:53:26:53:29 | that | swap2.cpp:56:25:56:28 | that |  |
| swap2.cpp:53:26:53:29 | that | swap2.cpp:56:50:56:53 | that |  |
| swap2.cpp:56:18:56:22 | data1 | swap2.cpp:56:30:56:34 | ref arg data1 |  |
| swap2.cpp:56:18:56:22 | this | swap2.cpp:56:43:56:47 | this |  |
| swap2.cpp:56:18:56:22 | this [post update] | swap2.cpp:56:43:56:47 | this |  |
| swap2.cpp:56:25:56:28 | that | swap2.cpp:56:18:56:22 | ref arg data1 |  |
| swap2.cpp:56:25:56:28 | that [post update] | swap2.cpp:53:26:53:29 | that |  |
| swap2.cpp:56:25:56:28 | that [post update] | swap2.cpp:56:50:56:53 | that |  |
| swap2.cpp:56:30:56:34 | data1 | swap2.cpp:56:18:56:22 | ref arg data1 |  |
| swap2.cpp:56:43:56:47 | data2 | swap2.cpp:56:55:56:59 | ref arg data2 |  |
| swap2.cpp:56:50:56:53 | that | swap2.cpp:56:43:56:47 | ref arg data2 |  |
| swap2.cpp:56:50:56:53 | that [post update] | swap2.cpp:53:26:53:29 | that |  |
| swap2.cpp:56:55:56:59 | data2 | swap2.cpp:56:43:56:47 | ref arg data2 |  |
| swap2.cpp:61:22:61:22 | x | swap1.cpp:61:22:61:22 | x |  |
| swap2.cpp:61:22:61:22 | x | swap1.cpp:63:9:63:9 | x |  |
| swap2.cpp:61:22:61:22 | x | swap2.cpp:61:22:61:22 | x |  |
| swap2.cpp:61:22:61:22 | x | swap2.cpp:63:9:63:9 | x |  |
| swap2.cpp:61:32:61:32 | y | swap1.cpp:61:32:61:32 | y |  |
| swap2.cpp:61:32:61:32 | y | swap1.cpp:63:16:63:16 | y |  |
| swap2.cpp:61:32:61:32 | y | swap2.cpp:61:32:61:32 | y |  |
| swap2.cpp:61:32:61:32 | y | swap2.cpp:63:16:63:16 | y |  |
| swap2.cpp:63:9:63:9 | ref arg x | swap1.cpp:61:22:61:22 | x |  |
| swap2.cpp:63:9:63:9 | ref arg x | swap2.cpp:61:22:61:22 | x |  |
| swap2.cpp:63:16:63:16 | ref arg y | swap1.cpp:61:32:61:32 | y |  |
| swap2.cpp:63:16:63:16 | ref arg y | swap2.cpp:61:32:61:32 | y |  |
| swap2.cpp:69:23:69:23 | x | swap2.cpp:71:5:71:5 | x |  |
| swap2.cpp:69:23:69:23 | x | swap2.cpp:73:10:73:10 | x |  |
| swap2.cpp:69:23:69:23 | x | swap2.cpp:76:9:76:9 | x |  |
| swap2.cpp:69:23:69:23 | x | swap2.cpp:79:10:79:10 | x |  |
| swap2.cpp:70:23:70:23 | y | swap2.cpp:74:10:74:10 | y |  |
| swap2.cpp:70:23:70:23 | y | swap2.cpp:76:5:76:5 | y |  |
| swap2.cpp:70:23:70:23 | y | swap2.cpp:78:10:78:10 | y |  |
| swap2.cpp:71:5:71:5 | x [post update] | swap2.cpp:73:10:73:10 | x |  |
| swap2.cpp:71:5:71:5 | x [post update] | swap2.cpp:76:9:76:9 | x |  |
| swap2.cpp:71:5:71:5 | x [post update] | swap2.cpp:79:10:79:10 | x |  |
| swap2.cpp:71:5:71:22 | ... = ... | swap2.cpp:71:7:71:11 | data1 [post update] |  |
| swap2.cpp:71:5:71:22 | ... = ... | swap2.cpp:73:12:73:16 | data1 |  |
| swap2.cpp:71:5:71:22 | ... = ... | swap2.cpp:79:12:79:16 | data1 |  |
| swap2.cpp:71:15:71:20 | call to source | swap2.cpp:71:5:71:22 | ... = ... |  |
| swap2.cpp:76:5:76:5 | ref arg y | swap2.cpp:78:10:78:10 | y |  |
| swap2.cpp:76:9:76:9 | x | swap2.cpp:76:5:76:5 | ref arg y | TAINT |
| swap2.cpp:76:9:76:9 | x | swap2.cpp:76:7:76:7 | call to operator= | TAINT |
| swap2.cpp:81:23:81:24 | z1 | swap2.cpp:82:5:82:6 | z1 |  |
| swap2.cpp:81:23:81:24 | z1 | swap2.cpp:83:10:83:11 | z1 |  |
| swap2.cpp:81:23:81:24 | z1 | swap2.cpp:85:10:85:11 | z1 |  |
| swap2.cpp:81:23:81:24 | z1 | swap2.cpp:88:10:88:11 | z1 |  |
| swap2.cpp:81:27:81:28 | z2 | swap2.cpp:85:14:85:15 | z2 |  |
| swap2.cpp:81:27:81:28 | z2 | swap2.cpp:87:10:87:11 | z2 |  |
| swap2.cpp:82:5:82:6 | z1 [post update] | swap2.cpp:83:10:83:11 | z1 |  |
| swap2.cpp:82:5:82:6 | z1 [post update] | swap2.cpp:85:10:85:11 | z1 |  |
| swap2.cpp:82:5:82:6 | z1 [post update] | swap2.cpp:88:10:88:11 | z1 |  |
| swap2.cpp:82:5:82:23 | ... = ... | swap2.cpp:82:8:82:12 | data1 [post update] |  |
| swap2.cpp:82:5:82:23 | ... = ... | swap2.cpp:83:13:83:17 | data1 |  |
| swap2.cpp:82:5:82:23 | ... = ... | swap2.cpp:88:13:88:17 | data1 |  |
| swap2.cpp:82:16:82:21 | call to source | swap2.cpp:82:5:82:23 | ... = ... |  |
| swap2.cpp:85:10:85:11 | ref arg z1 | swap2.cpp:88:10:88:11 | z1 |  |
| swap2.cpp:85:14:85:15 | ref arg z2 | swap2.cpp:87:10:87:11 | z2 |  |
| swap2.cpp:93:23:93:23 | x | swap2.cpp:95:5:95:5 | x |  |
| swap2.cpp:93:23:93:23 | x | swap2.cpp:97:10:97:10 | x |  |
| swap2.cpp:93:23:93:23 | x | swap2.cpp:100:19:100:19 | x |  |
| swap2.cpp:93:23:93:23 | x | swap2.cpp:103:10:103:10 | x |  |
| swap2.cpp:94:23:94:23 | y | swap2.cpp:98:10:98:10 | y |  |
| swap2.cpp:94:23:94:23 | y | swap2.cpp:100:5:100:5 | y |  |
| swap2.cpp:94:23:94:23 | y | swap2.cpp:102:10:102:10 | y |  |
| swap2.cpp:95:5:95:5 | x [post update] | swap2.cpp:97:10:97:10 | x |  |
| swap2.cpp:95:5:95:5 | x [post update] | swap2.cpp:100:19:100:19 | x |  |
| swap2.cpp:95:5:95:5 | x [post update] | swap2.cpp:103:10:103:10 | x |  |
| swap2.cpp:95:5:95:22 | ... = ... | swap2.cpp:95:7:95:11 | data1 [post update] |  |
| swap2.cpp:95:5:95:22 | ... = ... | swap2.cpp:97:12:97:16 | data1 |  |
| swap2.cpp:95:5:95:22 | ... = ... | swap2.cpp:103:12:103:16 | data1 |  |
| swap2.cpp:95:15:95:20 | call to source | swap2.cpp:95:5:95:22 | ... = ... |  |
| swap2.cpp:100:5:100:5 | ref arg y | swap2.cpp:102:10:102:10 | y |  |
| swap2.cpp:100:9:100:17 | call to move | swap2.cpp:100:5:100:5 | ref arg y | TAINT |
| swap2.cpp:100:9:100:17 | call to move | swap2.cpp:100:7:100:7 | call to operator= | TAINT |
| swap2.cpp:100:9:100:17 | ref arg call to move | swap2.cpp:100:19:100:19 | x [inner post update] |  |
| swap2.cpp:100:9:100:17 | ref arg call to move | swap2.cpp:103:10:103:10 | x |  |
| swap2.cpp:100:19:100:19 | x | swap2.cpp:100:5:100:5 | ref arg y | TAINT |
| swap2.cpp:100:19:100:19 | x | swap2.cpp:100:7:100:7 | call to operator= | TAINT |
| swap2.cpp:100:19:100:19 | x | swap2.cpp:100:9:100:17 | call to move |  |
| swap2.cpp:108:23:108:31 | move_from | swap2.cpp:109:5:109:13 | move_from |  |
| swap2.cpp:108:23:108:31 | move_from | swap2.cpp:111:10:111:18 | move_from |  |
| swap2.cpp:108:23:108:31 | move_from | swap2.cpp:113:41:113:49 | move_from |  |
| swap2.cpp:109:5:109:13 | move_from [post update] | swap2.cpp:111:10:111:18 | move_from |  |
| swap2.cpp:109:5:109:13 | move_from [post update] | swap2.cpp:113:41:113:49 | move_from |  |
| swap2.cpp:109:5:109:30 | ... = ... | swap2.cpp:109:15:109:19 | data1 [post update] |  |
| swap2.cpp:109:5:109:30 | ... = ... | swap2.cpp:111:20:111:24 | data1 |  |
| swap2.cpp:109:5:109:30 | ... = ... | swap2.cpp:115:18:115:22 | data1 |  |
| swap2.cpp:109:23:109:28 | call to source | swap2.cpp:109:5:109:30 | ... = ... |  |
| swap2.cpp:113:31:113:39 | call to move | swap2.cpp:113:31:113:51 | call to Class |  |
| swap2.cpp:113:31:113:39 | ref arg call to move | swap2.cpp:113:41:113:49 | move_from [inner post update] |  |
| swap2.cpp:113:31:113:51 | call to Class | swap2.cpp:115:10:115:16 | move_to |  |
| swap2.cpp:113:41:113:49 | move_from | swap2.cpp:113:31:113:39 | call to move |  |
| swap2.cpp:120:23:120:23 | x | swap2.cpp:122:5:122:5 | x |  |
| swap2.cpp:120:23:120:23 | x | swap2.cpp:124:10:124:10 | x |  |
| swap2.cpp:120:23:120:23 | x | swap2.cpp:127:19:127:19 | x |  |
| swap2.cpp:120:23:120:23 | x | swap2.cpp:130:10:130:10 | x |  |
| swap2.cpp:121:23:121:23 | y | swap2.cpp:125:10:125:10 | y |  |
| swap2.cpp:121:23:121:23 | y | swap2.cpp:127:5:127:5 | y |  |
| swap2.cpp:121:23:121:23 | y | swap2.cpp:129:10:129:10 | y |  |
| swap2.cpp:122:5:122:5 | x [post update] | swap2.cpp:124:10:124:10 | x |  |
| swap2.cpp:122:5:122:5 | x [post update] | swap2.cpp:127:19:127:19 | x |  |
| swap2.cpp:122:5:122:5 | x [post update] | swap2.cpp:130:10:130:10 | x |  |
| swap2.cpp:122:5:122:22 | ... = ... | swap2.cpp:122:7:122:11 | data1 [post update] |  |
| swap2.cpp:122:5:122:22 | ... = ... | swap2.cpp:124:12:124:16 | data1 |  |
| swap2.cpp:122:5:122:22 | ... = ... | swap2.cpp:130:12:130:16 | data1 |  |
| swap2.cpp:122:15:122:20 | call to source | swap2.cpp:122:5:122:22 | ... = ... |  |
| swap2.cpp:127:5:127:5 | ref arg y | swap2.cpp:129:10:129:10 | y |  |
| swap2.cpp:135:23:135:23 | x | swap2.cpp:137:5:137:5 | x |  |
| swap2.cpp:135:23:135:23 | x | swap2.cpp:139:10:139:10 | x |  |
| swap2.cpp:135:23:135:23 | x | swap2.cpp:142:29:142:29 | x |  |
| swap2.cpp:135:23:135:23 | x | swap2.cpp:145:10:145:10 | x |  |
| swap2.cpp:136:23:136:23 | y | swap2.cpp:140:10:140:10 | y |  |
| swap2.cpp:136:23:136:23 | y | swap2.cpp:142:5:142:5 | y |  |
| swap2.cpp:136:23:136:23 | y | swap2.cpp:144:10:144:10 | y |  |
| swap2.cpp:137:5:137:5 | x [post update] | swap2.cpp:139:10:139:10 | x |  |
| swap2.cpp:137:5:137:5 | x [post update] | swap2.cpp:142:29:142:29 | x |  |
| swap2.cpp:137:5:137:5 | x [post update] | swap2.cpp:145:10:145:10 | x |  |
| swap2.cpp:137:5:137:22 | ... = ... | swap2.cpp:137:7:137:11 | data1 [post update] |  |
| swap2.cpp:137:5:137:22 | ... = ... | swap2.cpp:139:12:139:16 | data1 |  |
| swap2.cpp:137:5:137:22 | ... = ... | swap2.cpp:145:12:145:16 | data1 |  |
| swap2.cpp:137:15:137:20 | call to source | swap2.cpp:137:5:137:22 | ... = ... |  |
| swap2.cpp:142:5:142:5 | ref arg y | swap2.cpp:144:10:144:10 | y |  |
| swap2.cpp:142:19:142:27 | ref arg call to move | swap2.cpp:142:29:142:29 | x [inner post update] |  |
| swap2.cpp:142:19:142:27 | ref arg call to move | swap2.cpp:145:10:145:10 | x |  |
| swap2.cpp:142:29:142:29 | x | swap2.cpp:142:19:142:27 | call to move |  |
| taint.cpp:4:27:4:33 | source1 | taint.cpp:6:13:6:19 | source1 |  |
| taint.cpp:4:40:4:45 | clean1 | taint.cpp:5:8:5:13 | clean1 |  |
| taint.cpp:4:40:4:45 | clean1 | taint.cpp:6:3:6:8 | clean1 |  |
| taint.cpp:6:3:6:8 | clean1 | taint.cpp:6:3:6:19 | ... += ... | TAINT |
| taint.cpp:6:3:6:19 | ... += ... | taint.cpp:7:3:7:8 | clean1 |  |
| taint.cpp:6:13:6:19 | source1 | taint.cpp:6:3:6:19 | ... += ... | TAINT |
| taint.cpp:7:3:7:8 | clean1 | taint.cpp:7:3:7:13 | ... += ... | TAINT |
| taint.cpp:7:3:7:13 | ... += ... | taint.cpp:8:8:8:13 | clean1 |  |
| taint.cpp:7:13:7:13 | 1 | taint.cpp:7:3:7:13 | ... += ... | TAINT |
| taint.cpp:10:12:10:18 | source1 | taint.cpp:10:12:10:22 | ... = ... |  |
| taint.cpp:10:12:10:22 | ... = ... | taint.cpp:10:3:10:22 | ... = ... |  |
| taint.cpp:10:12:10:22 | ... = ... | taint.cpp:11:8:11:13 | clean1 |  |
| taint.cpp:10:22:10:22 | 1 | taint.cpp:10:12:10:22 | ... = ... |  |
| taint.cpp:12:13:12:18 | clean1 | taint.cpp:12:13:12:29 | ... = ... |  |
| taint.cpp:12:13:12:29 | ... = ... | taint.cpp:12:3:12:29 | ... = ... |  |
| taint.cpp:12:13:12:29 | ... = ... | taint.cpp:13:3:13:9 | source1 |  |
| taint.cpp:12:22:12:27 | call to source | taint.cpp:12:13:12:29 | ... = ... |  |
| taint.cpp:13:3:13:9 | source1 | taint.cpp:13:3:13:11 | ... ++ |  |
| taint.cpp:13:3:13:11 | ... ++ | taint.cpp:14:5:14:11 | source1 | TAINT |
| taint.cpp:14:3:14:11 | ++ ... | taint.cpp:15:3:15:9 | source1 |  |
| taint.cpp:14:5:14:11 | source1 | taint.cpp:14:3:14:11 | ++ ... | TAINT |
| taint.cpp:15:3:15:9 | source1 | taint.cpp:15:3:15:14 | ... += ... | TAINT |
| taint.cpp:15:3:15:14 | ... += ... | taint.cpp:16:8:16:14 | source1 |  |
| taint.cpp:15:3:15:14 | ... += ... | taint.cpp:17:10:17:16 | source1 |  |
| taint.cpp:15:14:15:14 | 1 | taint.cpp:15:3:15:14 | ... += ... | TAINT |
| taint.cpp:17:10:17:16 | source1 | taint.cpp:17:8:17:16 | ++ ... |  |
| taint.cpp:22:19:22:19 | x | taint.cpp:22:30:22:30 | x |  |
| taint.cpp:22:30:22:30 | x | taint.cpp:22:30:22:34 | ... + ... | TAINT |
| taint.cpp:22:34:22:34 | 1 | taint.cpp:22:30:22:34 | ... + ... | TAINT |
| taint.cpp:27:15:27:21 | global2 | taint.cpp:27:15:27:25 | ... + ... | TAINT |
| taint.cpp:27:25:27:25 | 1 | taint.cpp:27:15:27:25 | ... + ... | TAINT |
| taint.cpp:34:2:34:8 | global6 [post update] | taint.cpp:40:7:40:13 | global6 |  |
| taint.cpp:34:2:34:12 | ... = ... | taint.cpp:34:2:34:8 | global6 [post update] |  |
| taint.cpp:34:12:34:12 | 0 | taint.cpp:34:2:34:12 | ... = ... |  |
| taint.cpp:34:12:34:12 | 0 | taint.cpp:40:7:40:13 | global6 |  |
| taint.cpp:35:2:35:8 | global7 [post update] | taint.cpp:36:12:36:18 | global7 |  |
| taint.cpp:35:2:35:8 | global7 [post update] | taint.cpp:41:7:41:13 | global7 |  |
| taint.cpp:35:2:35:19 | ... = ... | taint.cpp:35:2:35:8 | global7 [post update] |  |
| taint.cpp:35:12:35:17 | call to source | taint.cpp:35:2:35:19 | ... = ... |  |
| taint.cpp:35:12:35:17 | call to source | taint.cpp:36:12:36:18 | global7 |  |
| taint.cpp:35:12:35:17 | call to source | taint.cpp:41:7:41:13 | global7 |  |
| taint.cpp:36:2:36:8 | global8 [post update] | taint.cpp:42:7:42:13 | global8 |  |
| taint.cpp:36:2:36:22 | ... = ... | taint.cpp:36:2:36:8 | global8 [post update] |  |
| taint.cpp:36:12:36:18 | global7 | taint.cpp:36:12:36:22 | ... + ... | TAINT |
| taint.cpp:36:12:36:22 | ... + ... | taint.cpp:36:2:36:22 | ... = ... |  |
| taint.cpp:36:12:36:22 | ... + ... | taint.cpp:42:7:42:13 | global8 |  |
| taint.cpp:36:22:36:22 | 1 | taint.cpp:36:12:36:22 | ... + ... | TAINT |
| taint.cpp:37:2:37:8 | global9 [post update] | taint.cpp:43:7:43:13 | global9 |  |
| taint.cpp:37:2:37:30 | ... = ... | taint.cpp:37:2:37:8 | global9 [post update] |  |
| taint.cpp:37:12:37:20 | call to increment | taint.cpp:37:2:37:30 | ... = ... |  |
| taint.cpp:37:12:37:20 | call to increment | taint.cpp:43:7:43:13 | global9 |  |
| taint.cpp:38:2:38:9 | global10 [post update] | taint.cpp:44:7:44:14 | global10 |  |
| taint.cpp:38:2:38:26 | ... = ... | taint.cpp:38:2:38:9 | global10 [post update] |  |
| taint.cpp:38:13:38:16 | call to zero | taint.cpp:38:2:38:26 | ... = ... |  |
| taint.cpp:38:13:38:16 | call to zero | taint.cpp:44:7:44:14 | global10 |  |
| taint.cpp:71:2:71:8 | this | taint.cpp:71:14:71:17 | constructor init of field a [pre-this] |  |
| taint.cpp:71:14:71:17 | 0 | taint.cpp:71:14:71:17 | constructor init of field a | TAINT |
| taint.cpp:71:14:71:17 | constructor init of field a [post-this] | taint.cpp:71:20:71:30 | constructor init of field b [pre-this] |  |
| taint.cpp:71:14:71:17 | constructor init of field a [pre-this] | taint.cpp:71:20:71:30 | constructor init of field b [pre-this] |  |
| taint.cpp:71:20:71:30 | constructor init of field b [post-this] | taint.cpp:72:3:72:3 | this |  |
| taint.cpp:71:20:71:30 | constructor init of field b [pre-this] | taint.cpp:72:3:72:3 | this |  |
| taint.cpp:71:22:71:27 | call to source | taint.cpp:71:20:71:30 | constructor init of field b | TAINT |
| taint.cpp:72:3:72:3 | this | taint.cpp:73:3:73:3 | this |  |
| taint.cpp:72:3:72:3 | this [post update] | taint.cpp:73:3:73:3 | this |  |
| taint.cpp:72:3:72:14 | ... = ... | taint.cpp:72:3:72:3 | c [post update] |  |
| taint.cpp:72:7:72:12 | call to source | taint.cpp:72:3:72:14 | ... = ... |  |
| taint.cpp:73:3:73:7 | ... = ... | taint.cpp:73:3:73:3 | d [post update] |  |
| taint.cpp:73:7:73:7 | 0 | taint.cpp:73:3:73:7 | ... = ... |  |
| taint.cpp:76:7:76:14 | this | taint.cpp:77:3:77:3 | this |  |
| taint.cpp:77:3:77:14 | ... = ... | taint.cpp:77:3:77:3 | d [post update] |  |
| taint.cpp:77:7:77:12 | call to source | taint.cpp:77:3:77:14 | ... = ... |  |
| taint.cpp:84:10:84:12 | call to MyClass | taint.cpp:86:2:86:4 | mc1 |  |
| taint.cpp:84:10:84:12 | call to MyClass | taint.cpp:88:7:88:9 | mc1 |  |
| taint.cpp:84:10:84:12 | call to MyClass | taint.cpp:89:7:89:9 | mc1 |  |
| taint.cpp:84:10:84:12 | call to MyClass | taint.cpp:90:7:90:9 | mc1 |  |
| taint.cpp:84:10:84:12 | call to MyClass | taint.cpp:91:7:91:9 | mc1 |  |
| taint.cpp:84:15:84:17 | call to MyClass | taint.cpp:92:7:92:9 | mc2 |  |
| taint.cpp:84:15:84:17 | call to MyClass | taint.cpp:93:7:93:9 | mc2 |  |
| taint.cpp:84:15:84:17 | call to MyClass | taint.cpp:94:7:94:9 | mc2 |  |
| taint.cpp:84:15:84:17 | call to MyClass | taint.cpp:95:7:95:9 | mc2 |  |
| taint.cpp:86:2:86:4 | ref arg mc1 | taint.cpp:88:7:88:9 | mc1 |  |
| taint.cpp:86:2:86:4 | ref arg mc1 | taint.cpp:89:7:89:9 | mc1 |  |
| taint.cpp:86:2:86:4 | ref arg mc1 | taint.cpp:90:7:90:9 | mc1 |  |
| taint.cpp:86:2:86:4 | ref arg mc1 | taint.cpp:91:7:91:9 | mc1 |  |
| taint.cpp:100:21:100:21 | i | taint.cpp:106:7:106:7 | i |  |
| taint.cpp:100:21:100:21 | i | taint.cpp:110:12:110:12 | i |  |
| taint.cpp:100:21:100:21 | i | taint.cpp:112:12:112:12 | i |  |
| taint.cpp:100:21:100:21 | i | taint.cpp:114:12:114:12 | i |  |
| taint.cpp:101:16:101:19 | {...} | taint.cpp:105:2:105:5 | arr1 |  |
| taint.cpp:101:16:101:19 | {...} | taint.cpp:109:7:109:10 | arr1 |  |
| taint.cpp:101:16:101:19 | {...} | taint.cpp:110:7:110:10 | arr1 |  |
| taint.cpp:101:18:101:18 | 0 | taint.cpp:101:16:101:19 | {...} | TAINT |
| taint.cpp:102:16:102:19 | {...} | taint.cpp:106:2:106:5 | arr2 |  |
| taint.cpp:102:16:102:19 | {...} | taint.cpp:111:7:111:10 | arr2 |  |
| taint.cpp:102:16:102:19 | {...} | taint.cpp:112:7:112:10 | arr2 |  |
| taint.cpp:102:18:102:18 | 0 | taint.cpp:102:16:102:19 | {...} | TAINT |
| taint.cpp:103:16:103:19 | {...} | taint.cpp:107:2:107:5 | arr3 |  |
| taint.cpp:103:16:103:19 | {...} | taint.cpp:113:7:113:10 | arr3 |  |
| taint.cpp:103:16:103:19 | {...} | taint.cpp:114:7:114:10 | arr3 |  |
| taint.cpp:103:18:103:18 | 0 | taint.cpp:103:16:103:19 | {...} | TAINT |
| taint.cpp:105:2:105:5 | arr1 | taint.cpp:105:2:105:8 | access to array |  |
| taint.cpp:105:2:105:8 | access to array [post update] | taint.cpp:105:2:105:5 | arr1 [inner post update] |  |
| taint.cpp:105:2:105:8 | access to array [post update] | taint.cpp:109:7:109:10 | arr1 |  |
| taint.cpp:105:2:105:8 | access to array [post update] | taint.cpp:110:7:110:10 | arr1 |  |
| taint.cpp:105:2:105:19 | ... = ... | taint.cpp:105:2:105:8 | access to array [post update] |  |
| taint.cpp:105:7:105:7 | 5 | taint.cpp:105:2:105:8 | access to array | TAINT |
| taint.cpp:105:12:105:17 | call to source | taint.cpp:105:2:105:19 | ... = ... |  |
| taint.cpp:106:2:106:5 | arr2 | taint.cpp:106:2:106:8 | access to array |  |
| taint.cpp:106:2:106:8 | access to array [post update] | taint.cpp:106:2:106:5 | arr2 [inner post update] |  |
| taint.cpp:106:2:106:8 | access to array [post update] | taint.cpp:111:7:111:10 | arr2 |  |
| taint.cpp:106:2:106:8 | access to array [post update] | taint.cpp:112:7:112:10 | arr2 |  |
| taint.cpp:106:2:106:19 | ... = ... | taint.cpp:106:2:106:8 | access to array [post update] |  |
| taint.cpp:106:7:106:7 | i | taint.cpp:106:2:106:8 | access to array | TAINT |
| taint.cpp:106:12:106:17 | call to source | taint.cpp:106:2:106:19 | ... = ... |  |
| taint.cpp:107:2:107:5 | arr3 | taint.cpp:107:2:107:8 | access to array |  |
| taint.cpp:107:2:107:8 | access to array [post update] | taint.cpp:107:2:107:5 | arr3 [inner post update] |  |
| taint.cpp:107:2:107:8 | access to array [post update] | taint.cpp:113:7:113:10 | arr3 |  |
| taint.cpp:107:2:107:8 | access to array [post update] | taint.cpp:114:7:114:10 | arr3 |  |
| taint.cpp:107:2:107:12 | ... = ... | taint.cpp:107:2:107:8 | access to array [post update] |  |
| taint.cpp:107:7:107:7 | 5 | taint.cpp:107:2:107:8 | access to array | TAINT |
| taint.cpp:107:12:107:12 | 0 | taint.cpp:107:2:107:12 | ... = ... |  |
| taint.cpp:109:7:109:10 | arr1 | taint.cpp:109:7:109:13 | access to array |  |
| taint.cpp:109:12:109:12 | 5 | taint.cpp:109:7:109:13 | access to array | TAINT |
| taint.cpp:110:7:110:10 | arr1 | taint.cpp:110:7:110:13 | access to array |  |
| taint.cpp:110:12:110:12 | i | taint.cpp:110:7:110:13 | access to array | TAINT |
| taint.cpp:111:7:111:10 | arr2 | taint.cpp:111:7:111:13 | access to array |  |
| taint.cpp:111:12:111:12 | 5 | taint.cpp:111:7:111:13 | access to array | TAINT |
| taint.cpp:112:7:112:10 | arr2 | taint.cpp:112:7:112:13 | access to array |  |
| taint.cpp:112:12:112:12 | i | taint.cpp:112:7:112:13 | access to array | TAINT |
| taint.cpp:113:7:113:10 | arr3 | taint.cpp:113:7:113:13 | access to array |  |
| taint.cpp:113:12:113:12 | 5 | taint.cpp:113:7:113:13 | access to array | TAINT |
| taint.cpp:114:7:114:10 | arr3 | taint.cpp:114:7:114:13 | access to array |  |
| taint.cpp:114:12:114:12 | i | taint.cpp:114:7:114:13 | access to array | TAINT |
| taint.cpp:120:11:120:16 | call to source | taint.cpp:123:13:123:14 | t1 |  |
| taint.cpp:120:11:120:16 | call to source | taint.cpp:133:8:133:9 | t1 |  |
| taint.cpp:121:10:121:11 | 1 | taint.cpp:124:13:124:14 | t2 |  |
| taint.cpp:122:10:122:11 | 1 | taint.cpp:125:13:125:14 | t3 |  |
| taint.cpp:123:12:123:14 | & ... | taint.cpp:129:8:129:9 | p1 |  |
| taint.cpp:123:13:123:14 | t1 | taint.cpp:123:12:123:14 | & ... |  |
| taint.cpp:124:12:124:14 | & ... | taint.cpp:127:3:127:4 | p2 |  |
| taint.cpp:124:12:124:14 | & ... | taint.cpp:130:8:130:9 | p2 |  |
| taint.cpp:124:13:124:14 | t2 | taint.cpp:124:12:124:14 | & ... |  |
| taint.cpp:125:12:125:14 | & ... | taint.cpp:131:8:131:9 | p3 |  |
| taint.cpp:125:13:125:14 | t3 | taint.cpp:125:12:125:14 | & ... |  |
| taint.cpp:127:2:127:4 | * ... [post update] | taint.cpp:127:3:127:4 | p2 [inner post update] |  |
| taint.cpp:127:2:127:4 | * ... [post update] | taint.cpp:130:8:130:9 | p2 |  |
| taint.cpp:127:2:127:15 | ... = ... | taint.cpp:127:2:127:4 | * ... [post update] |  |
| taint.cpp:127:3:127:4 | p2 | taint.cpp:127:2:127:4 | * ... | TAINT |
| taint.cpp:127:8:127:13 | call to source | taint.cpp:127:2:127:15 | ... = ... |  |
| taint.cpp:129:8:129:9 | p1 | taint.cpp:129:7:129:9 | * ... | TAINT |
| taint.cpp:130:8:130:9 | p2 | taint.cpp:130:7:130:9 | * ... | TAINT |
| taint.cpp:131:8:131:9 | p3 | taint.cpp:131:7:131:9 | * ... | TAINT |
| taint.cpp:133:7:133:9 | & ... | taint.cpp:133:2:133:9 | ... = ... |  |
| taint.cpp:133:7:133:9 | & ... | taint.cpp:134:8:134:9 | p3 |  |
| taint.cpp:133:7:133:9 | & ... | taint.cpp:136:3:136:4 | p3 |  |
| taint.cpp:133:7:133:9 | & ... | taint.cpp:137:8:137:9 | p3 |  |
| taint.cpp:133:8:133:9 | t1 | taint.cpp:133:7:133:9 | & ... |  |
| taint.cpp:134:8:134:9 | p3 | taint.cpp:134:7:134:9 | * ... | TAINT |
| taint.cpp:136:2:136:4 | * ... [post update] | taint.cpp:136:3:136:4 | p3 [inner post update] |  |
| taint.cpp:136:2:136:4 | * ... [post update] | taint.cpp:137:8:137:9 | p3 |  |
| taint.cpp:136:2:136:8 | ... = ... | taint.cpp:136:2:136:4 | * ... [post update] |  |
| taint.cpp:136:3:136:4 | p3 | taint.cpp:136:2:136:4 | * ... | TAINT |
| taint.cpp:136:8:136:8 | 0 | taint.cpp:136:2:136:8 | ... = ... |  |
| taint.cpp:137:8:137:9 | p3 | taint.cpp:137:7:137:9 | * ... | TAINT |
| taint.cpp:142:16:142:16 | i | taint.cpp:143:6:143:6 | i |  |
| taint.cpp:142:23:142:23 | a | taint.cpp:144:10:144:10 | a |  |
| taint.cpp:142:30:142:30 | b | taint.cpp:146:10:146:10 | b |  |
| taint.cpp:150:18:150:18 | i | taint.cpp:151:14:151:14 | i |  |
| taint.cpp:164:19:164:24 | call to source | taint.cpp:168:8:168:14 | tainted |  |
| taint.cpp:164:19:164:24 | call to source | taint.cpp:172:18:172:24 | tainted |  |
| taint.cpp:165:22:165:25 | {...} | taint.cpp:170:10:170:15 | buffer |  |
| taint.cpp:165:22:165:25 | {...} | taint.cpp:171:8:171:13 | buffer |  |
| taint.cpp:165:22:165:25 | {...} | taint.cpp:172:10:172:15 | buffer |  |
| taint.cpp:165:22:165:25 | {...} | taint.cpp:173:8:173:13 | buffer |  |
| taint.cpp:165:24:165:24 | 0 | taint.cpp:165:22:165:25 | {...} | TAINT |
| taint.cpp:168:8:168:14 | ref arg tainted | taint.cpp:172:18:172:24 | tainted |  |
| taint.cpp:170:10:170:15 | buffer | taint.cpp:170:3:170:8 | call to strcpy |  |
| taint.cpp:170:10:170:15 | ref arg buffer | taint.cpp:171:8:171:13 | buffer |  |
| taint.cpp:170:10:170:15 | ref arg buffer | taint.cpp:172:10:172:15 | buffer |  |
| taint.cpp:170:10:170:15 | ref arg buffer | taint.cpp:173:8:173:13 | buffer |  |
| taint.cpp:170:18:170:26 | Hello,  | taint.cpp:170:3:170:8 | call to strcpy | TAINT |
| taint.cpp:170:18:170:26 | Hello,  | taint.cpp:170:10:170:15 | ref arg buffer | TAINT |
| taint.cpp:171:8:171:13 | ref arg buffer | taint.cpp:172:10:172:15 | buffer |  |
| taint.cpp:171:8:171:13 | ref arg buffer | taint.cpp:173:8:173:13 | buffer |  |
| taint.cpp:172:10:172:15 | buffer | taint.cpp:172:3:172:8 | call to strcat |  |
| taint.cpp:172:10:172:15 | buffer | taint.cpp:172:10:172:15 | ref arg buffer | TAINT |
| taint.cpp:172:10:172:15 | ref arg buffer | taint.cpp:173:8:173:13 | buffer |  |
| taint.cpp:172:18:172:24 | tainted | taint.cpp:172:10:172:15 | ref arg buffer | TAINT |
| taint.cpp:180:19:180:19 | p | taint.cpp:181:9:181:9 | p |  |
| taint.cpp:181:9:181:9 | p | taint.cpp:181:8:181:9 | * ... | TAINT |
| taint.cpp:185:11:185:16 | call to source | taint.cpp:186:11:186:11 | x |  |
| taint.cpp:186:10:186:11 | ref arg & ... | taint.cpp:186:11:186:11 | x [inner post update] |  |
| taint.cpp:186:11:186:11 | x | taint.cpp:186:10:186:11 | & ... |  |
| taint.cpp:192:23:192:28 | source | taint.cpp:194:13:194:18 | source |  |
| taint.cpp:193:6:193:6 | x | taint.cpp:194:10:194:10 | x |  |
| taint.cpp:193:6:193:6 | x | taint.cpp:195:7:195:7 | x |  |
| taint.cpp:194:9:194:10 | & ... | taint.cpp:194:2:194:7 | call to memcpy |  |
| taint.cpp:194:9:194:10 | ref arg & ... | taint.cpp:194:10:194:10 | x [inner post update] |  |
| taint.cpp:194:9:194:10 | ref arg & ... | taint.cpp:195:7:195:7 | x |  |
| taint.cpp:194:10:194:10 | x | taint.cpp:194:9:194:10 | & ... |  |
| taint.cpp:194:13:194:18 | source | taint.cpp:194:2:194:7 | call to memcpy | TAINT |
| taint.cpp:194:13:194:18 | source | taint.cpp:194:9:194:10 | ref arg & ... | TAINT |
| taint.cpp:194:21:194:31 | sizeof(int) | taint.cpp:194:2:194:7 | call to memcpy | TAINT |
| taint.cpp:194:21:194:31 | sizeof(int) | taint.cpp:194:9:194:10 | ref arg & ... | TAINT |
| taint.cpp:207:6:207:11 | call to source | taint.cpp:207:2:207:13 | ... = ... |  |
| taint.cpp:207:6:207:11 | call to source | taint.cpp:210:7:210:7 | x |  |
| taint.cpp:207:6:207:11 | call to source | taint.cpp:213:12:213:12 | x |  |
| taint.cpp:207:6:207:11 | call to source | taint.cpp:215:7:215:7 | x |  |
| taint.cpp:208:6:208:6 | 0 | taint.cpp:208:2:208:6 | ... = ... |  |
| taint.cpp:208:6:208:6 | 0 | taint.cpp:211:7:211:7 | y |  |
| taint.cpp:208:6:208:6 | 0 | taint.cpp:213:15:213:15 | y |  |
| taint.cpp:208:6:208:6 | 0 | taint.cpp:216:7:216:7 | y |  |
| taint.cpp:213:12:213:12 | ref arg x | taint.cpp:215:7:215:7 | x |  |
| taint.cpp:213:12:213:12 | x | taint.cpp:213:15:213:15 | ref arg y |  |
| taint.cpp:213:15:213:15 | ref arg y | taint.cpp:216:7:216:7 | y |  |
| taint.cpp:213:15:213:15 | y | taint.cpp:213:12:213:12 | ref arg x |  |
| taint.cpp:223:10:223:15 | call to source | taint.cpp:228:12:228:12 | t |  |
| taint.cpp:223:10:223:15 | call to source | taint.cpp:235:10:239:2 | t |  |
| taint.cpp:223:10:223:15 | call to source | taint.cpp:243:10:246:2 | t |  |
| taint.cpp:223:10:223:15 | call to source | taint.cpp:253:4:253:4 | t |  |
| taint.cpp:223:10:223:15 | call to source | taint.cpp:260:4:260:4 | t |  |
| taint.cpp:224:9:224:10 | 0 | taint.cpp:228:15:228:15 | u |  |
| taint.cpp:224:9:224:10 | 0 | taint.cpp:235:10:239:2 | u |  |
| taint.cpp:224:9:224:10 | 0 | taint.cpp:243:10:246:2 | u |  |
| taint.cpp:224:9:224:10 | 0 | taint.cpp:253:7:253:7 | u |  |
| taint.cpp:224:9:224:10 | 0 | taint.cpp:260:7:260:7 | u |  |
| taint.cpp:225:9:225:10 | 0 | taint.cpp:235:10:239:2 | v |  |
| taint.cpp:225:9:225:10 | 0 | taint.cpp:241:7:241:7 | v |  |
| taint.cpp:226:9:226:10 | 0 | taint.cpp:260:10:260:10 | w |  |
| taint.cpp:226:9:226:10 | 0 | taint.cpp:261:7:261:7 | w |  |
| taint.cpp:228:10:232:2 | [...](...){...} | taint.cpp:233:7:233:7 | a |  |
| taint.cpp:228:10:232:2 | {...} | taint.cpp:228:10:232:2 | [...](...){...} |  |
| taint.cpp:228:11:228:11 | Unknown literal | taint.cpp:228:11:228:11 | constructor init of field t | TAINT |
| taint.cpp:228:11:228:11 | Unknown literal | taint.cpp:228:11:228:11 | constructor init of field u | TAINT |
| taint.cpp:228:11:228:11 | constructor init of field t [post-this] | taint.cpp:228:11:228:11 | constructor init of field u [pre-this] |  |
| taint.cpp:228:11:228:11 | constructor init of field t [pre-this] | taint.cpp:228:11:228:11 | constructor init of field u [pre-this] |  |
| taint.cpp:228:11:228:11 | this | taint.cpp:228:11:228:11 | constructor init of field t [pre-this] |  |
| taint.cpp:228:17:228:17 | this | taint.cpp:229:3:229:6 | this |  |
| taint.cpp:229:3:229:6 | this | taint.cpp:230:3:230:6 | this |  |
| taint.cpp:230:3:230:6 | this | file://:0:0:0:0 | this |  |
| taint.cpp:235:10:239:2 | [...](...){...} | taint.cpp:240:2:240:2 | b |  |
| taint.cpp:235:10:239:2 | {...} | taint.cpp:235:10:239:2 | [...](...){...} |  |
| taint.cpp:235:11:235:11 | Unknown literal | taint.cpp:235:11:235:11 | constructor init of field t | TAINT |
| taint.cpp:235:11:235:11 | Unknown literal | taint.cpp:235:11:235:11 | constructor init of field u | TAINT |
| taint.cpp:235:11:235:11 | Unknown literal | taint.cpp:235:11:235:11 | constructor init of field v | TAINT |
| taint.cpp:235:11:235:11 | constructor init of field t [post-this] | taint.cpp:235:11:235:11 | constructor init of field u [pre-this] |  |
| taint.cpp:235:11:235:11 | constructor init of field t [pre-this] | taint.cpp:235:11:235:11 | constructor init of field u [pre-this] |  |
| taint.cpp:235:11:235:11 | constructor init of field u [post-this] | taint.cpp:235:11:235:11 | constructor init of field v [pre-this] |  |
| taint.cpp:235:11:235:11 | constructor init of field u [pre-this] | taint.cpp:235:11:235:11 | constructor init of field v [pre-this] |  |
| taint.cpp:235:11:235:11 | this | taint.cpp:235:11:235:11 | constructor init of field t [pre-this] |  |
| taint.cpp:235:15:235:15 | this | taint.cpp:236:3:236:6 | this |  |
| taint.cpp:236:3:236:6 | this | taint.cpp:237:3:237:6 | this |  |
| taint.cpp:237:3:237:6 | this | taint.cpp:238:3:238:14 | this |  |
| taint.cpp:238:3:238:14 | ... = ... | taint.cpp:238:3:238:14 | v [post update] |  |
| taint.cpp:238:7:238:12 | call to source | taint.cpp:238:3:238:14 | ... = ... |  |
| taint.cpp:243:10:246:2 | [...](...){...} | taint.cpp:247:2:247:2 | c |  |
| taint.cpp:243:10:246:2 | {...} | taint.cpp:243:10:246:2 | [...](...){...} |  |
| taint.cpp:243:11:243:11 | Unknown literal | taint.cpp:243:11:243:11 | constructor init of field t | TAINT |
| taint.cpp:243:11:243:11 | Unknown literal | taint.cpp:243:11:243:11 | constructor init of field u | TAINT |
| taint.cpp:243:11:243:11 | constructor init of field t [post-this] | taint.cpp:243:11:243:11 | constructor init of field u [pre-this] |  |
| taint.cpp:243:11:243:11 | constructor init of field t [pre-this] | taint.cpp:243:11:243:11 | constructor init of field u [pre-this] |  |
| taint.cpp:243:11:243:11 | this | taint.cpp:243:11:243:11 | constructor init of field t [pre-this] |  |
| taint.cpp:243:15:243:15 | this | taint.cpp:244:3:244:6 | this |  |
| taint.cpp:244:3:244:6 | this | taint.cpp:245:3:245:6 | this |  |
| taint.cpp:249:11:252:2 | [...](...){...} | taint.cpp:253:2:253:2 | d |  |
| taint.cpp:249:18:249:18 | a | taint.cpp:250:8:250:8 | a |  |
| taint.cpp:249:25:249:25 | b | taint.cpp:251:8:251:8 | b |  |
| taint.cpp:255:11:259:2 | [...](...){...} | taint.cpp:260:2:260:2 | e |  |
| taint.cpp:255:19:255:19 | a | taint.cpp:255:19:255:19 | a |  |
| taint.cpp:255:19:255:19 | a | taint.cpp:256:8:256:8 | a |  |
| taint.cpp:255:27:255:27 | b | taint.cpp:255:27:255:27 | b |  |
| taint.cpp:255:27:255:27 | b | taint.cpp:257:8:257:8 | b |  |
| taint.cpp:258:3:258:3 | c [post update] | taint.cpp:255:35:255:35 | c |  |
| taint.cpp:258:3:258:14 | ... = ... | taint.cpp:258:3:258:3 | c [post update] |  |
| taint.cpp:258:7:258:12 | call to source | taint.cpp:255:35:255:35 | c |  |
| taint.cpp:258:7:258:12 | call to source | taint.cpp:258:3:258:14 | ... = ... |  |
| taint.cpp:260:10:260:10 | ref arg w | taint.cpp:261:7:261:7 | w |  |
| taint.cpp:266:12:266:12 | x | taint.cpp:268:9:268:9 | x |  |
| taint.cpp:275:6:275:11 | call to source | taint.cpp:275:2:275:13 | ... = ... |  |
| taint.cpp:275:6:275:11 | call to source | taint.cpp:280:7:280:7 | t |  |
| taint.cpp:275:6:275:11 | call to source | taint.cpp:285:9:285:9 | t |  |
| taint.cpp:275:6:275:11 | call to source | taint.cpp:286:12:286:12 | t |  |
| taint.cpp:275:6:275:11 | call to source | taint.cpp:289:7:289:7 | t |  |
| taint.cpp:276:6:276:6 | 0 | taint.cpp:276:2:276:6 | ... = ... |  |
| taint.cpp:276:6:276:6 | 0 | taint.cpp:281:7:281:7 | x |  |
| taint.cpp:277:6:277:6 | 0 | taint.cpp:277:2:277:6 | ... = ... |  |
| taint.cpp:277:6:277:6 | 0 | taint.cpp:282:7:282:7 | y |  |
| taint.cpp:278:6:278:6 | 0 | taint.cpp:278:2:278:6 | ... = ... |  |
| taint.cpp:278:6:278:6 | 0 | taint.cpp:283:7:283:7 | z |  |
| taint.cpp:278:6:278:6 | 0 | taint.cpp:287:9:287:9 | z |  |
| taint.cpp:285:6:285:7 | call to id | taint.cpp:285:2:285:10 | ... = ... |  |
| taint.cpp:285:6:285:7 | call to id | taint.cpp:290:7:290:7 | x |  |
| taint.cpp:286:6:286:7 | call to id | taint.cpp:286:2:286:14 | ... = ... |  |
| taint.cpp:286:6:286:7 | call to id | taint.cpp:291:7:291:7 | y |  |
| taint.cpp:287:6:287:7 | call to id | taint.cpp:287:2:287:10 | ... = ... |  |
| taint.cpp:287:6:287:7 | call to id | taint.cpp:292:7:292:7 | z |  |
| taint.cpp:297:29:297:29 | b | taint.cpp:297:29:297:29 | b |  |
| taint.cpp:297:29:297:29 | b | taint.cpp:299:6:299:6 | b |  |
| taint.cpp:299:2:299:2 | a [post update] | taint.cpp:297:21:297:21 | a |  |
| taint.cpp:299:2:299:6 | ... = ... | taint.cpp:299:2:299:2 | a [post update] |  |
| taint.cpp:299:6:299:6 | b | taint.cpp:297:21:297:21 | a |  |
| taint.cpp:299:6:299:6 | b | taint.cpp:299:2:299:6 | ... = ... |  |
| taint.cpp:302:28:302:28 | b | taint.cpp:304:6:304:6 | b |  |
| taint.cpp:304:2:304:2 | a [post update] | taint.cpp:302:21:302:21 | a |  |
| taint.cpp:304:2:304:6 | ... = ... | taint.cpp:304:2:304:2 | a [post update] |  |
| taint.cpp:304:6:304:6 | b | taint.cpp:302:21:302:21 | a |  |
| taint.cpp:304:6:304:6 | b | taint.cpp:304:2:304:6 | ... = ... |  |
| taint.cpp:307:21:307:21 | a | taint.cpp:309:3:309:3 | a |  |
| taint.cpp:307:28:307:28 | b | taint.cpp:309:7:309:7 | b |  |
| taint.cpp:309:2:309:3 | * ... [post update] | taint.cpp:309:3:309:3 | a [inner post update] |  |
| taint.cpp:309:2:309:7 | ... = ... | taint.cpp:309:2:309:3 | * ... [post update] |  |
| taint.cpp:309:3:309:3 | a | taint.cpp:309:2:309:3 | * ... | TAINT |
| taint.cpp:309:7:309:7 | b | taint.cpp:309:2:309:7 | ... = ... |  |
| taint.cpp:312:21:312:21 | a | taint.cpp:317:3:317:3 | a |  |
| taint.cpp:312:28:312:28 | b | taint.cpp:316:6:316:6 | b |  |
| taint.cpp:316:6:316:6 | b | taint.cpp:316:6:316:10 | ... + ... | TAINT |
| taint.cpp:316:6:316:10 | ... + ... | taint.cpp:316:2:316:10 | ... = ... |  |
| taint.cpp:316:6:316:10 | ... + ... | taint.cpp:317:7:317:7 | c |  |
| taint.cpp:316:10:316:10 | 1 | taint.cpp:316:6:316:10 | ... + ... | TAINT |
| taint.cpp:317:2:317:3 | * ... [post update] | taint.cpp:317:3:317:3 | a [inner post update] |  |
| taint.cpp:317:2:317:7 | ... = ... | taint.cpp:317:2:317:3 | * ... [post update] |  |
| taint.cpp:317:3:317:3 | a | taint.cpp:317:2:317:3 | * ... | TAINT |
| taint.cpp:317:7:317:7 | c | taint.cpp:317:2:317:7 | ... = ... |  |
| taint.cpp:320:23:320:23 | a | taint.cpp:322:6:322:6 | a |  |
| taint.cpp:320:31:320:31 | b | taint.cpp:323:6:323:6 | b |  |
| taint.cpp:322:2:322:2 | a [post update] | taint.cpp:320:23:320:23 | a |  |
| taint.cpp:322:2:322:10 | ... = ... | taint.cpp:322:2:322:2 | a [post update] |  |
| taint.cpp:322:6:322:6 | a | taint.cpp:322:6:322:10 | ... + ... | TAINT |
| taint.cpp:322:6:322:10 | ... + ... | taint.cpp:320:23:320:23 | a |  |
| taint.cpp:322:6:322:10 | ... + ... | taint.cpp:322:2:322:10 | ... = ... |  |
| taint.cpp:322:10:322:10 | 1 | taint.cpp:322:6:322:10 | ... + ... | TAINT |
| taint.cpp:323:2:323:2 | b [post update] | taint.cpp:320:31:320:31 | b |  |
| taint.cpp:323:2:323:10 | ... = ... | taint.cpp:323:2:323:2 | b [post update] |  |
| taint.cpp:323:6:323:6 | b | taint.cpp:323:6:323:10 | ... + ... | TAINT |
| taint.cpp:323:6:323:10 | ... + ... | taint.cpp:320:31:320:31 | b |  |
| taint.cpp:323:6:323:10 | ... + ... | taint.cpp:323:2:323:10 | ... = ... |  |
| taint.cpp:323:10:323:10 | 1 | taint.cpp:323:6:323:10 | ... + ... | TAINT |
| taint.cpp:330:6:330:11 | call to source | taint.cpp:330:2:330:13 | ... = ... |  |
| taint.cpp:330:6:330:11 | call to source | taint.cpp:337:7:337:7 | t |  |
| taint.cpp:330:6:330:11 | call to source | taint.cpp:344:15:344:15 | t |  |
| taint.cpp:330:6:330:11 | call to source | taint.cpp:345:15:345:15 | t |  |
| taint.cpp:330:6:330:11 | call to source | taint.cpp:346:16:346:16 | t |  |
| taint.cpp:330:6:330:11 | call to source | taint.cpp:347:16:347:16 | t |  |
| taint.cpp:330:6:330:11 | call to source | taint.cpp:348:17:348:17 | t |  |
| taint.cpp:330:6:330:11 | call to source | taint.cpp:350:7:350:7 | t |  |
| taint.cpp:331:6:331:6 | 0 | taint.cpp:331:2:331:6 | ... = ... |  |
| taint.cpp:331:6:331:6 | 0 | taint.cpp:338:7:338:7 | a |  |
| taint.cpp:331:6:331:6 | 0 | taint.cpp:344:12:344:12 | a |  |
| taint.cpp:331:6:331:6 | 0 | taint.cpp:351:7:351:7 | a |  |
| taint.cpp:332:6:332:6 | 0 | taint.cpp:332:2:332:6 | ... = ... |  |
| taint.cpp:332:6:332:6 | 0 | taint.cpp:339:7:339:7 | b |  |
| taint.cpp:332:6:332:6 | 0 | taint.cpp:345:12:345:12 | b |  |
| taint.cpp:332:6:332:6 | 0 | taint.cpp:352:7:352:7 | b |  |
| taint.cpp:333:6:333:6 | 0 | taint.cpp:333:2:333:6 | ... = ... |  |
| taint.cpp:333:6:333:6 | 0 | taint.cpp:340:7:340:7 | c |  |
| taint.cpp:333:6:333:6 | 0 | taint.cpp:346:13:346:13 | c |  |
| taint.cpp:333:6:333:6 | 0 | taint.cpp:353:7:353:7 | c |  |
| taint.cpp:334:6:334:6 | 0 | taint.cpp:334:2:334:6 | ... = ... |  |
| taint.cpp:334:6:334:6 | 0 | taint.cpp:341:7:341:7 | d |  |
| taint.cpp:334:6:334:6 | 0 | taint.cpp:347:13:347:13 | d |  |
| taint.cpp:334:6:334:6 | 0 | taint.cpp:354:7:354:7 | d |  |
| taint.cpp:335:6:335:6 | 0 | taint.cpp:335:2:335:6 | ... = ... |  |
| taint.cpp:335:6:335:6 | 0 | taint.cpp:342:7:342:7 | e |  |
| taint.cpp:335:6:335:6 | 0 | taint.cpp:348:14:348:14 | e |  |
| taint.cpp:335:6:335:6 | 0 | taint.cpp:355:7:355:7 | e |  |
| taint.cpp:344:12:344:12 | ref arg a | taint.cpp:351:7:351:7 | a |  |
| taint.cpp:344:15:344:15 | ref arg t | taint.cpp:345:15:345:15 | t |  |
| taint.cpp:344:15:344:15 | ref arg t | taint.cpp:346:16:346:16 | t |  |
| taint.cpp:344:15:344:15 | ref arg t | taint.cpp:347:16:347:16 | t |  |
| taint.cpp:344:15:344:15 | ref arg t | taint.cpp:348:17:348:17 | t |  |
| taint.cpp:344:15:344:15 | ref arg t | taint.cpp:350:7:350:7 | t |  |
| taint.cpp:345:12:345:12 | ref arg b | taint.cpp:352:7:352:7 | b |  |
| taint.cpp:346:12:346:13 | ref arg & ... | taint.cpp:346:13:346:13 | c [inner post update] |  |
| taint.cpp:346:12:346:13 | ref arg & ... | taint.cpp:353:7:353:7 | c |  |
| taint.cpp:346:13:346:13 | c | taint.cpp:346:12:346:13 | & ... |  |
| taint.cpp:347:12:347:13 | ref arg & ... | taint.cpp:347:13:347:13 | d [inner post update] |  |
| taint.cpp:347:12:347:13 | ref arg & ... | taint.cpp:354:7:354:7 | d |  |
| taint.cpp:347:13:347:13 | d | taint.cpp:347:12:347:13 | & ... |  |
| taint.cpp:348:14:348:14 | ref arg e | taint.cpp:355:7:355:7 | e |  |
| taint.cpp:348:17:348:17 | ref arg t | taint.cpp:350:7:350:7 | t |  |
| taint.cpp:365:24:365:29 | source | taint.cpp:369:13:369:18 | source |  |
| taint.cpp:365:24:365:29 | source | taint.cpp:371:14:371:19 | source |  |
| taint.cpp:369:6:369:11 | call to strdup | taint.cpp:369:2:369:19 | ... = ... |  |
| taint.cpp:369:6:369:11 | call to strdup | taint.cpp:372:7:372:7 | a |  |
| taint.cpp:369:13:369:18 | source | taint.cpp:369:6:369:11 | call to strdup | TAINT |
| taint.cpp:370:6:370:11 | call to strdup | taint.cpp:370:2:370:27 | ... = ... |  |
| taint.cpp:370:6:370:11 | call to strdup | taint.cpp:373:7:373:7 | b |  |
| taint.cpp:370:13:370:26 | hello, world | taint.cpp:370:6:370:11 | call to strdup | TAINT |
| taint.cpp:371:6:371:12 | call to strndup | taint.cpp:371:2:371:25 | ... = ... |  |
| taint.cpp:371:6:371:12 | call to strndup | taint.cpp:374:7:374:7 | c |  |
| taint.cpp:371:14:371:19 | source | taint.cpp:371:6:371:12 | call to strndup | TAINT |
| taint.cpp:371:22:371:24 | 100 | taint.cpp:371:6:371:12 | call to strndup | TAINT |
| taint.cpp:377:23:377:28 | source | taint.cpp:381:30:381:35 | source |  |
| taint.cpp:381:6:381:12 | call to strndup | taint.cpp:381:2:381:36 | ... = ... |  |
| taint.cpp:381:6:381:12 | call to strndup | taint.cpp:382:7:382:7 | a |  |
| taint.cpp:381:14:381:27 | hello, world | taint.cpp:381:6:381:12 | call to strndup | TAINT |
| taint.cpp:381:30:381:35 | source | taint.cpp:381:6:381:12 | call to strndup | TAINT |
| taint.cpp:385:27:385:32 | source | taint.cpp:389:13:389:18 | source |  |
| taint.cpp:389:6:389:11 | call to wcsdup | taint.cpp:389:2:389:19 | ... = ... |  |
| taint.cpp:389:6:389:11 | call to wcsdup | taint.cpp:391:7:391:7 | a |  |
| taint.cpp:389:13:389:18 | source | taint.cpp:389:6:389:11 | call to wcsdup | TAINT |
| taint.cpp:390:6:390:11 | call to wcsdup | taint.cpp:390:2:390:28 | ... = ... |  |
| taint.cpp:390:6:390:11 | call to wcsdup | taint.cpp:392:7:392:7 | b |  |
| taint.cpp:390:13:390:27 | hello, world | taint.cpp:390:6:390:11 | call to wcsdup | TAINT |
| taint.cpp:417:13:417:13 | 0 | taint.cpp:417:13:417:14 | call to MyClass2 | TAINT |
| taint.cpp:417:13:417:14 | call to MyClass2 | taint.cpp:420:7:420:7 | a |  |
| taint.cpp:417:13:417:14 | call to MyClass2 | taint.cpp:421:7:421:7 | a |  |
| taint.cpp:417:13:417:14 | call to MyClass2 | taint.cpp:422:2:422:2 | a |  |
| taint.cpp:417:13:417:14 | call to MyClass2 | taint.cpp:423:7:423:7 | a |  |
| taint.cpp:417:13:417:14 | call to MyClass2 | taint.cpp:424:7:424:7 | a |  |
| taint.cpp:417:19:417:19 | 0 | taint.cpp:417:19:417:20 | call to MyClass2 | TAINT |
| taint.cpp:417:19:417:20 | call to MyClass2 | taint.cpp:426:7:426:7 | b |  |
| taint.cpp:417:19:417:20 | call to MyClass2 | taint.cpp:427:7:427:7 | b |  |
| taint.cpp:417:19:417:20 | call to MyClass2 | taint.cpp:428:2:428:2 | b |  |
| taint.cpp:417:19:417:20 | call to MyClass2 | taint.cpp:429:7:429:7 | b |  |
| taint.cpp:417:19:417:20 | call to MyClass2 | taint.cpp:430:7:430:7 | b |  |
| taint.cpp:417:19:417:20 | call to MyClass2 | taint.cpp:431:7:431:7 | b |  |
| taint.cpp:418:13:418:14 |  | taint.cpp:418:13:418:15 | call to MyClass3 | TAINT |
| taint.cpp:418:13:418:15 | call to MyClass3 | taint.cpp:443:7:443:7 | d |  |
| taint.cpp:418:13:418:15 | call to MyClass3 | taint.cpp:444:7:444:7 | d |  |
| taint.cpp:418:13:418:15 | call to MyClass3 | taint.cpp:445:2:445:2 | d |  |
| taint.cpp:418:13:418:15 | call to MyClass3 | taint.cpp:446:7:446:7 | d |  |
| taint.cpp:418:13:418:15 | call to MyClass3 | taint.cpp:447:7:447:7 | d |  |
| taint.cpp:421:7:421:7 | ref arg a | taint.cpp:422:2:422:2 | a |  |
| taint.cpp:421:7:421:7 | ref arg a | taint.cpp:423:7:423:7 | a |  |
| taint.cpp:421:7:421:7 | ref arg a | taint.cpp:424:7:424:7 | a |  |
| taint.cpp:422:2:422:2 | ref arg a | taint.cpp:423:7:423:7 | a |  |
| taint.cpp:422:2:422:2 | ref arg a | taint.cpp:424:7:424:7 | a |  |
| taint.cpp:427:7:427:7 | ref arg b | taint.cpp:428:2:428:2 | b |  |
| taint.cpp:427:7:427:7 | ref arg b | taint.cpp:429:7:429:7 | b |  |
| taint.cpp:427:7:427:7 | ref arg b | taint.cpp:430:7:430:7 | b |  |
| taint.cpp:427:7:427:7 | ref arg b | taint.cpp:431:7:431:7 | b |  |
| taint.cpp:428:2:428:2 | b [post update] | taint.cpp:429:7:429:7 | b |  |
| taint.cpp:428:2:428:2 | b [post update] | taint.cpp:430:7:430:7 | b |  |
| taint.cpp:428:2:428:2 | b [post update] | taint.cpp:431:7:431:7 | b |  |
| taint.cpp:428:2:428:20 | ... = ... | taint.cpp:428:4:428:9 | member [post update] |  |
| taint.cpp:428:2:428:20 | ... = ... | taint.cpp:430:9:430:14 | member |  |
| taint.cpp:428:13:428:18 | call to source | taint.cpp:428:2:428:20 | ... = ... |  |
| taint.cpp:433:6:433:20 | call to MyClass2 | taint.cpp:433:6:433:20 | new |  |
| taint.cpp:433:6:433:20 | new | taint.cpp:433:2:433:20 | ... = ... |  |
| taint.cpp:433:6:433:20 | new | taint.cpp:435:7:435:7 | c |  |
| taint.cpp:433:6:433:20 | new | taint.cpp:436:7:436:7 | c |  |
| taint.cpp:433:6:433:20 | new | taint.cpp:437:2:437:2 | c |  |
| taint.cpp:433:6:433:20 | new | taint.cpp:438:7:438:7 | c |  |
| taint.cpp:433:6:433:20 | new | taint.cpp:439:7:439:7 | c |  |
| taint.cpp:433:6:433:20 | new | taint.cpp:441:9:441:9 | c |  |
| taint.cpp:433:19:433:19 | 0 | taint.cpp:433:6:433:20 | call to MyClass2 | TAINT |
| taint.cpp:435:7:435:7 | ref arg c | taint.cpp:436:7:436:7 | c |  |
| taint.cpp:435:7:435:7 | ref arg c | taint.cpp:437:2:437:2 | c |  |
| taint.cpp:435:7:435:7 | ref arg c | taint.cpp:438:7:438:7 | c |  |
| taint.cpp:435:7:435:7 | ref arg c | taint.cpp:439:7:439:7 | c |  |
| taint.cpp:435:7:435:7 | ref arg c | taint.cpp:441:9:441:9 | c |  |
| taint.cpp:436:7:436:7 | ref arg c | taint.cpp:437:2:437:2 | c |  |
| taint.cpp:436:7:436:7 | ref arg c | taint.cpp:438:7:438:7 | c |  |
| taint.cpp:436:7:436:7 | ref arg c | taint.cpp:439:7:439:7 | c |  |
| taint.cpp:436:7:436:7 | ref arg c | taint.cpp:441:9:441:9 | c |  |
| taint.cpp:437:2:437:2 | ref arg c | taint.cpp:438:7:438:7 | c |  |
| taint.cpp:437:2:437:2 | ref arg c | taint.cpp:439:7:439:7 | c |  |
| taint.cpp:437:2:437:2 | ref arg c | taint.cpp:441:9:441:9 | c |  |
| taint.cpp:438:7:438:7 | ref arg c | taint.cpp:439:7:439:7 | c |  |
| taint.cpp:438:7:438:7 | ref arg c | taint.cpp:441:9:441:9 | c |  |
| taint.cpp:439:7:439:7 | ref arg c | taint.cpp:441:9:441:9 | c |  |
| taint.cpp:441:9:441:9 | c | taint.cpp:441:2:441:9 | delete | TAINT |
| taint.cpp:444:7:444:7 | ref arg d | taint.cpp:445:2:445:2 | d |  |
| taint.cpp:444:7:444:7 | ref arg d | taint.cpp:446:7:446:7 | d |  |
| taint.cpp:444:7:444:7 | ref arg d | taint.cpp:447:7:447:7 | d |  |
| taint.cpp:445:2:445:2 | ref arg d | taint.cpp:446:7:446:7 | d |  |
| taint.cpp:445:2:445:2 | ref arg d | taint.cpp:447:7:447:7 | d |  |
| taint.cpp:452:16:452:16 | a | taint.cpp:454:10:454:10 | a |  |
| taint.cpp:452:24:452:24 | b | taint.cpp:455:6:455:6 | b |  |
| taint.cpp:454:10:454:10 | a | taint.cpp:456:6:456:6 | c |  |
| taint.cpp:455:2:455:2 | a [post update] | taint.cpp:452:16:452:16 | a |  |
| taint.cpp:455:2:455:6 | ... = ... | taint.cpp:455:2:455:2 | a [post update] |  |
| taint.cpp:455:6:455:6 | b | taint.cpp:452:16:452:16 | a |  |
| taint.cpp:455:6:455:6 | b | taint.cpp:455:2:455:6 | ... = ... |  |
| taint.cpp:456:2:456:2 | b [post update] | taint.cpp:452:24:452:24 | b |  |
| taint.cpp:456:2:456:6 | ... = ... | taint.cpp:456:2:456:2 | b [post update] |  |
| taint.cpp:456:6:456:6 | c | taint.cpp:452:24:452:24 | b |  |
| taint.cpp:456:6:456:6 | c | taint.cpp:456:2:456:6 | ... = ... |  |
| taint.cpp:462:6:462:11 | call to source | taint.cpp:462:2:462:13 | ... = ... |  |
| taint.cpp:462:6:462:11 | call to source | taint.cpp:465:7:465:7 | x |  |
| taint.cpp:462:6:462:11 | call to source | taint.cpp:468:7:468:7 | x |  |
| taint.cpp:462:6:462:11 | call to source | taint.cpp:470:7:470:7 | x |  |
| taint.cpp:463:6:463:6 | 0 | taint.cpp:463:2:463:6 | ... = ... |  |
| taint.cpp:463:6:463:6 | 0 | taint.cpp:466:7:466:7 | y |  |
| taint.cpp:463:6:463:6 | 0 | taint.cpp:468:10:468:10 | y |  |
| taint.cpp:463:6:463:6 | 0 | taint.cpp:471:7:471:7 | y |  |
| taint.cpp:468:7:468:7 | ref arg x | taint.cpp:470:7:470:7 | x |  |
| taint.cpp:468:10:468:10 | ref arg y | taint.cpp:471:7:471:7 | y |  |
| taint.cpp:480:26:480:32 | source1 | taint.cpp:483:28:483:34 | source1 |  |
| taint.cpp:481:15:481:21 | 0 | taint.cpp:483:12:483:15 | line |  |
| taint.cpp:481:15:481:21 | 0 | taint.cpp:485:7:485:10 | line |  |
| taint.cpp:482:9:482:9 | n | taint.cpp:483:19:483:19 | n |  |
| taint.cpp:483:11:483:15 | ref arg & ... | taint.cpp:483:12:483:15 | line [inner post update] |  |
| taint.cpp:483:11:483:15 | ref arg & ... | taint.cpp:485:7:485:10 | line |  |
| taint.cpp:483:12:483:15 | line | taint.cpp:483:11:483:15 | & ... |  |
| taint.cpp:483:18:483:19 | ref arg & ... | taint.cpp:483:19:483:19 | n [inner post update] |  |
| taint.cpp:483:19:483:19 | n | taint.cpp:483:18:483:19 | & ... |  |
| taint.cpp:483:28:483:34 | source1 | taint.cpp:483:11:483:15 | ref arg & ... | TAINT |
| vector.cpp:16:43:16:49 | source1 | vector.cpp:17:26:17:32 | source1 |  |
| vector.cpp:16:43:16:49 | source1 | vector.cpp:31:38:31:44 | source1 |  |
| vector.cpp:17:21:17:33 | call to vector | vector.cpp:19:14:19:14 | v |  |
| vector.cpp:17:21:17:33 | call to vector | vector.cpp:23:38:23:38 | v |  |
| vector.cpp:17:21:17:33 | call to vector | vector.cpp:23:55:23:55 | v |  |
| vector.cpp:17:21:17:33 | call to vector | vector.cpp:27:15:27:15 | v |  |
| vector.cpp:17:21:17:33 | call to vector | vector.cpp:35:1:35:1 | v |  |
| vector.cpp:17:26:17:32 | source1 | vector.cpp:17:21:17:33 | call to vector | TAINT |
| vector.cpp:19:14:19:14 | (__begin) | vector.cpp:19:14:19:14 | call to operator* | TAINT |
| vector.cpp:19:14:19:14 | (__begin) | vector.cpp:19:14:19:14 | call to operator++ |  |
| vector.cpp:19:14:19:14 | (__end) | vector.cpp:19:14:19:14 | call to iterator |  |
| vector.cpp:19:14:19:14 | (__range) | vector.cpp:19:14:19:14 | call to begin | TAINT |
| vector.cpp:19:14:19:14 | (__range) | vector.cpp:19:14:19:14 | call to end | TAINT |
| vector.cpp:19:14:19:14 | call to begin | vector.cpp:19:14:19:14 | (__begin) |  |
| vector.cpp:19:14:19:14 | call to begin | vector.cpp:19:14:19:14 | (__begin) |  |
| vector.cpp:19:14:19:14 | call to begin | vector.cpp:19:14:19:14 | (__begin) |  |
| vector.cpp:19:14:19:14 | call to end | vector.cpp:19:14:19:14 | (__end) |  |
| vector.cpp:19:14:19:14 | call to operator* | vector.cpp:20:8:20:8 | x |  |
| vector.cpp:19:14:19:14 | ref arg (__begin) | vector.cpp:19:14:19:14 | (__begin) |  |
| vector.cpp:19:14:19:14 | ref arg (__begin) | vector.cpp:19:14:19:14 | (__begin) |  |
| vector.cpp:19:14:19:14 | ref arg (__begin) | vector.cpp:19:14:19:14 | (__begin) |  |
| vector.cpp:19:14:19:14 | ref arg (__range) | vector.cpp:19:14:19:14 | (__range) |  |
| vector.cpp:19:14:19:14 | v | vector.cpp:19:14:19:14 | (__range) |  |
| vector.cpp:19:14:19:14 | v | vector.cpp:19:14:19:14 | (__range) |  |
| vector.cpp:19:14:19:14 | v | vector.cpp:19:14:19:14 | call to operator* | TAINT |
| vector.cpp:23:38:23:38 | ref arg v | vector.cpp:23:55:23:55 | v |  |
| vector.cpp:23:38:23:38 | ref arg v | vector.cpp:27:15:27:15 | v |  |
| vector.cpp:23:38:23:38 | ref arg v | vector.cpp:35:1:35:1 | v |  |
| vector.cpp:23:38:23:38 | v | vector.cpp:23:40:23:44 | call to begin | TAINT |
| vector.cpp:23:40:23:44 | call to begin | vector.cpp:23:49:23:50 | it |  |
| vector.cpp:23:40:23:44 | call to begin | vector.cpp:23:66:23:67 | it |  |
| vector.cpp:23:40:23:44 | call to begin | vector.cpp:24:9:24:10 | it |  |
| vector.cpp:23:55:23:55 | ref arg v | vector.cpp:23:55:23:55 | v |  |
| vector.cpp:23:55:23:55 | ref arg v | vector.cpp:27:15:27:15 | v |  |
| vector.cpp:23:55:23:55 | ref arg v | vector.cpp:35:1:35:1 | v |  |
| vector.cpp:23:55:23:55 | v | vector.cpp:23:57:23:59 | call to end | TAINT |
| vector.cpp:23:66:23:67 | it | vector.cpp:23:64:23:64 | call to operator++ |  |
| vector.cpp:23:66:23:67 | ref arg it | vector.cpp:23:49:23:50 | it |  |
| vector.cpp:23:66:23:67 | ref arg it | vector.cpp:23:66:23:67 | it |  |
| vector.cpp:23:66:23:67 | ref arg it | vector.cpp:24:9:24:10 | it |  |
| vector.cpp:24:9:24:10 | it | vector.cpp:24:8:24:8 | call to operator* | TAINT |
| vector.cpp:27:15:27:15 | (__begin) | vector.cpp:27:15:27:15 | call to operator* | TAINT |
| vector.cpp:27:15:27:15 | (__begin) | vector.cpp:27:15:27:15 | call to operator++ |  |
| vector.cpp:27:15:27:15 | (__end) | vector.cpp:27:15:27:15 | call to iterator |  |
| vector.cpp:27:15:27:15 | (__range) | vector.cpp:27:15:27:15 | call to begin | TAINT |
| vector.cpp:27:15:27:15 | (__range) | vector.cpp:27:15:27:15 | call to end | TAINT |
| vector.cpp:27:15:27:15 | call to begin | vector.cpp:27:15:27:15 | (__begin) |  |
| vector.cpp:27:15:27:15 | call to begin | vector.cpp:27:15:27:15 | (__begin) |  |
| vector.cpp:27:15:27:15 | call to begin | vector.cpp:27:15:27:15 | (__begin) |  |
| vector.cpp:27:15:27:15 | call to end | vector.cpp:27:15:27:15 | (__end) |  |
| vector.cpp:27:15:27:15 | call to operator* | vector.cpp:28:8:28:8 | x |  |
| vector.cpp:27:15:27:15 | ref arg (__begin) | vector.cpp:27:15:27:15 | (__begin) |  |
| vector.cpp:27:15:27:15 | ref arg (__begin) | vector.cpp:27:15:27:15 | (__begin) |  |
| vector.cpp:27:15:27:15 | ref arg (__begin) | vector.cpp:27:15:27:15 | (__begin) |  |
| vector.cpp:27:15:27:15 | ref arg (__range) | vector.cpp:27:15:27:15 | (__range) |  |
| vector.cpp:27:15:27:15 | v | vector.cpp:27:15:27:15 | (__range) |  |
| vector.cpp:27:15:27:15 | v | vector.cpp:27:15:27:15 | (__range) |  |
| vector.cpp:27:15:27:15 | v | vector.cpp:27:15:27:15 | call to operator* | TAINT |
| vector.cpp:31:33:31:45 | call to vector | vector.cpp:32:21:32:27 | const_v |  |
| vector.cpp:31:33:31:45 | call to vector | vector.cpp:35:1:35:1 | const_v |  |
| vector.cpp:31:38:31:44 | source1 | vector.cpp:31:33:31:45 | call to vector | TAINT |
| vector.cpp:32:21:32:21 | (__begin) | vector.cpp:32:21:32:21 | call to operator* | TAINT |
| vector.cpp:32:21:32:21 | (__begin) | vector.cpp:32:21:32:21 | call to operator++ |  |
| vector.cpp:32:21:32:21 | (__range) | vector.cpp:32:21:32:21 | call to begin | TAINT |
| vector.cpp:32:21:32:21 | (__range) | vector.cpp:32:21:32:21 | call to end | TAINT |
| vector.cpp:32:21:32:21 | call to begin | vector.cpp:32:21:32:21 | (__begin) |  |
| vector.cpp:32:21:32:21 | call to begin | vector.cpp:32:21:32:21 | (__begin) |  |
| vector.cpp:32:21:32:21 | call to begin | vector.cpp:32:21:32:21 | (__begin) |  |
| vector.cpp:32:21:32:21 | call to end | vector.cpp:32:21:32:21 | (__end) |  |
| vector.cpp:32:21:32:21 | call to operator* | vector.cpp:33:8:33:8 | x |  |
| vector.cpp:32:21:32:21 | ref arg (__begin) | vector.cpp:32:21:32:21 | (__begin) |  |
| vector.cpp:32:21:32:21 | ref arg (__begin) | vector.cpp:32:21:32:21 | (__begin) |  |
| vector.cpp:32:21:32:21 | ref arg (__begin) | vector.cpp:32:21:32:21 | (__begin) |  |
| vector.cpp:32:21:32:27 | const_v | vector.cpp:32:21:32:21 | (__range) |  |
| vector.cpp:32:21:32:27 | const_v | vector.cpp:32:21:32:21 | (__range) |  |
| vector.cpp:32:21:32:27 | const_v | vector.cpp:32:21:32:21 | call to operator* | TAINT |
| vector.cpp:37:29:37:29 | x | vector.cpp:42:5:42:5 | x |  |
| vector.cpp:37:29:37:29 | x | vector.cpp:47:10:47:10 | x |  |
| vector.cpp:37:29:37:29 | x | vector.cpp:55:10:55:10 | x |  |
| vector.cpp:37:29:37:29 | x | vector.cpp:61:10:61:10 | x |  |
| vector.cpp:37:29:37:29 | x | vector.cpp:63:5:63:5 | x |  |
| vector.cpp:37:29:37:29 | x | vector.cpp:67:10:67:10 | x |  |
| vector.cpp:37:29:37:29 | x | vector.cpp:96:8:96:8 | x |  |
| vector.cpp:37:29:37:29 | x | vector.cpp:100:13:100:13 | x |  |
| vector.cpp:38:22:38:24 | call to vector | vector.cpp:40:2:40:3 | v1 |  |
| vector.cpp:38:22:38:24 | call to vector | vector.cpp:41:2:41:3 | v1 |  |
| vector.cpp:38:22:38:24 | call to vector | vector.cpp:42:2:42:3 | v1 |  |
| vector.cpp:38:22:38:24 | call to vector | vector.cpp:43:2:43:3 | v1 |  |
| vector.cpp:38:22:38:24 | call to vector | vector.cpp:44:7:44:8 | v1 |  |
| vector.cpp:38:22:38:24 | call to vector | vector.cpp:45:7:45:8 | v1 |  |
| vector.cpp:38:22:38:24 | call to vector | vector.cpp:46:7:46:8 | v1 |  |
| vector.cpp:38:22:38:24 | call to vector | vector.cpp:47:7:47:8 | v1 |  |
| vector.cpp:38:22:38:24 | call to vector | vector.cpp:48:7:48:8 | v1 |  |
| vector.cpp:38:22:38:24 | call to vector | vector.cpp:49:7:49:8 | v1 |  |
| vector.cpp:38:22:38:24 | call to vector | vector.cpp:101:1:101:1 | v1 |  |
| vector.cpp:38:30:38:32 | call to vector | vector.cpp:51:2:51:3 | v2 |  |
| vector.cpp:38:30:38:32 | call to vector | vector.cpp:52:7:52:8 | v2 |  |
| vector.cpp:38:30:38:32 | call to vector | vector.cpp:53:7:53:8 | v2 |  |
| vector.cpp:38:30:38:32 | call to vector | vector.cpp:54:7:54:8 | v2 |  |
| vector.cpp:38:30:38:32 | call to vector | vector.cpp:55:7:55:8 | v2 |  |
| vector.cpp:38:30:38:32 | call to vector | vector.cpp:57:7:57:8 | v2 |  |
| vector.cpp:38:30:38:32 | call to vector | vector.cpp:101:1:101:1 | v2 |  |
| vector.cpp:38:38:38:40 | call to vector | vector.cpp:57:2:57:3 | v3 |  |
| vector.cpp:38:38:38:40 | call to vector | vector.cpp:58:7:58:8 | v3 |  |
| vector.cpp:38:38:38:40 | call to vector | vector.cpp:59:7:59:8 | v3 |  |
| vector.cpp:38:38:38:40 | call to vector | vector.cpp:60:7:60:8 | v3 |  |
| vector.cpp:38:38:38:40 | call to vector | vector.cpp:61:7:61:8 | v3 |  |
| vector.cpp:38:38:38:40 | call to vector | vector.cpp:101:1:101:1 | v3 |  |
| vector.cpp:38:46:38:48 | call to vector | vector.cpp:63:2:63:3 | v4 |  |
| vector.cpp:38:46:38:48 | call to vector | vector.cpp:64:7:64:8 | v4 |  |
| vector.cpp:38:46:38:48 | call to vector | vector.cpp:65:7:65:8 | v4 |  |
| vector.cpp:38:46:38:48 | call to vector | vector.cpp:66:7:66:8 | v4 |  |
| vector.cpp:38:46:38:48 | call to vector | vector.cpp:67:7:67:8 | v4 |  |
| vector.cpp:38:46:38:48 | call to vector | vector.cpp:101:1:101:1 | v4 |  |
| vector.cpp:38:54:38:56 | call to vector | vector.cpp:69:2:69:3 | v5 |  |
| vector.cpp:38:54:38:56 | call to vector | vector.cpp:70:7:70:8 | v5 |  |
| vector.cpp:38:54:38:56 | call to vector | vector.cpp:71:7:71:8 | v5 |  |
| vector.cpp:38:54:38:56 | call to vector | vector.cpp:72:7:72:8 | v5 |  |
| vector.cpp:38:54:38:56 | call to vector | vector.cpp:101:1:101:1 | v5 |  |
| vector.cpp:38:62:38:64 | call to vector | vector.cpp:74:2:74:3 | v6 |  |
| vector.cpp:38:62:38:64 | call to vector | vector.cpp:75:7:75:8 | v6 |  |
| vector.cpp:38:62:38:64 | call to vector | vector.cpp:76:7:76:8 | v6 |  |
| vector.cpp:38:62:38:64 | call to vector | vector.cpp:101:1:101:1 | v6 |  |
| vector.cpp:38:70:38:72 | call to vector | vector.cpp:80:41:80:42 | v7 |  |
| vector.cpp:38:70:38:72 | call to vector | vector.cpp:81:3:81:4 | v7 |  |
| vector.cpp:38:70:38:72 | call to vector | vector.cpp:83:7:83:8 | v7 |  |
| vector.cpp:38:70:38:72 | call to vector | vector.cpp:84:7:84:8 | v7 |  |
| vector.cpp:38:70:38:72 | call to vector | vector.cpp:85:7:85:8 | v7 |  |
| vector.cpp:38:70:38:72 | call to vector | vector.cpp:101:1:101:1 | v7 |  |
| vector.cpp:38:78:38:80 | call to vector | vector.cpp:88:33:88:34 | v8 |  |
| vector.cpp:38:78:38:80 | call to vector | vector.cpp:90:3:90:4 | v8 |  |
| vector.cpp:38:78:38:80 | call to vector | vector.cpp:92:7:92:8 | v8 |  |
| vector.cpp:38:78:38:80 | call to vector | vector.cpp:93:7:93:8 | v8 |  |
| vector.cpp:38:78:38:80 | call to vector | vector.cpp:94:7:94:8 | v8 |  |
| vector.cpp:38:78:38:80 | call to vector | vector.cpp:101:1:101:1 | v8 |  |
| vector.cpp:38:86:38:88 | call to vector | vector.cpp:96:2:96:3 | v9 |  |
| vector.cpp:38:86:38:88 | call to vector | vector.cpp:97:7:97:8 | v9 |  |
| vector.cpp:38:86:38:88 | call to vector | vector.cpp:98:7:98:8 | v9 |  |
| vector.cpp:38:86:38:88 | call to vector | vector.cpp:99:7:99:8 | v9 |  |
| vector.cpp:38:86:38:88 | call to vector | vector.cpp:100:7:100:8 | v9 |  |
| vector.cpp:38:86:38:88 | call to vector | vector.cpp:101:1:101:1 | v9 |  |
| vector.cpp:40:2:40:3 | ref arg v1 | vector.cpp:41:2:41:3 | v1 |  |
| vector.cpp:40:2:40:3 | ref arg v1 | vector.cpp:42:2:42:3 | v1 |  |
| vector.cpp:40:2:40:3 | ref arg v1 | vector.cpp:43:2:43:3 | v1 |  |
| vector.cpp:40:2:40:3 | ref arg v1 | vector.cpp:44:7:44:8 | v1 |  |
| vector.cpp:40:2:40:3 | ref arg v1 | vector.cpp:45:7:45:8 | v1 |  |
| vector.cpp:40:2:40:3 | ref arg v1 | vector.cpp:46:7:46:8 | v1 |  |
| vector.cpp:40:2:40:3 | ref arg v1 | vector.cpp:47:7:47:8 | v1 |  |
| vector.cpp:40:2:40:3 | ref arg v1 | vector.cpp:48:7:48:8 | v1 |  |
| vector.cpp:40:2:40:3 | ref arg v1 | vector.cpp:49:7:49:8 | v1 |  |
| vector.cpp:40:2:40:3 | ref arg v1 | vector.cpp:101:1:101:1 | v1 |  |
| vector.cpp:40:2:40:3 | v1 | vector.cpp:40:4:40:4 | call to operator[] | TAINT |
| vector.cpp:40:2:40:10 | ... = ... | vector.cpp:40:4:40:4 | call to operator[] [post update] |  |
| vector.cpp:40:4:40:4 | call to operator[] [post update] | vector.cpp:40:2:40:3 | ref arg v1 | TAINT |
| vector.cpp:40:10:40:10 | 0 | vector.cpp:40:2:40:10 | ... = ... |  |
| vector.cpp:41:2:41:3 | ref arg v1 | vector.cpp:42:2:42:3 | v1 |  |
| vector.cpp:41:2:41:3 | ref arg v1 | vector.cpp:43:2:43:3 | v1 |  |
| vector.cpp:41:2:41:3 | ref arg v1 | vector.cpp:44:7:44:8 | v1 |  |
| vector.cpp:41:2:41:3 | ref arg v1 | vector.cpp:45:7:45:8 | v1 |  |
| vector.cpp:41:2:41:3 | ref arg v1 | vector.cpp:46:7:46:8 | v1 |  |
| vector.cpp:41:2:41:3 | ref arg v1 | vector.cpp:47:7:47:8 | v1 |  |
| vector.cpp:41:2:41:3 | ref arg v1 | vector.cpp:48:7:48:8 | v1 |  |
| vector.cpp:41:2:41:3 | ref arg v1 | vector.cpp:49:7:49:8 | v1 |  |
| vector.cpp:41:2:41:3 | ref arg v1 | vector.cpp:101:1:101:1 | v1 |  |
| vector.cpp:41:2:41:3 | v1 | vector.cpp:41:4:41:4 | call to operator[] | TAINT |
| vector.cpp:41:2:41:10 | ... = ... | vector.cpp:41:4:41:4 | call to operator[] [post update] |  |
| vector.cpp:41:4:41:4 | call to operator[] [post update] | vector.cpp:41:2:41:3 | ref arg v1 | TAINT |
| vector.cpp:41:10:41:10 | 0 | vector.cpp:41:2:41:10 | ... = ... |  |
| vector.cpp:42:2:42:3 | ref arg v1 | vector.cpp:43:2:43:3 | v1 |  |
| vector.cpp:42:2:42:3 | ref arg v1 | vector.cpp:44:7:44:8 | v1 |  |
| vector.cpp:42:2:42:3 | ref arg v1 | vector.cpp:45:7:45:8 | v1 |  |
| vector.cpp:42:2:42:3 | ref arg v1 | vector.cpp:46:7:46:8 | v1 |  |
| vector.cpp:42:2:42:3 | ref arg v1 | vector.cpp:47:7:47:8 | v1 |  |
| vector.cpp:42:2:42:3 | ref arg v1 | vector.cpp:48:7:48:8 | v1 |  |
| vector.cpp:42:2:42:3 | ref arg v1 | vector.cpp:49:7:49:8 | v1 |  |
| vector.cpp:42:2:42:3 | ref arg v1 | vector.cpp:101:1:101:1 | v1 |  |
| vector.cpp:42:2:42:3 | v1 | vector.cpp:42:4:42:4 | call to operator[] | TAINT |
| vector.cpp:42:2:42:10 | ... = ... | vector.cpp:42:4:42:4 | call to operator[] [post update] |  |
| vector.cpp:42:4:42:4 | call to operator[] [post update] | vector.cpp:42:2:42:3 | ref arg v1 | TAINT |
| vector.cpp:42:10:42:10 | 0 | vector.cpp:42:2:42:10 | ... = ... |  |
| vector.cpp:43:2:43:3 | ref arg v1 | vector.cpp:44:7:44:8 | v1 |  |
| vector.cpp:43:2:43:3 | ref arg v1 | vector.cpp:45:7:45:8 | v1 |  |
| vector.cpp:43:2:43:3 | ref arg v1 | vector.cpp:46:7:46:8 | v1 |  |
| vector.cpp:43:2:43:3 | ref arg v1 | vector.cpp:47:7:47:8 | v1 |  |
| vector.cpp:43:2:43:3 | ref arg v1 | vector.cpp:48:7:48:8 | v1 |  |
| vector.cpp:43:2:43:3 | ref arg v1 | vector.cpp:49:7:49:8 | v1 |  |
| vector.cpp:43:2:43:3 | ref arg v1 | vector.cpp:101:1:101:1 | v1 |  |
| vector.cpp:43:15:43:15 | 1 | vector.cpp:43:2:43:3 | ref arg v1 | TAINT |
| vector.cpp:44:7:44:8 | ref arg v1 | vector.cpp:45:7:45:8 | v1 |  |
| vector.cpp:44:7:44:8 | ref arg v1 | vector.cpp:46:7:46:8 | v1 |  |
| vector.cpp:44:7:44:8 | ref arg v1 | vector.cpp:47:7:47:8 | v1 |  |
| vector.cpp:44:7:44:8 | ref arg v1 | vector.cpp:48:7:48:8 | v1 |  |
| vector.cpp:44:7:44:8 | ref arg v1 | vector.cpp:49:7:49:8 | v1 |  |
| vector.cpp:44:7:44:8 | ref arg v1 | vector.cpp:101:1:101:1 | v1 |  |
| vector.cpp:45:7:45:8 | ref arg v1 | vector.cpp:46:7:46:8 | v1 |  |
| vector.cpp:45:7:45:8 | ref arg v1 | vector.cpp:47:7:47:8 | v1 |  |
| vector.cpp:45:7:45:8 | ref arg v1 | vector.cpp:48:7:48:8 | v1 |  |
| vector.cpp:45:7:45:8 | ref arg v1 | vector.cpp:49:7:49:8 | v1 |  |
| vector.cpp:45:7:45:8 | ref arg v1 | vector.cpp:101:1:101:1 | v1 |  |
| vector.cpp:45:7:45:8 | v1 | vector.cpp:45:9:45:9 | call to operator[] | TAINT |
| vector.cpp:46:7:46:8 | ref arg v1 | vector.cpp:47:7:47:8 | v1 |  |
| vector.cpp:46:7:46:8 | ref arg v1 | vector.cpp:48:7:48:8 | v1 |  |
| vector.cpp:46:7:46:8 | ref arg v1 | vector.cpp:49:7:49:8 | v1 |  |
| vector.cpp:46:7:46:8 | ref arg v1 | vector.cpp:101:1:101:1 | v1 |  |
| vector.cpp:46:7:46:8 | v1 | vector.cpp:46:9:46:9 | call to operator[] | TAINT |
| vector.cpp:47:7:47:8 | ref arg v1 | vector.cpp:48:7:48:8 | v1 |  |
| vector.cpp:47:7:47:8 | ref arg v1 | vector.cpp:49:7:49:8 | v1 |  |
| vector.cpp:47:7:47:8 | ref arg v1 | vector.cpp:101:1:101:1 | v1 |  |
| vector.cpp:47:7:47:8 | v1 | vector.cpp:47:9:47:9 | call to operator[] | TAINT |
| vector.cpp:48:7:48:8 | ref arg v1 | vector.cpp:49:7:49:8 | v1 |  |
| vector.cpp:48:7:48:8 | ref arg v1 | vector.cpp:101:1:101:1 | v1 |  |
| vector.cpp:48:7:48:8 | v1 | vector.cpp:48:10:48:14 | call to front | TAINT |
| vector.cpp:49:7:49:8 | ref arg v1 | vector.cpp:101:1:101:1 | v1 |  |
| vector.cpp:49:7:49:8 | v1 | vector.cpp:49:10:49:13 | call to back | TAINT |
| vector.cpp:51:2:51:3 | ref arg v2 | vector.cpp:52:7:52:8 | v2 |  |
| vector.cpp:51:2:51:3 | ref arg v2 | vector.cpp:53:7:53:8 | v2 |  |
| vector.cpp:51:2:51:3 | ref arg v2 | vector.cpp:54:7:54:8 | v2 |  |
| vector.cpp:51:2:51:3 | ref arg v2 | vector.cpp:55:7:55:8 | v2 |  |
| vector.cpp:51:2:51:3 | ref arg v2 | vector.cpp:57:7:57:8 | v2 |  |
| vector.cpp:51:2:51:3 | ref arg v2 | vector.cpp:101:1:101:1 | v2 |  |
| vector.cpp:51:2:51:3 | v2 | vector.cpp:51:4:51:4 | call to operator[] | TAINT |
| vector.cpp:51:2:51:17 | ... = ... | vector.cpp:51:4:51:4 | call to operator[] [post update] |  |
| vector.cpp:51:4:51:4 | call to operator[] [post update] | vector.cpp:51:2:51:3 | ref arg v2 | TAINT |
| vector.cpp:51:10:51:15 | call to source | vector.cpp:51:2:51:17 | ... = ... |  |
| vector.cpp:52:7:52:8 | ref arg v2 | vector.cpp:53:7:53:8 | v2 |  |
| vector.cpp:52:7:52:8 | ref arg v2 | vector.cpp:54:7:54:8 | v2 |  |
| vector.cpp:52:7:52:8 | ref arg v2 | vector.cpp:55:7:55:8 | v2 |  |
| vector.cpp:52:7:52:8 | ref arg v2 | vector.cpp:57:7:57:8 | v2 |  |
| vector.cpp:52:7:52:8 | ref arg v2 | vector.cpp:101:1:101:1 | v2 |  |
| vector.cpp:53:7:53:8 | ref arg v2 | vector.cpp:54:7:54:8 | v2 |  |
| vector.cpp:53:7:53:8 | ref arg v2 | vector.cpp:55:7:55:8 | v2 |  |
| vector.cpp:53:7:53:8 | ref arg v2 | vector.cpp:57:7:57:8 | v2 |  |
| vector.cpp:53:7:53:8 | ref arg v2 | vector.cpp:101:1:101:1 | v2 |  |
| vector.cpp:53:7:53:8 | v2 | vector.cpp:53:9:53:9 | call to operator[] | TAINT |
| vector.cpp:54:7:54:8 | ref arg v2 | vector.cpp:55:7:55:8 | v2 |  |
| vector.cpp:54:7:54:8 | ref arg v2 | vector.cpp:57:7:57:8 | v2 |  |
| vector.cpp:54:7:54:8 | ref arg v2 | vector.cpp:101:1:101:1 | v2 |  |
| vector.cpp:54:7:54:8 | v2 | vector.cpp:54:9:54:9 | call to operator[] | TAINT |
| vector.cpp:55:7:55:8 | ref arg v2 | vector.cpp:57:7:57:8 | v2 |  |
| vector.cpp:55:7:55:8 | ref arg v2 | vector.cpp:101:1:101:1 | v2 |  |
| vector.cpp:55:7:55:8 | v2 | vector.cpp:55:9:55:9 | call to operator[] | TAINT |
| vector.cpp:57:2:57:3 | ref arg v3 | vector.cpp:58:7:58:8 | v3 |  |
| vector.cpp:57:2:57:3 | ref arg v3 | vector.cpp:59:7:59:8 | v3 |  |
| vector.cpp:57:2:57:3 | ref arg v3 | vector.cpp:60:7:60:8 | v3 |  |
| vector.cpp:57:2:57:3 | ref arg v3 | vector.cpp:61:7:61:8 | v3 |  |
| vector.cpp:57:2:57:3 | ref arg v3 | vector.cpp:101:1:101:1 | v3 |  |
| vector.cpp:57:7:57:8 | v2 | vector.cpp:57:2:57:3 | ref arg v3 | TAINT |
| vector.cpp:57:7:57:8 | v2 | vector.cpp:57:5:57:5 | call to operator= | TAINT |
| vector.cpp:58:7:58:8 | ref arg v3 | vector.cpp:59:7:59:8 | v3 |  |
| vector.cpp:58:7:58:8 | ref arg v3 | vector.cpp:60:7:60:8 | v3 |  |
| vector.cpp:58:7:58:8 | ref arg v3 | vector.cpp:61:7:61:8 | v3 |  |
| vector.cpp:58:7:58:8 | ref arg v3 | vector.cpp:101:1:101:1 | v3 |  |
| vector.cpp:59:7:59:8 | ref arg v3 | vector.cpp:60:7:60:8 | v3 |  |
| vector.cpp:59:7:59:8 | ref arg v3 | vector.cpp:61:7:61:8 | v3 |  |
| vector.cpp:59:7:59:8 | ref arg v3 | vector.cpp:101:1:101:1 | v3 |  |
| vector.cpp:59:7:59:8 | v3 | vector.cpp:59:9:59:9 | call to operator[] | TAINT |
| vector.cpp:60:7:60:8 | ref arg v3 | vector.cpp:61:7:61:8 | v3 |  |
| vector.cpp:60:7:60:8 | ref arg v3 | vector.cpp:101:1:101:1 | v3 |  |
| vector.cpp:60:7:60:8 | v3 | vector.cpp:60:9:60:9 | call to operator[] | TAINT |
| vector.cpp:61:7:61:8 | ref arg v3 | vector.cpp:101:1:101:1 | v3 |  |
| vector.cpp:61:7:61:8 | v3 | vector.cpp:61:9:61:9 | call to operator[] | TAINT |
| vector.cpp:63:2:63:3 | ref arg v4 | vector.cpp:64:7:64:8 | v4 |  |
| vector.cpp:63:2:63:3 | ref arg v4 | vector.cpp:65:7:65:8 | v4 |  |
| vector.cpp:63:2:63:3 | ref arg v4 | vector.cpp:66:7:66:8 | v4 |  |
| vector.cpp:63:2:63:3 | ref arg v4 | vector.cpp:67:7:67:8 | v4 |  |
| vector.cpp:63:2:63:3 | ref arg v4 | vector.cpp:101:1:101:1 | v4 |  |
| vector.cpp:63:2:63:3 | v4 | vector.cpp:63:4:63:4 | call to operator[] | TAINT |
| vector.cpp:63:2:63:17 | ... = ... | vector.cpp:63:4:63:4 | call to operator[] [post update] |  |
| vector.cpp:63:4:63:4 | call to operator[] [post update] | vector.cpp:63:2:63:3 | ref arg v4 | TAINT |
| vector.cpp:63:10:63:15 | call to source | vector.cpp:63:2:63:17 | ... = ... |  |
| vector.cpp:64:7:64:8 | ref arg v4 | vector.cpp:65:7:65:8 | v4 |  |
| vector.cpp:64:7:64:8 | ref arg v4 | vector.cpp:66:7:66:8 | v4 |  |
| vector.cpp:64:7:64:8 | ref arg v4 | vector.cpp:67:7:67:8 | v4 |  |
| vector.cpp:64:7:64:8 | ref arg v4 | vector.cpp:101:1:101:1 | v4 |  |
| vector.cpp:65:7:65:8 | ref arg v4 | vector.cpp:66:7:66:8 | v4 |  |
| vector.cpp:65:7:65:8 | ref arg v4 | vector.cpp:67:7:67:8 | v4 |  |
| vector.cpp:65:7:65:8 | ref arg v4 | vector.cpp:101:1:101:1 | v4 |  |
| vector.cpp:65:7:65:8 | v4 | vector.cpp:65:9:65:9 | call to operator[] | TAINT |
| vector.cpp:66:7:66:8 | ref arg v4 | vector.cpp:67:7:67:8 | v4 |  |
| vector.cpp:66:7:66:8 | ref arg v4 | vector.cpp:101:1:101:1 | v4 |  |
| vector.cpp:66:7:66:8 | v4 | vector.cpp:66:9:66:9 | call to operator[] | TAINT |
| vector.cpp:67:7:67:8 | ref arg v4 | vector.cpp:101:1:101:1 | v4 |  |
| vector.cpp:67:7:67:8 | v4 | vector.cpp:67:9:67:9 | call to operator[] | TAINT |
| vector.cpp:69:2:69:3 | ref arg v5 | vector.cpp:70:7:70:8 | v5 |  |
| vector.cpp:69:2:69:3 | ref arg v5 | vector.cpp:71:7:71:8 | v5 |  |
| vector.cpp:69:2:69:3 | ref arg v5 | vector.cpp:72:7:72:8 | v5 |  |
| vector.cpp:69:2:69:3 | ref arg v5 | vector.cpp:101:1:101:1 | v5 |  |
| vector.cpp:69:15:69:20 | call to source | vector.cpp:69:2:69:3 | ref arg v5 | TAINT |
| vector.cpp:70:7:70:8 | ref arg v5 | vector.cpp:71:7:71:8 | v5 |  |
| vector.cpp:70:7:70:8 | ref arg v5 | vector.cpp:72:7:72:8 | v5 |  |
| vector.cpp:70:7:70:8 | ref arg v5 | vector.cpp:101:1:101:1 | v5 |  |
| vector.cpp:71:7:71:8 | ref arg v5 | vector.cpp:72:7:72:8 | v5 |  |
| vector.cpp:71:7:71:8 | ref arg v5 | vector.cpp:101:1:101:1 | v5 |  |
| vector.cpp:71:7:71:8 | v5 | vector.cpp:71:10:71:14 | call to front | TAINT |
| vector.cpp:72:7:72:8 | ref arg v5 | vector.cpp:101:1:101:1 | v5 |  |
| vector.cpp:72:7:72:8 | v5 | vector.cpp:72:10:72:13 | call to back | TAINT |
| vector.cpp:74:2:74:3 | ref arg v6 | vector.cpp:75:7:75:8 | v6 |  |
| vector.cpp:74:2:74:3 | ref arg v6 | vector.cpp:76:7:76:8 | v6 |  |
| vector.cpp:74:2:74:3 | ref arg v6 | vector.cpp:101:1:101:1 | v6 |  |
| vector.cpp:74:2:74:3 | v6 | vector.cpp:74:5:74:8 | call to data | TAINT |
| vector.cpp:74:2:74:13 | access to array [post update] | vector.cpp:74:5:74:8 | call to data [inner post update] |  |
| vector.cpp:74:2:74:24 | ... = ... | vector.cpp:74:2:74:13 | access to array [post update] |  |
| vector.cpp:74:5:74:8 | call to data | vector.cpp:74:2:74:13 | access to array | TAINT |
| vector.cpp:74:5:74:8 | call to data [inner post update] | vector.cpp:74:2:74:3 | ref arg v6 | TAINT |
| vector.cpp:74:12:74:12 | 2 | vector.cpp:74:2:74:13 | access to array | TAINT |
| vector.cpp:74:17:74:22 | call to source | vector.cpp:74:2:74:24 | ... = ... |  |
| vector.cpp:75:7:75:8 | ref arg v6 | vector.cpp:76:7:76:8 | v6 |  |
| vector.cpp:75:7:75:8 | ref arg v6 | vector.cpp:101:1:101:1 | v6 |  |
| vector.cpp:76:7:76:8 | ref arg v6 | vector.cpp:101:1:101:1 | v6 |  |
| vector.cpp:76:7:76:8 | v6 | vector.cpp:76:10:76:13 | call to data | TAINT |
| vector.cpp:76:10:76:13 | call to data | vector.cpp:76:7:76:18 | access to array | TAINT |
| vector.cpp:76:17:76:17 | 2 | vector.cpp:76:7:76:18 | access to array | TAINT |
| vector.cpp:80:40:80:50 | call to iterator | vector.cpp:81:13:81:14 | it |  |
| vector.cpp:80:41:80:42 | ref arg v7 | vector.cpp:81:3:81:4 | v7 |  |
| vector.cpp:80:41:80:42 | ref arg v7 | vector.cpp:83:7:83:8 | v7 |  |
| vector.cpp:80:41:80:42 | ref arg v7 | vector.cpp:84:7:84:8 | v7 |  |
| vector.cpp:80:41:80:42 | ref arg v7 | vector.cpp:85:7:85:8 | v7 |  |
| vector.cpp:80:41:80:42 | ref arg v7 | vector.cpp:101:1:101:1 | v7 |  |
| vector.cpp:80:41:80:42 | v7 | vector.cpp:80:44:80:48 | call to begin | TAINT |
| vector.cpp:80:44:80:48 | call to begin | vector.cpp:80:40:80:50 | call to iterator | TAINT |
| vector.cpp:81:3:81:4 | ref arg v7 | vector.cpp:83:7:83:8 | v7 |  |
| vector.cpp:81:3:81:4 | ref arg v7 | vector.cpp:84:7:84:8 | v7 |  |
| vector.cpp:81:3:81:4 | ref arg v7 | vector.cpp:85:7:85:8 | v7 |  |
| vector.cpp:81:3:81:4 | ref arg v7 | vector.cpp:101:1:101:1 | v7 |  |
| vector.cpp:81:3:81:4 | v7 | vector.cpp:81:6:81:11 | call to insert | TAINT |
| vector.cpp:81:17:81:22 | call to source | vector.cpp:81:3:81:4 | ref arg v7 | TAINT |
| vector.cpp:81:17:81:22 | call to source | vector.cpp:81:6:81:11 | call to insert | TAINT |
| vector.cpp:83:7:83:8 | ref arg v7 | vector.cpp:84:7:84:8 | v7 |  |
| vector.cpp:83:7:83:8 | ref arg v7 | vector.cpp:85:7:85:8 | v7 |  |
| vector.cpp:83:7:83:8 | ref arg v7 | vector.cpp:101:1:101:1 | v7 |  |
| vector.cpp:84:7:84:8 | ref arg v7 | vector.cpp:85:7:85:8 | v7 |  |
| vector.cpp:84:7:84:8 | ref arg v7 | vector.cpp:101:1:101:1 | v7 |  |
| vector.cpp:84:7:84:8 | v7 | vector.cpp:84:10:84:14 | call to front | TAINT |
| vector.cpp:85:7:85:8 | ref arg v7 | vector.cpp:101:1:101:1 | v7 |  |
| vector.cpp:85:7:85:8 | v7 | vector.cpp:85:10:85:13 | call to back | TAINT |
| vector.cpp:88:33:88:34 | v8 | vector.cpp:89:41:89:43 | v8c |  |
| vector.cpp:89:41:89:43 | v8c | vector.cpp:89:45:89:49 | call to begin | TAINT |
| vector.cpp:89:45:89:49 | call to begin | vector.cpp:90:13:90:14 | it |  |
| vector.cpp:90:3:90:4 | ref arg v8 | vector.cpp:92:7:92:8 | v8 |  |
| vector.cpp:90:3:90:4 | ref arg v8 | vector.cpp:93:7:93:8 | v8 |  |
| vector.cpp:90:3:90:4 | ref arg v8 | vector.cpp:94:7:94:8 | v8 |  |
| vector.cpp:90:3:90:4 | ref arg v8 | vector.cpp:101:1:101:1 | v8 |  |
| vector.cpp:90:3:90:4 | v8 | vector.cpp:90:6:90:11 | call to insert | TAINT |
| vector.cpp:92:7:92:8 | ref arg v8 | vector.cpp:93:7:93:8 | v8 |  |
| vector.cpp:92:7:92:8 | ref arg v8 | vector.cpp:94:7:94:8 | v8 |  |
| vector.cpp:92:7:92:8 | ref arg v8 | vector.cpp:101:1:101:1 | v8 |  |
| vector.cpp:93:7:93:8 | ref arg v8 | vector.cpp:94:7:94:8 | v8 |  |
| vector.cpp:93:7:93:8 | ref arg v8 | vector.cpp:101:1:101:1 | v8 |  |
| vector.cpp:93:7:93:8 | v8 | vector.cpp:93:10:93:14 | call to front | TAINT |
| vector.cpp:94:7:94:8 | ref arg v8 | vector.cpp:101:1:101:1 | v8 |  |
| vector.cpp:94:7:94:8 | v8 | vector.cpp:94:10:94:13 | call to back | TAINT |
| vector.cpp:96:2:96:3 | ref arg v9 | vector.cpp:97:7:97:8 | v9 |  |
| vector.cpp:96:2:96:3 | ref arg v9 | vector.cpp:98:7:98:8 | v9 |  |
| vector.cpp:96:2:96:3 | ref arg v9 | vector.cpp:99:7:99:8 | v9 |  |
| vector.cpp:96:2:96:3 | ref arg v9 | vector.cpp:100:7:100:8 | v9 |  |
| vector.cpp:96:2:96:3 | ref arg v9 | vector.cpp:101:1:101:1 | v9 |  |
| vector.cpp:96:2:96:3 | v9 | vector.cpp:96:5:96:6 | call to at | TAINT |
| vector.cpp:96:2:96:20 | ... = ... | vector.cpp:96:5:96:6 | call to at [post update] |  |
| vector.cpp:96:5:96:6 | call to at [post update] | vector.cpp:96:2:96:3 | ref arg v9 | TAINT |
| vector.cpp:96:13:96:18 | call to source | vector.cpp:96:2:96:20 | ... = ... |  |
| vector.cpp:97:7:97:8 | ref arg v9 | vector.cpp:98:7:98:8 | v9 |  |
| vector.cpp:97:7:97:8 | ref arg v9 | vector.cpp:99:7:99:8 | v9 |  |
| vector.cpp:97:7:97:8 | ref arg v9 | vector.cpp:100:7:100:8 | v9 |  |
| vector.cpp:97:7:97:8 | ref arg v9 | vector.cpp:101:1:101:1 | v9 |  |
| vector.cpp:98:7:98:8 | ref arg v9 | vector.cpp:99:7:99:8 | v9 |  |
| vector.cpp:98:7:98:8 | ref arg v9 | vector.cpp:100:7:100:8 | v9 |  |
| vector.cpp:98:7:98:8 | ref arg v9 | vector.cpp:101:1:101:1 | v9 |  |
| vector.cpp:98:7:98:8 | v9 | vector.cpp:98:10:98:11 | call to at | TAINT |
| vector.cpp:99:7:99:8 | ref arg v9 | vector.cpp:100:7:100:8 | v9 |  |
| vector.cpp:99:7:99:8 | ref arg v9 | vector.cpp:101:1:101:1 | v9 |  |
| vector.cpp:99:7:99:8 | v9 | vector.cpp:99:10:99:11 | call to at | TAINT |
| vector.cpp:100:7:100:8 | ref arg v9 | vector.cpp:101:1:101:1 | v9 |  |
| vector.cpp:100:7:100:8 | v9 | vector.cpp:100:10:100:11 | call to at | TAINT |
| vector.cpp:104:22:104:24 | call to vector | vector.cpp:106:2:106:3 | v1 |  |
| vector.cpp:104:22:104:24 | call to vector | vector.cpp:109:7:109:8 | v1 |  |
| vector.cpp:104:22:104:24 | call to vector | vector.cpp:114:2:114:3 | v1 |  |
| vector.cpp:104:22:104:24 | call to vector | vector.cpp:117:7:117:8 | v1 |  |
| vector.cpp:104:22:104:24 | call to vector | vector.cpp:121:1:121:1 | v1 |  |
| vector.cpp:104:30:104:32 | call to vector | vector.cpp:110:7:110:8 | v2 |  |
| vector.cpp:104:30:104:32 | call to vector | vector.cpp:114:10:114:11 | v2 |  |
| vector.cpp:104:30:104:32 | call to vector | vector.cpp:118:7:118:8 | v2 |  |
| vector.cpp:104:30:104:32 | call to vector | vector.cpp:121:1:121:1 | v2 |  |
| vector.cpp:104:38:104:40 | call to vector | vector.cpp:111:7:111:8 | v3 |  |
| vector.cpp:104:38:104:40 | call to vector | vector.cpp:115:2:115:3 | v3 |  |
| vector.cpp:104:38:104:40 | call to vector | vector.cpp:119:7:119:8 | v3 |  |
| vector.cpp:104:38:104:40 | call to vector | vector.cpp:121:1:121:1 | v3 |  |
| vector.cpp:104:46:104:48 | call to vector | vector.cpp:107:2:107:3 | v4 |  |
| vector.cpp:104:46:104:48 | call to vector | vector.cpp:112:7:112:8 | v4 |  |
| vector.cpp:104:46:104:48 | call to vector | vector.cpp:115:10:115:11 | v4 |  |
| vector.cpp:104:46:104:48 | call to vector | vector.cpp:120:7:120:8 | v4 |  |
| vector.cpp:104:46:104:48 | call to vector | vector.cpp:121:1:121:1 | v4 |  |
| vector.cpp:106:2:106:3 | ref arg v1 | vector.cpp:109:7:109:8 | v1 |  |
| vector.cpp:106:2:106:3 | ref arg v1 | vector.cpp:114:2:114:3 | v1 |  |
| vector.cpp:106:2:106:3 | ref arg v1 | vector.cpp:117:7:117:8 | v1 |  |
| vector.cpp:106:2:106:3 | ref arg v1 | vector.cpp:121:1:121:1 | v1 |  |
| vector.cpp:106:15:106:20 | call to source | vector.cpp:106:2:106:3 | ref arg v1 | TAINT |
| vector.cpp:107:2:107:3 | ref arg v4 | vector.cpp:112:7:112:8 | v4 |  |
| vector.cpp:107:2:107:3 | ref arg v4 | vector.cpp:115:10:115:11 | v4 |  |
| vector.cpp:107:2:107:3 | ref arg v4 | vector.cpp:120:7:120:8 | v4 |  |
| vector.cpp:107:2:107:3 | ref arg v4 | vector.cpp:121:1:121:1 | v4 |  |
| vector.cpp:107:15:107:20 | call to source | vector.cpp:107:2:107:3 | ref arg v4 | TAINT |
| vector.cpp:109:7:109:8 | ref arg v1 | vector.cpp:114:2:114:3 | v1 |  |
| vector.cpp:109:7:109:8 | ref arg v1 | vector.cpp:117:7:117:8 | v1 |  |
| vector.cpp:109:7:109:8 | ref arg v1 | vector.cpp:121:1:121:1 | v1 |  |
| vector.cpp:110:7:110:8 | ref arg v2 | vector.cpp:114:10:114:11 | v2 |  |
| vector.cpp:110:7:110:8 | ref arg v2 | vector.cpp:118:7:118:8 | v2 |  |
| vector.cpp:110:7:110:8 | ref arg v2 | vector.cpp:121:1:121:1 | v2 |  |
| vector.cpp:111:7:111:8 | ref arg v3 | vector.cpp:115:2:115:3 | v3 |  |
| vector.cpp:111:7:111:8 | ref arg v3 | vector.cpp:119:7:119:8 | v3 |  |
| vector.cpp:111:7:111:8 | ref arg v3 | vector.cpp:121:1:121:1 | v3 |  |
| vector.cpp:112:7:112:8 | ref arg v4 | vector.cpp:115:10:115:11 | v4 |  |
| vector.cpp:112:7:112:8 | ref arg v4 | vector.cpp:120:7:120:8 | v4 |  |
| vector.cpp:112:7:112:8 | ref arg v4 | vector.cpp:121:1:121:1 | v4 |  |
| vector.cpp:114:2:114:3 | ref arg v1 | vector.cpp:117:7:117:8 | v1 |  |
| vector.cpp:114:2:114:3 | ref arg v1 | vector.cpp:121:1:121:1 | v1 |  |
| vector.cpp:114:2:114:3 | v1 | vector.cpp:114:10:114:11 | ref arg v2 | TAINT |
| vector.cpp:114:10:114:11 | ref arg v2 | vector.cpp:118:7:118:8 | v2 |  |
| vector.cpp:114:10:114:11 | ref arg v2 | vector.cpp:121:1:121:1 | v2 |  |
| vector.cpp:114:10:114:11 | v2 | vector.cpp:114:2:114:3 | ref arg v1 | TAINT |
| vector.cpp:115:2:115:3 | ref arg v3 | vector.cpp:119:7:119:8 | v3 |  |
| vector.cpp:115:2:115:3 | ref arg v3 | vector.cpp:121:1:121:1 | v3 |  |
| vector.cpp:115:2:115:3 | v3 | vector.cpp:115:10:115:11 | ref arg v4 | TAINT |
| vector.cpp:115:10:115:11 | ref arg v4 | vector.cpp:120:7:120:8 | v4 |  |
| vector.cpp:115:10:115:11 | ref arg v4 | vector.cpp:121:1:121:1 | v4 |  |
| vector.cpp:115:10:115:11 | v4 | vector.cpp:115:2:115:3 | ref arg v3 | TAINT |
| vector.cpp:117:7:117:8 | ref arg v1 | vector.cpp:121:1:121:1 | v1 |  |
| vector.cpp:118:7:118:8 | ref arg v2 | vector.cpp:121:1:121:1 | v2 |  |
| vector.cpp:119:7:119:8 | ref arg v3 | vector.cpp:121:1:121:1 | v3 |  |
| vector.cpp:120:7:120:8 | ref arg v4 | vector.cpp:121:1:121:1 | v4 |  |
| vector.cpp:124:22:124:24 | call to vector | vector.cpp:126:2:126:3 | v1 |  |
| vector.cpp:124:22:124:24 | call to vector | vector.cpp:130:7:130:8 | v1 |  |
| vector.cpp:124:22:124:24 | call to vector | vector.cpp:135:2:135:3 | v1 |  |
| vector.cpp:124:22:124:24 | call to vector | vector.cpp:139:7:139:8 | v1 |  |
| vector.cpp:124:22:124:24 | call to vector | vector.cpp:143:1:143:1 | v1 |  |
| vector.cpp:124:30:124:32 | call to vector | vector.cpp:127:2:127:3 | v2 |  |
| vector.cpp:124:30:124:32 | call to vector | vector.cpp:131:7:131:8 | v2 |  |
| vector.cpp:124:30:124:32 | call to vector | vector.cpp:136:2:136:3 | v2 |  |
| vector.cpp:124:30:124:32 | call to vector | vector.cpp:136:7:136:8 | v2 |  |
| vector.cpp:124:30:124:32 | call to vector | vector.cpp:140:7:140:8 | v2 |  |
| vector.cpp:124:30:124:32 | call to vector | vector.cpp:143:1:143:1 | v2 |  |
| vector.cpp:124:38:124:40 | call to vector | vector.cpp:128:2:128:3 | v3 |  |
| vector.cpp:124:38:124:40 | call to vector | vector.cpp:132:7:132:8 | v3 |  |
| vector.cpp:124:38:124:40 | call to vector | vector.cpp:137:2:137:3 | v3 |  |
| vector.cpp:124:38:124:40 | call to vector | vector.cpp:141:7:141:8 | v3 |  |
| vector.cpp:124:38:124:40 | call to vector | vector.cpp:143:1:143:1 | v3 |  |
| vector.cpp:124:46:124:48 | call to vector | vector.cpp:133:7:133:8 | v4 |  |
| vector.cpp:124:46:124:48 | call to vector | vector.cpp:137:7:137:8 | v4 |  |
| vector.cpp:124:46:124:48 | call to vector | vector.cpp:142:7:142:8 | v4 |  |
| vector.cpp:124:46:124:48 | call to vector | vector.cpp:143:1:143:1 | v4 |  |
| vector.cpp:126:2:126:3 | ref arg v1 | vector.cpp:130:7:130:8 | v1 |  |
| vector.cpp:126:2:126:3 | ref arg v1 | vector.cpp:135:2:135:3 | v1 |  |
| vector.cpp:126:2:126:3 | ref arg v1 | vector.cpp:139:7:139:8 | v1 |  |
| vector.cpp:126:2:126:3 | ref arg v1 | vector.cpp:143:1:143:1 | v1 |  |
| vector.cpp:126:15:126:20 | call to source | vector.cpp:126:2:126:3 | ref arg v1 | TAINT |
| vector.cpp:127:2:127:3 | ref arg v2 | vector.cpp:131:7:131:8 | v2 |  |
| vector.cpp:127:2:127:3 | ref arg v2 | vector.cpp:136:2:136:3 | v2 |  |
| vector.cpp:127:2:127:3 | ref arg v2 | vector.cpp:136:7:136:8 | v2 |  |
| vector.cpp:127:2:127:3 | ref arg v2 | vector.cpp:140:7:140:8 | v2 |  |
| vector.cpp:127:2:127:3 | ref arg v2 | vector.cpp:143:1:143:1 | v2 |  |
| vector.cpp:127:15:127:20 | call to source | vector.cpp:127:2:127:3 | ref arg v2 | TAINT |
| vector.cpp:128:2:128:3 | ref arg v3 | vector.cpp:132:7:132:8 | v3 |  |
| vector.cpp:128:2:128:3 | ref arg v3 | vector.cpp:137:2:137:3 | v3 |  |
| vector.cpp:128:2:128:3 | ref arg v3 | vector.cpp:141:7:141:8 | v3 |  |
| vector.cpp:128:2:128:3 | ref arg v3 | vector.cpp:143:1:143:1 | v3 |  |
| vector.cpp:128:15:128:20 | call to source | vector.cpp:128:2:128:3 | ref arg v3 | TAINT |
| vector.cpp:130:7:130:8 | ref arg v1 | vector.cpp:135:2:135:3 | v1 |  |
| vector.cpp:130:7:130:8 | ref arg v1 | vector.cpp:139:7:139:8 | v1 |  |
| vector.cpp:130:7:130:8 | ref arg v1 | vector.cpp:143:1:143:1 | v1 |  |
| vector.cpp:131:7:131:8 | ref arg v2 | vector.cpp:136:2:136:3 | v2 |  |
| vector.cpp:131:7:131:8 | ref arg v2 | vector.cpp:136:7:136:8 | v2 |  |
| vector.cpp:131:7:131:8 | ref arg v2 | vector.cpp:140:7:140:8 | v2 |  |
| vector.cpp:131:7:131:8 | ref arg v2 | vector.cpp:143:1:143:1 | v2 |  |
| vector.cpp:132:7:132:8 | ref arg v3 | vector.cpp:137:2:137:3 | v3 |  |
| vector.cpp:132:7:132:8 | ref arg v3 | vector.cpp:141:7:141:8 | v3 |  |
| vector.cpp:132:7:132:8 | ref arg v3 | vector.cpp:143:1:143:1 | v3 |  |
| vector.cpp:133:7:133:8 | ref arg v4 | vector.cpp:137:7:137:8 | v4 |  |
| vector.cpp:133:7:133:8 | ref arg v4 | vector.cpp:142:7:142:8 | v4 |  |
| vector.cpp:133:7:133:8 | ref arg v4 | vector.cpp:143:1:143:1 | v4 |  |
| vector.cpp:135:2:135:3 | ref arg v1 | vector.cpp:139:7:139:8 | v1 |  |
| vector.cpp:135:2:135:3 | ref arg v1 | vector.cpp:143:1:143:1 | v1 |  |
| vector.cpp:136:2:136:3 | ref arg v2 | vector.cpp:140:7:140:8 | v2 |  |
| vector.cpp:136:2:136:3 | ref arg v2 | vector.cpp:143:1:143:1 | v2 |  |
| vector.cpp:136:7:136:8 | v2 | vector.cpp:136:2:136:3 | ref arg v2 | TAINT |
| vector.cpp:136:7:136:8 | v2 | vector.cpp:136:5:136:5 | call to operator= | TAINT |
| vector.cpp:137:2:137:3 | ref arg v3 | vector.cpp:141:7:141:8 | v3 |  |
| vector.cpp:137:2:137:3 | ref arg v3 | vector.cpp:143:1:143:1 | v3 |  |
| vector.cpp:137:7:137:8 | v4 | vector.cpp:137:2:137:3 | ref arg v3 | TAINT |
| vector.cpp:137:7:137:8 | v4 | vector.cpp:137:5:137:5 | call to operator= | TAINT |
| vector.cpp:139:7:139:8 | ref arg v1 | vector.cpp:143:1:143:1 | v1 |  |
| vector.cpp:140:7:140:8 | ref arg v2 | vector.cpp:143:1:143:1 | v2 |  |
| vector.cpp:141:7:141:8 | ref arg v3 | vector.cpp:143:1:143:1 | v3 |  |
| vector.cpp:142:7:142:8 | ref arg v4 | vector.cpp:143:1:143:1 | v4 |  |
| vector.cpp:150:8:150:8 | call to vector | vector.cpp:150:8:150:8 | constructor init of field vs | TAINT |
| vector.cpp:150:8:150:8 | call to ~vector | vector.cpp:150:8:150:8 | destructor field destruction of vs | TAINT |
| vector.cpp:150:8:150:8 | this | vector.cpp:150:8:150:8 | constructor init of field vs [pre-this] |  |
| vector.cpp:158:19:158:22 | {...} | vector.cpp:160:8:160:9 | aa |  |
| vector.cpp:158:19:158:22 | {...} | vector.cpp:161:3:161:4 | aa |  |
| vector.cpp:158:19:158:22 | {...} | vector.cpp:162:8:162:9 | aa |  |
| vector.cpp:158:21:158:21 | 0 | vector.cpp:158:21:158:21 | {...} | TAINT |
| vector.cpp:158:21:158:21 | {...} | vector.cpp:158:19:158:22 | {...} | TAINT |
| vector.cpp:160:8:160:9 | aa | vector.cpp:160:8:160:12 | access to array | TAINT |
| vector.cpp:160:8:160:9 | aa | vector.cpp:160:8:160:15 | access to array |  |
| vector.cpp:160:8:160:12 | access to array | vector.cpp:160:8:160:15 | access to array | TAINT |
| vector.cpp:160:11:160:11 | 0 | vector.cpp:160:8:160:12 | access to array | TAINT |
| vector.cpp:160:14:160:14 | 0 | vector.cpp:160:8:160:15 | access to array | TAINT |
| vector.cpp:161:3:161:4 | aa | vector.cpp:161:3:161:7 | access to array | TAINT |
| vector.cpp:161:3:161:4 | aa | vector.cpp:161:3:161:10 | access to array |  |
| vector.cpp:161:3:161:7 | access to array | vector.cpp:161:3:161:10 | access to array | TAINT |
| vector.cpp:161:3:161:10 | access to array [post update] | vector.cpp:161:3:161:4 | aa [inner post update] |  |
| vector.cpp:161:3:161:10 | access to array [post update] | vector.cpp:162:8:162:9 | aa |  |
| vector.cpp:161:3:161:21 | ... = ... | vector.cpp:161:3:161:10 | access to array [post update] |  |
| vector.cpp:161:6:161:6 | 0 | vector.cpp:161:3:161:7 | access to array | TAINT |
| vector.cpp:161:9:161:9 | 0 | vector.cpp:161:3:161:10 | access to array | TAINT |
| vector.cpp:161:14:161:19 | call to source | vector.cpp:161:3:161:21 | ... = ... |  |
| vector.cpp:162:8:162:9 | aa | vector.cpp:162:8:162:12 | access to array | TAINT |
| vector.cpp:162:8:162:9 | aa | vector.cpp:162:8:162:15 | access to array |  |
| vector.cpp:162:8:162:12 | access to array | vector.cpp:162:8:162:15 | access to array | TAINT |
| vector.cpp:162:11:162:11 | 0 | vector.cpp:162:8:162:12 | access to array | TAINT |
| vector.cpp:162:14:162:14 | 0 | vector.cpp:162:8:162:15 | access to array | TAINT |
| vector.cpp:166:37:166:39 | call to vector | vector.cpp:168:3:168:4 | bb |  |
| vector.cpp:166:37:166:39 | call to vector | vector.cpp:169:8:169:9 | bb |  |
| vector.cpp:166:37:166:39 | call to vector | vector.cpp:170:3:170:4 | bb |  |
| vector.cpp:166:37:166:39 | call to vector | vector.cpp:171:8:171:9 | bb |  |
| vector.cpp:166:37:166:39 | call to vector | vector.cpp:172:2:172:2 | bb |  |
| vector.cpp:168:3:168:4 | bb | vector.cpp:168:5:168:5 | call to operator[] | TAINT |
| vector.cpp:168:3:168:4 | ref arg bb | vector.cpp:169:8:169:9 | bb |  |
| vector.cpp:168:3:168:4 | ref arg bb | vector.cpp:170:3:170:4 | bb |  |
| vector.cpp:168:3:168:4 | ref arg bb | vector.cpp:171:8:171:9 | bb |  |
| vector.cpp:168:3:168:4 | ref arg bb | vector.cpp:172:2:172:2 | bb |  |
| vector.cpp:168:5:168:5 | ref arg call to operator[] | vector.cpp:168:3:168:4 | ref arg bb | TAINT |
| vector.cpp:168:19:168:19 | 0 | vector.cpp:168:5:168:5 | ref arg call to operator[] | TAINT |
| vector.cpp:169:8:169:9 | bb | vector.cpp:169:10:169:10 | call to operator[] | TAINT |
| vector.cpp:169:8:169:9 | ref arg bb | vector.cpp:170:3:170:4 | bb |  |
| vector.cpp:169:8:169:9 | ref arg bb | vector.cpp:171:8:171:9 | bb |  |
| vector.cpp:169:8:169:9 | ref arg bb | vector.cpp:172:2:172:2 | bb |  |
| vector.cpp:169:10:169:10 | call to operator[] | vector.cpp:169:13:169:13 | call to operator[] | TAINT |
| vector.cpp:169:10:169:10 | ref arg call to operator[] | vector.cpp:169:8:169:9 | ref arg bb | TAINT |
| vector.cpp:170:3:170:4 | bb | vector.cpp:170:5:170:5 | call to operator[] | TAINT |
| vector.cpp:170:3:170:4 | ref arg bb | vector.cpp:171:8:171:9 | bb |  |
| vector.cpp:170:3:170:4 | ref arg bb | vector.cpp:172:2:172:2 | bb |  |
| vector.cpp:170:3:170:21 | ... = ... | vector.cpp:170:8:170:8 | call to operator[] [post update] |  |
| vector.cpp:170:5:170:5 | call to operator[] | vector.cpp:170:8:170:8 | call to operator[] | TAINT |
| vector.cpp:170:5:170:5 | ref arg call to operator[] | vector.cpp:170:3:170:4 | ref arg bb | TAINT |
| vector.cpp:170:8:170:8 | call to operator[] [post update] | vector.cpp:170:5:170:5 | ref arg call to operator[] | TAINT |
| vector.cpp:170:14:170:19 | call to source | vector.cpp:170:3:170:21 | ... = ... |  |
| vector.cpp:171:8:171:9 | bb | vector.cpp:171:10:171:10 | call to operator[] | TAINT |
| vector.cpp:171:8:171:9 | ref arg bb | vector.cpp:172:2:172:2 | bb |  |
| vector.cpp:171:10:171:10 | call to operator[] | vector.cpp:171:13:171:13 | call to operator[] | TAINT |
| vector.cpp:171:10:171:10 | ref arg call to operator[] | vector.cpp:171:8:171:9 | ref arg bb | TAINT |
| vector.cpp:175:20:175:21 | call to vector | vector.cpp:175:20:175:21 | {...} | TAINT |
| vector.cpp:175:20:175:21 | {...} | vector.cpp:177:3:177:4 | cc |  |
| vector.cpp:175:20:175:21 | {...} | vector.cpp:178:8:178:9 | cc |  |
| vector.cpp:175:20:175:21 | {...} | vector.cpp:179:3:179:4 | cc |  |
| vector.cpp:175:20:175:21 | {...} | vector.cpp:180:8:180:9 | cc |  |
| vector.cpp:175:20:175:21 | {...} | vector.cpp:181:2:181:2 | cc |  |
| vector.cpp:177:3:177:4 | cc | vector.cpp:177:3:177:7 | access to array |  |
| vector.cpp:177:3:177:7 | ref arg access to array | vector.cpp:177:3:177:4 | cc [inner post update] |  |
| vector.cpp:177:3:177:7 | ref arg access to array | vector.cpp:178:8:178:9 | cc |  |
| vector.cpp:177:3:177:7 | ref arg access to array | vector.cpp:179:3:179:4 | cc |  |
| vector.cpp:177:3:177:7 | ref arg access to array | vector.cpp:180:8:180:9 | cc |  |
| vector.cpp:177:3:177:7 | ref arg access to array | vector.cpp:181:2:181:2 | cc |  |
| vector.cpp:177:6:177:6 | 0 | vector.cpp:177:3:177:7 | access to array | TAINT |
| vector.cpp:177:19:177:19 | 0 | vector.cpp:177:3:177:7 | ref arg access to array | TAINT |
| vector.cpp:178:8:178:9 | cc | vector.cpp:178:8:178:12 | access to array |  |
| vector.cpp:178:8:178:12 | access to array | vector.cpp:178:13:178:13 | call to operator[] | TAINT |
| vector.cpp:178:8:178:12 | ref arg access to array | vector.cpp:178:8:178:9 | cc [inner post update] |  |
| vector.cpp:178:8:178:12 | ref arg access to array | vector.cpp:179:3:179:4 | cc |  |
| vector.cpp:178:8:178:12 | ref arg access to array | vector.cpp:180:8:180:9 | cc |  |
| vector.cpp:178:8:178:12 | ref arg access to array | vector.cpp:181:2:181:2 | cc |  |
| vector.cpp:178:11:178:11 | 0 | vector.cpp:178:8:178:12 | access to array | TAINT |
| vector.cpp:179:3:179:4 | cc | vector.cpp:179:3:179:7 | access to array |  |
| vector.cpp:179:3:179:7 | access to array | vector.cpp:179:8:179:8 | call to operator[] | TAINT |
| vector.cpp:179:3:179:7 | ref arg access to array | vector.cpp:179:3:179:4 | cc [inner post update] |  |
| vector.cpp:179:3:179:7 | ref arg access to array | vector.cpp:180:8:180:9 | cc |  |
| vector.cpp:179:3:179:7 | ref arg access to array | vector.cpp:181:2:181:2 | cc |  |
| vector.cpp:179:3:179:21 | ... = ... | vector.cpp:179:8:179:8 | call to operator[] [post update] |  |
| vector.cpp:179:6:179:6 | 0 | vector.cpp:179:3:179:7 | access to array | TAINT |
| vector.cpp:179:8:179:8 | call to operator[] [post update] | vector.cpp:179:3:179:7 | ref arg access to array | TAINT |
| vector.cpp:179:14:179:19 | call to source | vector.cpp:179:3:179:21 | ... = ... |  |
| vector.cpp:180:8:180:9 | cc | vector.cpp:180:8:180:12 | access to array |  |
| vector.cpp:180:8:180:12 | access to array | vector.cpp:180:13:180:13 | call to operator[] | TAINT |
| vector.cpp:180:8:180:12 | ref arg access to array | vector.cpp:180:8:180:9 | cc [inner post update] |  |
| vector.cpp:180:8:180:12 | ref arg access to array | vector.cpp:181:2:181:2 | cc |  |
| vector.cpp:180:11:180:11 | 0 | vector.cpp:180:8:180:12 | access to array | TAINT |
| vector.cpp:184:23:184:24 | call to vector | vector.cpp:187:3:187:4 | dd |  |
| vector.cpp:184:23:184:24 | call to vector | vector.cpp:188:8:188:9 | dd |  |
| vector.cpp:184:23:184:24 | call to vector | vector.cpp:189:8:189:9 | dd |  |
| vector.cpp:184:23:184:24 | call to vector | vector.cpp:190:3:190:4 | dd |  |
| vector.cpp:184:23:184:24 | call to vector | vector.cpp:191:8:191:9 | dd |  |
| vector.cpp:184:23:184:24 | call to vector | vector.cpp:192:8:192:9 | dd |  |
| vector.cpp:184:23:184:24 | call to vector | vector.cpp:193:2:193:2 | dd |  |
| vector.cpp:185:14:185:20 | {...} | vector.cpp:187:16:187:17 | mp |  |
| vector.cpp:187:3:187:4 | ref arg dd | vector.cpp:188:8:188:9 | dd |  |
| vector.cpp:187:3:187:4 | ref arg dd | vector.cpp:189:8:189:9 | dd |  |
| vector.cpp:187:3:187:4 | ref arg dd | vector.cpp:190:3:190:4 | dd |  |
| vector.cpp:187:3:187:4 | ref arg dd | vector.cpp:191:8:191:9 | dd |  |
| vector.cpp:187:3:187:4 | ref arg dd | vector.cpp:192:8:192:9 | dd |  |
| vector.cpp:187:3:187:4 | ref arg dd | vector.cpp:193:2:193:2 | dd |  |
| vector.cpp:187:16:187:17 | mp | vector.cpp:187:3:187:4 | ref arg dd | TAINT |
| vector.cpp:188:8:188:9 | dd | vector.cpp:188:10:188:10 | call to operator[] | TAINT |
| vector.cpp:188:8:188:9 | ref arg dd | vector.cpp:189:8:189:9 | dd |  |
| vector.cpp:188:8:188:9 | ref arg dd | vector.cpp:190:3:190:4 | dd |  |
| vector.cpp:188:8:188:9 | ref arg dd | vector.cpp:191:8:191:9 | dd |  |
| vector.cpp:188:8:188:9 | ref arg dd | vector.cpp:192:8:192:9 | dd |  |
| vector.cpp:188:8:188:9 | ref arg dd | vector.cpp:193:2:193:2 | dd |  |
| vector.cpp:189:8:189:9 | dd | vector.cpp:189:10:189:10 | call to operator[] | TAINT |
| vector.cpp:189:8:189:9 | ref arg dd | vector.cpp:190:3:190:4 | dd |  |
| vector.cpp:189:8:189:9 | ref arg dd | vector.cpp:191:8:191:9 | dd |  |
| vector.cpp:189:8:189:9 | ref arg dd | vector.cpp:192:8:192:9 | dd |  |
| vector.cpp:189:8:189:9 | ref arg dd | vector.cpp:193:2:193:2 | dd |  |
| vector.cpp:190:3:190:4 | dd | vector.cpp:190:5:190:5 | call to operator[] | TAINT |
| vector.cpp:190:3:190:4 | ref arg dd | vector.cpp:191:8:191:9 | dd |  |
| vector.cpp:190:3:190:4 | ref arg dd | vector.cpp:192:8:192:9 | dd |  |
| vector.cpp:190:3:190:4 | ref arg dd | vector.cpp:193:2:193:2 | dd |  |
| vector.cpp:190:3:190:20 | ... = ... | vector.cpp:190:9:190:9 | a [post update] |  |
| vector.cpp:190:5:190:5 | call to operator[] [post update] | vector.cpp:190:3:190:4 | ref arg dd | TAINT |
| vector.cpp:190:13:190:18 | call to source | vector.cpp:190:3:190:20 | ... = ... |  |
| vector.cpp:191:8:191:9 | dd | vector.cpp:191:10:191:10 | call to operator[] | TAINT |
| vector.cpp:191:8:191:9 | ref arg dd | vector.cpp:192:8:192:9 | dd |  |
| vector.cpp:191:8:191:9 | ref arg dd | vector.cpp:193:2:193:2 | dd |  |
| vector.cpp:192:8:192:9 | dd | vector.cpp:192:10:192:10 | call to operator[] | TAINT |
| vector.cpp:192:8:192:9 | ref arg dd | vector.cpp:193:2:193:2 | dd |  |
| vector.cpp:196:21:196:22 | call to MyVectorContainer | vector.cpp:198:3:198:4 | ee |  |
| vector.cpp:196:21:196:22 | call to MyVectorContainer | vector.cpp:199:8:199:9 | ee |  |
| vector.cpp:196:21:196:22 | call to MyVectorContainer | vector.cpp:200:3:200:4 | ee |  |
| vector.cpp:196:21:196:22 | call to MyVectorContainer | vector.cpp:201:8:201:9 | ee |  |
| vector.cpp:196:21:196:22 | call to MyVectorContainer | vector.cpp:202:2:202:2 | ee |  |
| vector.cpp:198:3:198:4 | ee [post update] | vector.cpp:199:8:199:9 | ee |  |
| vector.cpp:198:3:198:4 | ee [post update] | vector.cpp:200:3:200:4 | ee |  |
| vector.cpp:198:3:198:4 | ee [post update] | vector.cpp:201:8:201:9 | ee |  |
| vector.cpp:198:3:198:4 | ee [post update] | vector.cpp:202:2:202:2 | ee |  |
| vector.cpp:198:19:198:19 | 0 | vector.cpp:198:6:198:7 | ref arg vs | TAINT |
| vector.cpp:199:8:199:9 | ee [post update] | vector.cpp:200:3:200:4 | ee |  |
| vector.cpp:199:8:199:9 | ee [post update] | vector.cpp:201:8:201:9 | ee |  |
| vector.cpp:199:8:199:9 | ee [post update] | vector.cpp:202:2:202:2 | ee |  |
| vector.cpp:199:11:199:12 | vs | vector.cpp:199:13:199:13 | call to operator[] | TAINT |
| vector.cpp:200:3:200:4 | ee [post update] | vector.cpp:201:8:201:9 | ee |  |
| vector.cpp:200:3:200:4 | ee [post update] | vector.cpp:202:2:202:2 | ee |  |
| vector.cpp:200:3:200:21 | ... = ... | vector.cpp:200:8:200:8 | call to operator[] [post update] |  |
| vector.cpp:200:6:200:7 | vs | vector.cpp:200:8:200:8 | call to operator[] | TAINT |
| vector.cpp:200:8:200:8 | call to operator[] [post update] | vector.cpp:200:6:200:7 | ref arg vs | TAINT |
| vector.cpp:200:14:200:19 | call to source | vector.cpp:200:3:200:21 | ... = ... |  |
| vector.cpp:201:8:201:9 | ee [post update] | vector.cpp:202:2:202:2 | ee |  |
| vector.cpp:201:11:201:12 | vs | vector.cpp:201:13:201:13 | call to operator[] | TAINT |
| vector.cpp:205:34:205:35 | call to vector | vector.cpp:209:3:209:4 | ff |  |
| vector.cpp:205:34:205:35 | call to vector | vector.cpp:210:8:210:9 | ff |  |
| vector.cpp:205:34:205:35 | call to vector | vector.cpp:211:3:211:4 | ff |  |
| vector.cpp:205:34:205:35 | call to vector | vector.cpp:212:8:212:9 | ff |  |
| vector.cpp:205:34:205:35 | call to vector | vector.cpp:213:2:213:2 | ff |  |
| vector.cpp:206:21:206:23 | call to MyVectorContainer | vector.cpp:208:3:208:5 | mvc |  |
| vector.cpp:206:21:206:23 | call to MyVectorContainer | vector.cpp:209:16:209:18 | mvc |  |
| vector.cpp:206:21:206:23 | call to MyVectorContainer | vector.cpp:213:2:213:2 | mvc |  |
| vector.cpp:208:3:208:5 | mvc [post update] | vector.cpp:209:16:209:18 | mvc |  |
| vector.cpp:208:3:208:5 | mvc [post update] | vector.cpp:213:2:213:2 | mvc |  |
| vector.cpp:208:20:208:20 | 0 | vector.cpp:208:7:208:8 | ref arg vs | TAINT |
| vector.cpp:209:3:209:4 | ref arg ff | vector.cpp:210:8:210:9 | ff |  |
| vector.cpp:209:3:209:4 | ref arg ff | vector.cpp:211:3:211:4 | ff |  |
| vector.cpp:209:3:209:4 | ref arg ff | vector.cpp:212:8:212:9 | ff |  |
| vector.cpp:209:3:209:4 | ref arg ff | vector.cpp:213:2:213:2 | ff |  |
| vector.cpp:209:16:209:18 | mvc | vector.cpp:209:3:209:4 | ref arg ff | TAINT |
| vector.cpp:210:8:210:9 | ff | vector.cpp:210:10:210:10 | call to operator[] | TAINT |
| vector.cpp:210:8:210:9 | ref arg ff | vector.cpp:211:3:211:4 | ff |  |
| vector.cpp:210:8:210:9 | ref arg ff | vector.cpp:212:8:212:9 | ff |  |
| vector.cpp:210:8:210:9 | ref arg ff | vector.cpp:213:2:213:2 | ff |  |
| vector.cpp:210:10:210:10 | call to operator[] [post update] | vector.cpp:210:8:210:9 | ref arg ff | TAINT |
| vector.cpp:210:14:210:15 | vs | vector.cpp:210:16:210:16 | call to operator[] | TAINT |
| vector.cpp:211:3:211:4 | ff | vector.cpp:211:5:211:5 | call to operator[] | TAINT |
| vector.cpp:211:3:211:4 | ref arg ff | vector.cpp:212:8:212:9 | ff |  |
| vector.cpp:211:3:211:4 | ref arg ff | vector.cpp:213:2:213:2 | ff |  |
| vector.cpp:211:3:211:24 | ... = ... | vector.cpp:211:11:211:11 | call to operator[] [post update] |  |
| vector.cpp:211:5:211:5 | call to operator[] [post update] | vector.cpp:211:3:211:4 | ref arg ff | TAINT |
| vector.cpp:211:9:211:10 | vs | vector.cpp:211:11:211:11 | call to operator[] | TAINT |
| vector.cpp:211:11:211:11 | call to operator[] [post update] | vector.cpp:211:9:211:10 | ref arg vs | TAINT |
| vector.cpp:211:17:211:22 | call to source | vector.cpp:211:3:211:24 | ... = ... |  |
| vector.cpp:212:8:212:9 | ff | vector.cpp:212:10:212:10 | call to operator[] | TAINT |
| vector.cpp:212:8:212:9 | ref arg ff | vector.cpp:213:2:213:2 | ff |  |
| vector.cpp:212:10:212:10 | call to operator[] [post update] | vector.cpp:212:8:212:9 | ref arg ff | TAINT |
| vector.cpp:212:14:212:15 | vs | vector.cpp:212:16:212:16 | call to operator[] | TAINT |
| vector.cpp:235:19:235:20 | call to vector | vector.cpp:237:2:237:3 | v1 |  |
| vector.cpp:235:19:235:20 | call to vector | vector.cpp:241:7:241:8 | v1 |  |
| vector.cpp:235:19:235:20 | call to vector | vector.cpp:249:13:249:14 | v1 |  |
| vector.cpp:235:19:235:20 | call to vector | vector.cpp:249:25:249:26 | v1 |  |
| vector.cpp:235:19:235:20 | call to vector | vector.cpp:277:1:277:1 | v1 |  |
| vector.cpp:235:23:235:24 | call to vector | vector.cpp:238:2:238:3 | v2 |  |
| vector.cpp:235:23:235:24 | call to vector | vector.cpp:242:7:242:8 | v2 |  |
| vector.cpp:235:23:235:24 | call to vector | vector.cpp:277:1:277:1 | v2 |  |
| vector.cpp:235:27:235:28 | call to vector | vector.cpp:239:2:239:3 | v3 |  |
| vector.cpp:235:27:235:28 | call to vector | vector.cpp:243:7:243:8 | v3 |  |
| vector.cpp:235:27:235:28 | call to vector | vector.cpp:250:13:250:14 | v3 |  |
| vector.cpp:235:27:235:28 | call to vector | vector.cpp:250:25:250:26 | v3 |  |
| vector.cpp:235:27:235:28 | call to vector | vector.cpp:251:8:251:9 | v3 |  |
| vector.cpp:235:27:235:28 | call to vector | vector.cpp:277:1:277:1 | v3 |  |
| vector.cpp:237:2:237:3 | ref arg v1 | vector.cpp:241:7:241:8 | v1 |  |
| vector.cpp:237:2:237:3 | ref arg v1 | vector.cpp:249:13:249:14 | v1 |  |
| vector.cpp:237:2:237:3 | ref arg v1 | vector.cpp:249:25:249:26 | v1 |  |
| vector.cpp:237:2:237:3 | ref arg v1 | vector.cpp:277:1:277:1 | v1 |  |
| vector.cpp:237:17:237:17 | 0 | vector.cpp:237:2:237:3 | ref arg v1 | TAINT |
| vector.cpp:238:2:238:3 | ref arg v2 | vector.cpp:242:7:242:8 | v2 |  |
| vector.cpp:238:2:238:3 | ref arg v2 | vector.cpp:277:1:277:1 | v2 |  |
| vector.cpp:238:17:238:30 | call to source | vector.cpp:238:2:238:3 | ref arg v2 | TAINT |
| vector.cpp:239:2:239:3 | ref arg v3 | vector.cpp:243:7:243:8 | v3 |  |
| vector.cpp:239:2:239:3 | ref arg v3 | vector.cpp:250:13:250:14 | v3 |  |
| vector.cpp:239:2:239:3 | ref arg v3 | vector.cpp:250:25:250:26 | v3 |  |
| vector.cpp:239:2:239:3 | ref arg v3 | vector.cpp:251:8:251:9 | v3 |  |
| vector.cpp:239:2:239:3 | ref arg v3 | vector.cpp:277:1:277:1 | v3 |  |
| vector.cpp:239:15:239:20 | call to source | vector.cpp:239:2:239:3 | ref arg v3 | TAINT |
| vector.cpp:241:7:241:8 | ref arg v1 | vector.cpp:249:13:249:14 | v1 |  |
| vector.cpp:241:7:241:8 | ref arg v1 | vector.cpp:249:25:249:26 | v1 |  |
| vector.cpp:241:7:241:8 | ref arg v1 | vector.cpp:277:1:277:1 | v1 |  |
| vector.cpp:242:7:242:8 | ref arg v2 | vector.cpp:277:1:277:1 | v2 |  |
| vector.cpp:243:7:243:8 | ref arg v3 | vector.cpp:250:13:250:14 | v3 |  |
| vector.cpp:243:7:243:8 | ref arg v3 | vector.cpp:250:25:250:26 | v3 |  |
| vector.cpp:243:7:243:8 | ref arg v3 | vector.cpp:251:8:251:9 | v3 |  |
| vector.cpp:243:7:243:8 | ref arg v3 | vector.cpp:277:1:277:1 | v3 |  |
| vector.cpp:246:20:246:21 | call to vector | vector.cpp:249:3:249:4 | v4 |  |
| vector.cpp:246:20:246:21 | call to vector | vector.cpp:257:8:257:9 | v4 |  |
| vector.cpp:246:20:246:21 | call to vector | vector.cpp:262:2:262:2 | v4 |  |
| vector.cpp:246:24:246:25 | call to vector | vector.cpp:250:3:250:4 | v5 |  |
| vector.cpp:246:24:246:25 | call to vector | vector.cpp:258:8:258:9 | v5 |  |
| vector.cpp:246:24:246:25 | call to vector | vector.cpp:262:2:262:2 | v5 |  |
| vector.cpp:246:28:246:29 | call to vector | vector.cpp:255:3:255:4 | v6 |  |
| vector.cpp:246:28:246:29 | call to vector | vector.cpp:261:8:261:9 | v6 |  |
| vector.cpp:246:28:246:29 | call to vector | vector.cpp:262:2:262:2 | v6 |  |
| vector.cpp:249:3:249:4 | ref arg v4 | vector.cpp:257:8:257:9 | v4 |  |
| vector.cpp:249:3:249:4 | ref arg v4 | vector.cpp:262:2:262:2 | v4 |  |
| vector.cpp:249:13:249:14 | ref arg v1 | vector.cpp:249:25:249:26 | v1 |  |
| vector.cpp:249:13:249:14 | ref arg v1 | vector.cpp:277:1:277:1 | v1 |  |
| vector.cpp:249:13:249:14 | v1 | vector.cpp:249:16:249:20 | call to begin | TAINT |
| vector.cpp:249:16:249:20 | call to begin | vector.cpp:249:3:249:4 | ref arg v4 | TAINT |
| vector.cpp:249:25:249:26 | ref arg v1 | vector.cpp:277:1:277:1 | v1 |  |
| vector.cpp:249:25:249:26 | v1 | vector.cpp:249:28:249:30 | call to end | TAINT |
| vector.cpp:249:28:249:30 | call to end | vector.cpp:249:3:249:4 | ref arg v4 | TAINT |
| vector.cpp:250:3:250:4 | ref arg v5 | vector.cpp:258:8:258:9 | v5 |  |
| vector.cpp:250:3:250:4 | ref arg v5 | vector.cpp:262:2:262:2 | v5 |  |
| vector.cpp:250:13:250:14 | ref arg v3 | vector.cpp:250:25:250:26 | v3 |  |
| vector.cpp:250:13:250:14 | ref arg v3 | vector.cpp:251:8:251:9 | v3 |  |
| vector.cpp:250:13:250:14 | ref arg v3 | vector.cpp:277:1:277:1 | v3 |  |
| vector.cpp:250:13:250:14 | v3 | vector.cpp:250:16:250:20 | call to begin | TAINT |
| vector.cpp:250:16:250:20 | call to begin | vector.cpp:250:3:250:4 | ref arg v5 | TAINT |
| vector.cpp:250:25:250:26 | ref arg v3 | vector.cpp:251:8:251:9 | v3 |  |
| vector.cpp:250:25:250:26 | ref arg v3 | vector.cpp:277:1:277:1 | v3 |  |
| vector.cpp:250:25:250:26 | v3 | vector.cpp:250:28:250:30 | call to end | TAINT |
| vector.cpp:250:28:250:30 | call to end | vector.cpp:250:3:250:4 | ref arg v5 | TAINT |
| vector.cpp:251:8:251:9 | ref arg v3 | vector.cpp:277:1:277:1 | v3 |  |
| vector.cpp:251:8:251:9 | v3 | vector.cpp:251:11:251:15 | call to begin | TAINT |
| vector.cpp:251:11:251:15 | call to begin | vector.cpp:251:3:251:17 | ... = ... |  |
| vector.cpp:251:11:251:15 | call to begin | vector.cpp:252:3:252:4 | i1 |  |
| vector.cpp:251:11:251:15 | call to begin | vector.cpp:253:8:253:9 | i1 |  |
| vector.cpp:251:11:251:15 | call to begin | vector.cpp:255:13:255:14 | i1 |  |
| vector.cpp:251:11:251:15 | call to begin | vector.cpp:259:8:259:9 | i1 |  |
| vector.cpp:252:3:252:4 | i1 | vector.cpp:252:5:252:5 | call to operator++ |  |
| vector.cpp:252:3:252:4 | ref arg i1 | vector.cpp:253:8:253:9 | i1 |  |
| vector.cpp:252:3:252:4 | ref arg i1 | vector.cpp:255:13:255:14 | i1 |  |
| vector.cpp:252:3:252:4 | ref arg i1 | vector.cpp:259:8:259:9 | i1 |  |
| vector.cpp:253:8:253:9 | i1 | vector.cpp:253:3:253:9 | ... = ... |  |
| vector.cpp:253:8:253:9 | i1 | vector.cpp:254:3:254:4 | i2 |  |
| vector.cpp:253:8:253:9 | i1 | vector.cpp:255:17:255:18 | i2 |  |
| vector.cpp:253:8:253:9 | i1 | vector.cpp:260:8:260:9 | i2 |  |
| vector.cpp:254:3:254:4 | i2 | vector.cpp:254:5:254:5 | call to operator++ |  |
| vector.cpp:254:3:254:4 | ref arg i2 | vector.cpp:255:17:255:18 | i2 |  |
| vector.cpp:254:3:254:4 | ref arg i2 | vector.cpp:260:8:260:9 | i2 |  |
| vector.cpp:255:3:255:4 | ref arg v6 | vector.cpp:261:8:261:9 | v6 |  |
| vector.cpp:255:3:255:4 | ref arg v6 | vector.cpp:262:2:262:2 | v6 |  |
| vector.cpp:255:13:255:14 | call to iterator | vector.cpp:255:3:255:4 | ref arg v6 | TAINT |
| vector.cpp:255:13:255:14 | call to iterator [post update] | vector.cpp:277:1:277:1 | v3 |  |
| vector.cpp:255:13:255:14 | i1 | vector.cpp:255:13:255:14 | call to iterator |  |
| vector.cpp:255:13:255:14 | i1 [post update] | vector.cpp:277:1:277:1 | v3 |  |
| vector.cpp:255:17:255:18 | call to iterator | vector.cpp:255:3:255:4 | ref arg v6 | TAINT |
| vector.cpp:255:17:255:18 | i2 | vector.cpp:255:17:255:18 | call to iterator |  |
| vector.cpp:257:8:257:9 | ref arg v4 | vector.cpp:262:2:262:2 | v4 |  |
| vector.cpp:258:8:258:9 | ref arg v5 | vector.cpp:262:2:262:2 | v5 |  |
| vector.cpp:259:8:259:9 | ref arg i1 | vector.cpp:277:1:277:1 | v3 |  |
| vector.cpp:261:8:261:9 | ref arg v6 | vector.cpp:262:2:262:2 | v6 |  |
| vector.cpp:265:22:265:23 | call to vector | vector.cpp:269:3:269:4 | v7 |  |
| vector.cpp:265:22:265:23 | call to vector | vector.cpp:273:8:273:9 | v7 |  |
| vector.cpp:265:22:265:23 | call to vector | vector.cpp:276:2:276:2 | v7 |  |
| vector.cpp:266:24:266:25 | call to vector | vector.cpp:270:3:270:4 | v8 |  |
| vector.cpp:266:24:266:25 | call to vector | vector.cpp:274:8:274:9 | v8 |  |
| vector.cpp:266:24:266:25 | call to vector | vector.cpp:276:2:276:2 | v8 |  |
| vector.cpp:267:28:267:29 | call to vector | vector.cpp:271:3:271:4 | v9 |  |
| vector.cpp:267:28:267:29 | call to vector | vector.cpp:275:8:275:9 | v9 |  |
| vector.cpp:267:28:267:29 | call to vector | vector.cpp:276:2:276:2 | v9 |  |
| vector.cpp:269:3:269:4 | ref arg v7 | vector.cpp:273:8:273:9 | v7 |  |
| vector.cpp:269:3:269:4 | ref arg v7 | vector.cpp:276:2:276:2 | v7 |  |
| vector.cpp:269:18:269:31 | call to source | vector.cpp:269:3:269:4 | ref arg v7 | TAINT |
| vector.cpp:270:3:270:4 | ref arg v8 | vector.cpp:274:8:274:9 | v8 |  |
| vector.cpp:270:3:270:4 | ref arg v8 | vector.cpp:276:2:276:2 | v8 |  |
| vector.cpp:270:18:270:35 | call to source | vector.cpp:270:3:270:4 | ref arg v8 | TAINT |
| vector.cpp:271:3:271:4 | ref arg v9 | vector.cpp:275:8:275:9 | v9 |  |
| vector.cpp:271:3:271:4 | ref arg v9 | vector.cpp:276:2:276:2 | v9 |  |
| vector.cpp:271:18:271:34 | call to source | vector.cpp:271:3:271:4 | ref arg v9 | TAINT |
| vector.cpp:273:8:273:9 | ref arg v7 | vector.cpp:276:2:276:2 | v7 |  |
| vector.cpp:274:8:274:9 | ref arg v8 | vector.cpp:276:2:276:2 | v8 |  |
| vector.cpp:275:8:275:9 | ref arg v9 | vector.cpp:276:2:276:2 | v9 |  |
| vector.cpp:282:19:282:20 | call to vector | vector.cpp:284:2:284:3 | v1 |  |
| vector.cpp:282:19:282:20 | call to vector | vector.cpp:285:7:285:8 | v1 |  |
| vector.cpp:282:19:282:20 | call to vector | vector.cpp:286:7:286:8 | v1 |  |
| vector.cpp:282:19:282:20 | call to vector | vector.cpp:287:7:287:8 | v1 |  |
| vector.cpp:282:19:282:20 | call to vector | vector.cpp:293:1:293:1 | v1 |  |
| vector.cpp:282:23:282:24 | call to vector | vector.cpp:289:4:289:5 | v2 |  |
| vector.cpp:282:23:282:24 | call to vector | vector.cpp:290:7:290:8 | v2 |  |
| vector.cpp:282:23:282:24 | call to vector | vector.cpp:291:7:291:8 | v2 |  |
| vector.cpp:282:23:282:24 | call to vector | vector.cpp:292:7:292:8 | v2 |  |
| vector.cpp:282:23:282:24 | call to vector | vector.cpp:293:1:293:1 | v2 |  |
| vector.cpp:284:2:284:3 | ref arg v1 | vector.cpp:285:7:285:8 | v1 |  |
| vector.cpp:284:2:284:3 | ref arg v1 | vector.cpp:286:7:286:8 | v1 |  |
| vector.cpp:284:2:284:3 | ref arg v1 | vector.cpp:287:7:287:8 | v1 |  |
| vector.cpp:284:2:284:3 | ref arg v1 | vector.cpp:293:1:293:1 | v1 |  |
| vector.cpp:284:15:284:20 | call to source | vector.cpp:284:2:284:3 | ref arg v1 | TAINT |
| vector.cpp:285:7:285:8 | ref arg v1 | vector.cpp:286:7:286:8 | v1 |  |
| vector.cpp:285:7:285:8 | ref arg v1 | vector.cpp:287:7:287:8 | v1 |  |
| vector.cpp:285:7:285:8 | ref arg v1 | vector.cpp:293:1:293:1 | v1 |  |
| vector.cpp:286:7:286:8 | ref arg v1 | vector.cpp:287:7:287:8 | v1 |  |
| vector.cpp:286:7:286:8 | ref arg v1 | vector.cpp:293:1:293:1 | v1 |  |
| vector.cpp:286:7:286:8 | v1 | vector.cpp:286:10:286:13 | call to data | TAINT |
| vector.cpp:286:10:286:13 | ref arg call to data | vector.cpp:286:7:286:8 | ref arg v1 | TAINT |
| vector.cpp:287:7:287:8 | ref arg v1 | vector.cpp:293:1:293:1 | v1 |  |
| vector.cpp:287:7:287:8 | v1 | vector.cpp:287:10:287:13 | call to data | TAINT |
| vector.cpp:287:10:287:13 | call to data | vector.cpp:287:7:287:18 | access to array | TAINT |
| vector.cpp:287:17:287:17 | 2 | vector.cpp:287:7:287:18 | access to array | TAINT |
| vector.cpp:289:2:289:13 | * ... [post update] | vector.cpp:289:7:289:10 | call to data [inner post update] |  |
| vector.cpp:289:2:289:32 | ... = ... | vector.cpp:289:2:289:13 | * ... [post update] |  |
| vector.cpp:289:4:289:5 | ref arg v2 | vector.cpp:290:7:290:8 | v2 |  |
| vector.cpp:289:4:289:5 | ref arg v2 | vector.cpp:291:7:291:8 | v2 |  |
| vector.cpp:289:4:289:5 | ref arg v2 | vector.cpp:292:7:292:8 | v2 |  |
| vector.cpp:289:4:289:5 | ref arg v2 | vector.cpp:293:1:293:1 | v2 |  |
| vector.cpp:289:4:289:5 | v2 | vector.cpp:289:7:289:10 | call to data | TAINT |
| vector.cpp:289:7:289:10 | call to data | vector.cpp:289:2:289:13 | * ... | TAINT |
| vector.cpp:289:7:289:10 | call to data [inner post update] | vector.cpp:289:4:289:5 | ref arg v2 | TAINT |
| vector.cpp:289:17:289:30 | call to source | vector.cpp:289:2:289:32 | ... = ... |  |
| vector.cpp:290:7:290:8 | ref arg v2 | vector.cpp:291:7:291:8 | v2 |  |
| vector.cpp:290:7:290:8 | ref arg v2 | vector.cpp:292:7:292:8 | v2 |  |
| vector.cpp:290:7:290:8 | ref arg v2 | vector.cpp:293:1:293:1 | v2 |  |
| vector.cpp:291:7:291:8 | ref arg v2 | vector.cpp:292:7:292:8 | v2 |  |
| vector.cpp:291:7:291:8 | ref arg v2 | vector.cpp:293:1:293:1 | v2 |  |
| vector.cpp:291:7:291:8 | v2 | vector.cpp:291:10:291:13 | call to data | TAINT |
| vector.cpp:291:10:291:13 | ref arg call to data | vector.cpp:291:7:291:8 | ref arg v2 | TAINT |
| vector.cpp:292:7:292:8 | ref arg v2 | vector.cpp:293:1:293:1 | v2 |  |
| vector.cpp:292:7:292:8 | v2 | vector.cpp:292:10:292:13 | call to data | TAINT |
| vector.cpp:292:10:292:13 | call to data | vector.cpp:292:7:292:18 | access to array | TAINT |
| vector.cpp:292:17:292:17 | 2 | vector.cpp:292:7:292:18 | access to array | TAINT |
| vector.cpp:298:19:298:19 | call to vector | vector.cpp:305:7:305:7 | a |  |
| vector.cpp:298:19:298:19 | call to vector | vector.cpp:305:16:305:16 | a |  |
| vector.cpp:298:19:298:19 | call to vector | vector.cpp:306:7:306:7 | a |  |
| vector.cpp:298:19:298:19 | call to vector | vector.cpp:311:25:311:25 | a |  |
| vector.cpp:298:19:298:19 | call to vector | vector.cpp:311:36:311:36 | a |  |
| vector.cpp:298:19:298:19 | call to vector | vector.cpp:313:1:313:1 | a |  |
| vector.cpp:299:19:299:19 | call to vector | vector.cpp:305:25:305:25 | b |  |
| vector.cpp:299:19:299:19 | call to vector | vector.cpp:305:36:305:36 | b |  |
| vector.cpp:299:19:299:19 | call to vector | vector.cpp:313:1:313:1 | b |  |
| vector.cpp:300:19:300:19 | call to vector | vector.cpp:308:7:308:7 | c |  |
| vector.cpp:300:19:300:19 | call to vector | vector.cpp:308:16:308:16 | c |  |
| vector.cpp:300:19:300:19 | call to vector | vector.cpp:309:7:309:7 | c |  |
| vector.cpp:300:19:300:19 | call to vector | vector.cpp:313:1:313:1 | c |  |
| vector.cpp:301:19:301:19 | call to vector | vector.cpp:303:2:303:2 | d |  |
| vector.cpp:301:19:301:19 | call to vector | vector.cpp:308:25:308:25 | d |  |
| vector.cpp:301:19:301:19 | call to vector | vector.cpp:308:36:308:36 | d |  |
| vector.cpp:301:19:301:19 | call to vector | vector.cpp:311:7:311:7 | d |  |
| vector.cpp:301:19:301:19 | call to vector | vector.cpp:311:16:311:16 | d |  |
| vector.cpp:301:19:301:19 | call to vector | vector.cpp:312:7:312:7 | d |  |
| vector.cpp:301:19:301:19 | call to vector | vector.cpp:313:1:313:1 | d |  |
| vector.cpp:303:2:303:2 | ref arg d | vector.cpp:308:25:308:25 | d |  |
| vector.cpp:303:2:303:2 | ref arg d | vector.cpp:308:36:308:36 | d |  |
| vector.cpp:303:2:303:2 | ref arg d | vector.cpp:311:7:311:7 | d |  |
| vector.cpp:303:2:303:2 | ref arg d | vector.cpp:311:16:311:16 | d |  |
| vector.cpp:303:2:303:2 | ref arg d | vector.cpp:312:7:312:7 | d |  |
| vector.cpp:303:2:303:2 | ref arg d | vector.cpp:313:1:313:1 | d |  |
| vector.cpp:303:14:303:19 | call to source | vector.cpp:303:2:303:2 | ref arg d | TAINT |
| vector.cpp:305:7:305:7 | a | vector.cpp:305:9:305:14 | call to insert | TAINT |
| vector.cpp:305:7:305:7 | ref arg a | vector.cpp:306:7:306:7 | a |  |
| vector.cpp:305:7:305:7 | ref arg a | vector.cpp:311:25:311:25 | a |  |
| vector.cpp:305:7:305:7 | ref arg a | vector.cpp:311:36:311:36 | a |  |
| vector.cpp:305:7:305:7 | ref arg a | vector.cpp:313:1:313:1 | a |  |
| vector.cpp:305:16:305:16 | a | vector.cpp:305:18:305:20 | call to end | TAINT |
| vector.cpp:305:16:305:16 | ref arg a | vector.cpp:305:7:305:7 | a |  |
| vector.cpp:305:16:305:16 | ref arg a | vector.cpp:306:7:306:7 | a |  |
| vector.cpp:305:16:305:16 | ref arg a | vector.cpp:311:25:311:25 | a |  |
| vector.cpp:305:16:305:16 | ref arg a | vector.cpp:311:36:311:36 | a |  |
| vector.cpp:305:16:305:16 | ref arg a | vector.cpp:313:1:313:1 | a |  |
| vector.cpp:305:18:305:20 | call to end | vector.cpp:305:16:305:22 | call to iterator | TAINT |
| vector.cpp:305:25:305:25 | b | vector.cpp:305:27:305:31 | call to begin | TAINT |
| vector.cpp:305:25:305:25 | ref arg b | vector.cpp:305:36:305:36 | b |  |
| vector.cpp:305:25:305:25 | ref arg b | vector.cpp:313:1:313:1 | b |  |
| vector.cpp:305:27:305:31 | call to begin | vector.cpp:305:7:305:7 | ref arg a | TAINT |
| vector.cpp:305:27:305:31 | call to begin | vector.cpp:305:9:305:14 | call to insert | TAINT |
| vector.cpp:305:36:305:36 | b | vector.cpp:305:38:305:40 | call to end | TAINT |
| vector.cpp:305:36:305:36 | ref arg b | vector.cpp:313:1:313:1 | b |  |
| vector.cpp:305:38:305:40 | call to end | vector.cpp:305:7:305:7 | ref arg a | TAINT |
| vector.cpp:305:38:305:40 | call to end | vector.cpp:305:9:305:14 | call to insert | TAINT |
| vector.cpp:306:7:306:7 | ref arg a | vector.cpp:311:25:311:25 | a |  |
| vector.cpp:306:7:306:7 | ref arg a | vector.cpp:311:36:311:36 | a |  |
| vector.cpp:306:7:306:7 | ref arg a | vector.cpp:313:1:313:1 | a |  |
| vector.cpp:308:7:308:7 | c | vector.cpp:308:9:308:14 | call to insert | TAINT |
| vector.cpp:308:7:308:7 | ref arg c | vector.cpp:309:7:309:7 | c |  |
| vector.cpp:308:7:308:7 | ref arg c | vector.cpp:313:1:313:1 | c |  |
| vector.cpp:308:16:308:16 | c | vector.cpp:308:18:308:20 | call to end | TAINT |
| vector.cpp:308:16:308:16 | ref arg c | vector.cpp:308:7:308:7 | c |  |
| vector.cpp:308:16:308:16 | ref arg c | vector.cpp:309:7:309:7 | c |  |
| vector.cpp:308:16:308:16 | ref arg c | vector.cpp:313:1:313:1 | c |  |
| vector.cpp:308:18:308:20 | call to end | vector.cpp:308:16:308:22 | call to iterator | TAINT |
| vector.cpp:308:25:308:25 | d | vector.cpp:308:27:308:31 | call to begin | TAINT |
| vector.cpp:308:25:308:25 | ref arg d | vector.cpp:308:36:308:36 | d |  |
| vector.cpp:308:25:308:25 | ref arg d | vector.cpp:311:7:311:7 | d |  |
| vector.cpp:308:25:308:25 | ref arg d | vector.cpp:311:16:311:16 | d |  |
| vector.cpp:308:25:308:25 | ref arg d | vector.cpp:312:7:312:7 | d |  |
| vector.cpp:308:25:308:25 | ref arg d | vector.cpp:313:1:313:1 | d |  |
| vector.cpp:308:27:308:31 | call to begin | vector.cpp:308:7:308:7 | ref arg c | TAINT |
| vector.cpp:308:27:308:31 | call to begin | vector.cpp:308:9:308:14 | call to insert | TAINT |
| vector.cpp:308:36:308:36 | d | vector.cpp:308:38:308:40 | call to end | TAINT |
| vector.cpp:308:36:308:36 | ref arg d | vector.cpp:311:7:311:7 | d |  |
| vector.cpp:308:36:308:36 | ref arg d | vector.cpp:311:16:311:16 | d |  |
| vector.cpp:308:36:308:36 | ref arg d | vector.cpp:312:7:312:7 | d |  |
| vector.cpp:308:36:308:36 | ref arg d | vector.cpp:313:1:313:1 | d |  |
| vector.cpp:308:38:308:40 | call to end | vector.cpp:308:7:308:7 | ref arg c | TAINT |
| vector.cpp:308:38:308:40 | call to end | vector.cpp:308:9:308:14 | call to insert | TAINT |
| vector.cpp:309:7:309:7 | ref arg c | vector.cpp:313:1:313:1 | c |  |
| vector.cpp:311:7:311:7 | d | vector.cpp:311:9:311:14 | call to insert | TAINT |
| vector.cpp:311:7:311:7 | ref arg d | vector.cpp:312:7:312:7 | d |  |
| vector.cpp:311:7:311:7 | ref arg d | vector.cpp:313:1:313:1 | d |  |
| vector.cpp:311:16:311:16 | d | vector.cpp:311:18:311:20 | call to end | TAINT |
| vector.cpp:311:16:311:16 | ref arg d | vector.cpp:311:7:311:7 | d |  |
| vector.cpp:311:16:311:16 | ref arg d | vector.cpp:312:7:312:7 | d |  |
| vector.cpp:311:16:311:16 | ref arg d | vector.cpp:313:1:313:1 | d |  |
| vector.cpp:311:18:311:20 | call to end | vector.cpp:311:16:311:22 | call to iterator | TAINT |
| vector.cpp:311:25:311:25 | a | vector.cpp:311:27:311:31 | call to begin | TAINT |
| vector.cpp:311:25:311:25 | ref arg a | vector.cpp:311:36:311:36 | a |  |
| vector.cpp:311:25:311:25 | ref arg a | vector.cpp:313:1:313:1 | a |  |
| vector.cpp:311:27:311:31 | call to begin | vector.cpp:311:7:311:7 | ref arg d | TAINT |
| vector.cpp:311:27:311:31 | call to begin | vector.cpp:311:9:311:14 | call to insert | TAINT |
| vector.cpp:311:36:311:36 | a | vector.cpp:311:38:311:40 | call to end | TAINT |
| vector.cpp:311:36:311:36 | ref arg a | vector.cpp:313:1:313:1 | a |  |
| vector.cpp:311:38:311:40 | call to end | vector.cpp:311:7:311:7 | ref arg d | TAINT |
| vector.cpp:311:38:311:40 | call to end | vector.cpp:311:9:311:14 | call to insert | TAINT |
| vector.cpp:312:7:312:7 | ref arg d | vector.cpp:313:1:313:1 | d |  |
| vector.cpp:316:19:316:20 | call to vector | vector.cpp:320:22:320:23 | v1 |  |
| vector.cpp:316:19:316:20 | call to vector | vector.cpp:320:34:320:35 | v1 |  |
| vector.cpp:316:19:316:20 | call to vector | vector.cpp:323:7:323:8 | v1 |  |
| vector.cpp:316:19:316:20 | call to vector | vector.cpp:327:1:327:1 | v1 |  |
| vector.cpp:317:19:317:20 | call to vector | vector.cpp:318:2:318:3 | v2 |  |
| vector.cpp:317:19:317:20 | call to vector | vector.cpp:321:22:321:23 | v2 |  |
| vector.cpp:317:19:317:20 | call to vector | vector.cpp:321:34:321:35 | v2 |  |
| vector.cpp:317:19:317:20 | call to vector | vector.cpp:324:7:324:8 | v2 |  |
| vector.cpp:317:19:317:20 | call to vector | vector.cpp:327:1:327:1 | v2 |  |
| vector.cpp:318:2:318:3 | ref arg v2 | vector.cpp:321:22:321:23 | v2 |  |
| vector.cpp:318:2:318:3 | ref arg v2 | vector.cpp:321:34:321:35 | v2 |  |
| vector.cpp:318:2:318:3 | ref arg v2 | vector.cpp:324:7:324:8 | v2 |  |
| vector.cpp:318:2:318:3 | ref arg v2 | vector.cpp:327:1:327:1 | v2 |  |
| vector.cpp:318:15:318:20 | call to source | vector.cpp:318:2:318:3 | ref arg v2 | TAINT |
| vector.cpp:320:22:320:23 | ref arg v1 | vector.cpp:320:34:320:35 | v1 |  |
| vector.cpp:320:22:320:23 | ref arg v1 | vector.cpp:323:7:323:8 | v1 |  |
| vector.cpp:320:22:320:23 | ref arg v1 | vector.cpp:327:1:327:1 | v1 |  |
| vector.cpp:320:22:320:23 | v1 | vector.cpp:320:25:320:29 | call to begin | TAINT |
| vector.cpp:320:22:320:42 | call to vector | vector.cpp:325:7:325:8 | v3 |  |
| vector.cpp:320:22:320:42 | call to vector | vector.cpp:327:1:327:1 | v3 |  |
| vector.cpp:320:25:320:29 | call to begin | vector.cpp:320:22:320:42 | call to vector | TAINT |
| vector.cpp:320:34:320:35 | ref arg v1 | vector.cpp:323:7:323:8 | v1 |  |
| vector.cpp:320:34:320:35 | ref arg v1 | vector.cpp:327:1:327:1 | v1 |  |
| vector.cpp:320:34:320:35 | v1 | vector.cpp:320:37:320:39 | call to end | TAINT |
| vector.cpp:320:37:320:39 | call to end | vector.cpp:320:22:320:42 | call to vector | TAINT |
| vector.cpp:321:22:321:23 | ref arg v2 | vector.cpp:321:34:321:35 | v2 |  |
| vector.cpp:321:22:321:23 | ref arg v2 | vector.cpp:324:7:324:8 | v2 |  |
| vector.cpp:321:22:321:23 | ref arg v2 | vector.cpp:327:1:327:1 | v2 |  |
| vector.cpp:321:22:321:23 | v2 | vector.cpp:321:25:321:29 | call to begin | TAINT |
| vector.cpp:321:22:321:42 | call to vector | vector.cpp:326:7:326:8 | v4 |  |
| vector.cpp:321:22:321:42 | call to vector | vector.cpp:327:1:327:1 | v4 |  |
| vector.cpp:321:25:321:29 | call to begin | vector.cpp:321:22:321:42 | call to vector | TAINT |
| vector.cpp:321:34:321:35 | ref arg v2 | vector.cpp:324:7:324:8 | v2 |  |
| vector.cpp:321:34:321:35 | ref arg v2 | vector.cpp:327:1:327:1 | v2 |  |
| vector.cpp:321:34:321:35 | v2 | vector.cpp:321:37:321:39 | call to end | TAINT |
| vector.cpp:321:37:321:39 | call to end | vector.cpp:321:22:321:42 | call to vector | TAINT |
| vector.cpp:323:7:323:8 | ref arg v1 | vector.cpp:327:1:327:1 | v1 |  |
| vector.cpp:324:7:324:8 | ref arg v2 | vector.cpp:327:1:327:1 | v2 |  |
| vector.cpp:325:7:325:8 | ref arg v3 | vector.cpp:327:1:327:1 | v3 |  |
| vector.cpp:326:7:326:8 | ref arg v4 | vector.cpp:327:1:327:1 | v4 |  |
| vector.cpp:329:62:329:65 | iter | vector.cpp:329:62:329:65 | iter |  |
| vector.cpp:329:62:329:65 | iter | vector.cpp:330:3:330:6 | iter |  |
| vector.cpp:330:2:330:2 | call to operator* [post update] | vector.cpp:329:62:329:65 | iter |  |
| vector.cpp:330:2:330:17 | ... = ... | vector.cpp:330:2:330:2 | call to operator* [post update] |  |
| vector.cpp:330:3:330:6 | iter | vector.cpp:330:2:330:2 | call to operator* | TAINT |
| vector.cpp:330:10:330:15 | call to source | vector.cpp:330:2:330:2 | call to operator* [post update] | TAINT |
| vector.cpp:330:10:330:15 | call to source | vector.cpp:330:2:330:17 | ... = ... |  |
| vector.cpp:333:64:333:67 | iter | vector.cpp:333:64:333:67 | iter |  |
| vector.cpp:333:64:333:67 | iter | vector.cpp:334:3:334:6 | iter |  |
| vector.cpp:333:74:333:74 | i | vector.cpp:334:10:334:10 | i |  |
| vector.cpp:334:2:334:2 | call to operator* [post update] | vector.cpp:333:64:333:67 | iter |  |
| vector.cpp:334:2:334:10 | ... = ... | vector.cpp:334:2:334:2 | call to operator* [post update] |  |
| vector.cpp:334:3:334:6 | iter | vector.cpp:334:2:334:2 | call to operator* | TAINT |
| vector.cpp:334:10:334:10 | i | vector.cpp:334:2:334:2 | call to operator* [post update] | TAINT |
| vector.cpp:334:10:334:10 | i | vector.cpp:334:2:334:10 | ... = ... |  |
| vector.cpp:337:38:337:38 | b | vector.cpp:372:5:372:5 | b |  |
| vector.cpp:338:22:338:24 | call to vector | vector.cpp:340:34:340:35 | v1 |  |
| vector.cpp:338:22:338:24 | call to vector | vector.cpp:342:7:342:8 | v1 |  |
| vector.cpp:338:22:338:24 | call to vector | vector.cpp:401:1:401:1 | v1 |  |
| vector.cpp:338:30:338:32 | call to vector | vector.cpp:344:38:344:39 | v2 |  |
| vector.cpp:338:30:338:32 | call to vector | vector.cpp:344:56:344:57 | v2 |  |
| vector.cpp:338:30:338:32 | call to vector | vector.cpp:347:7:347:8 | v2 |  |
| vector.cpp:338:30:338:32 | call to vector | vector.cpp:401:1:401:1 | v2 |  |
| vector.cpp:338:38:338:40 | call to vector | vector.cpp:349:15:349:16 | v3 |  |
| vector.cpp:338:38:338:40 | call to vector | vector.cpp:352:7:352:8 | v3 |  |
| vector.cpp:338:38:338:40 | call to vector | vector.cpp:401:1:401:1 | v3 |  |
| vector.cpp:338:46:338:48 | call to vector | vector.cpp:354:38:354:39 | v4 |  |
| vector.cpp:338:46:338:48 | call to vector | vector.cpp:354:56:354:57 | v4 |  |
| vector.cpp:338:46:338:48 | call to vector | vector.cpp:357:7:357:8 | v4 |  |
| vector.cpp:338:46:338:48 | call to vector | vector.cpp:401:1:401:1 | v4 |  |
| vector.cpp:338:54:338:56 | call to vector | vector.cpp:359:34:359:35 | v5 |  |
| vector.cpp:338:54:338:56 | call to vector | vector.cpp:361:7:361:8 | v5 |  |
| vector.cpp:338:54:338:56 | call to vector | vector.cpp:363:7:363:8 | v5 |  |
| vector.cpp:338:54:338:56 | call to vector | vector.cpp:401:1:401:1 | v5 |  |
| vector.cpp:338:62:338:64 | call to vector | vector.cpp:365:34:365:35 | v6 |  |
| vector.cpp:338:62:338:64 | call to vector | vector.cpp:367:7:367:8 | v6 |  |
| vector.cpp:338:62:338:64 | call to vector | vector.cpp:368:2:368:3 | v6 |  |
| vector.cpp:338:62:338:64 | call to vector | vector.cpp:369:7:369:8 | v6 |  |
| vector.cpp:338:62:338:64 | call to vector | vector.cpp:401:1:401:1 | v6 |  |
| vector.cpp:338:70:338:72 | call to vector | vector.cpp:371:34:371:35 | v7 |  |
| vector.cpp:338:70:338:72 | call to vector | vector.cpp:374:8:374:9 | v7 |  |
| vector.cpp:338:70:338:72 | call to vector | vector.cpp:377:8:377:9 | v7 |  |
| vector.cpp:338:70:338:72 | call to vector | vector.cpp:379:7:379:8 | v7 |  |
| vector.cpp:338:70:338:72 | call to vector | vector.cpp:401:1:401:1 | v7 |  |
| vector.cpp:338:78:338:80 | call to vector | vector.cpp:381:34:381:35 | v8 |  |
| vector.cpp:338:78:338:80 | call to vector | vector.cpp:383:7:383:8 | v8 |  |
| vector.cpp:338:78:338:80 | call to vector | vector.cpp:385:7:385:8 | v8 |  |
| vector.cpp:338:78:338:80 | call to vector | vector.cpp:401:1:401:1 | v8 |  |
| vector.cpp:338:86:338:88 | call to vector | vector.cpp:387:34:387:35 | v9 |  |
| vector.cpp:338:86:338:88 | call to vector | vector.cpp:392:7:392:8 | v9 |  |
| vector.cpp:338:86:338:88 | call to vector | vector.cpp:401:1:401:1 | v9 |  |
| vector.cpp:338:95:338:97 | call to vector | vector.cpp:394:35:394:37 | v10 |  |
| vector.cpp:338:95:338:97 | call to vector | vector.cpp:396:7:396:9 | v10 |  |
| vector.cpp:338:95:338:97 | call to vector | vector.cpp:401:1:401:1 | v10 |  |
| vector.cpp:338:104:338:106 | call to vector | vector.cpp:398:35:398:37 | v11 |  |
| vector.cpp:338:104:338:106 | call to vector | vector.cpp:400:7:400:9 | v11 |  |
| vector.cpp:338:104:338:106 | call to vector | vector.cpp:401:1:401:1 | v11 |  |
| vector.cpp:340:34:340:35 | ref arg v1 | vector.cpp:342:7:342:8 | v1 |  |
| vector.cpp:340:34:340:35 | ref arg v1 | vector.cpp:401:1:401:1 | v1 |  |
| vector.cpp:340:34:340:35 | v1 | vector.cpp:340:37:340:41 | call to begin | TAINT |
| vector.cpp:340:37:340:41 | call to begin | vector.cpp:341:3:341:4 | i1 |  |
| vector.cpp:341:2:341:2 | call to operator* [post update] | vector.cpp:342:7:342:8 | v1 |  |
| vector.cpp:341:2:341:2 | call to operator* [post update] | vector.cpp:401:1:401:1 | v1 |  |
| vector.cpp:341:2:341:15 | ... = ... | vector.cpp:341:2:341:2 | call to operator* [post update] |  |
| vector.cpp:341:3:341:4 | i1 | vector.cpp:341:2:341:2 | call to operator* | TAINT |
| vector.cpp:341:8:341:13 | call to source | vector.cpp:341:2:341:2 | call to operator* [post update] | TAINT |
| vector.cpp:341:8:341:13 | call to source | vector.cpp:341:2:341:15 | ... = ... |  |
| vector.cpp:342:7:342:8 | ref arg v1 | vector.cpp:401:1:401:1 | v1 |  |
| vector.cpp:344:38:344:39 | ref arg v2 | vector.cpp:344:56:344:57 | v2 |  |
| vector.cpp:344:38:344:39 | ref arg v2 | vector.cpp:347:7:347:8 | v2 |  |
| vector.cpp:344:38:344:39 | ref arg v2 | vector.cpp:401:1:401:1 | v2 |  |
| vector.cpp:344:38:344:39 | v2 | vector.cpp:344:41:344:45 | call to begin | TAINT |
| vector.cpp:344:41:344:45 | call to begin | vector.cpp:344:50:344:51 | it |  |
| vector.cpp:344:41:344:45 | call to begin | vector.cpp:344:68:344:69 | it |  |
| vector.cpp:344:41:344:45 | call to begin | vector.cpp:345:4:345:5 | it |  |
| vector.cpp:344:56:344:57 | ref arg v2 | vector.cpp:344:56:344:57 | v2 |  |
| vector.cpp:344:56:344:57 | ref arg v2 | vector.cpp:347:7:347:8 | v2 |  |
| vector.cpp:344:56:344:57 | ref arg v2 | vector.cpp:401:1:401:1 | v2 |  |
| vector.cpp:344:56:344:57 | v2 | vector.cpp:344:59:344:61 | call to end | TAINT |
| vector.cpp:344:68:344:69 | it | vector.cpp:344:66:344:66 | call to operator++ |  |
| vector.cpp:344:68:344:69 | ref arg it | vector.cpp:344:50:344:51 | it |  |
| vector.cpp:344:68:344:69 | ref arg it | vector.cpp:344:68:344:69 | it |  |
| vector.cpp:344:68:344:69 | ref arg it | vector.cpp:345:4:345:5 | it |  |
| vector.cpp:345:3:345:3 | call to operator* [post update] | vector.cpp:344:56:344:57 | v2 |  |
| vector.cpp:345:3:345:3 | call to operator* [post update] | vector.cpp:347:7:347:8 | v2 |  |
| vector.cpp:345:3:345:3 | call to operator* [post update] | vector.cpp:401:1:401:1 | v2 |  |
| vector.cpp:345:3:345:16 | ... = ... | vector.cpp:345:3:345:3 | call to operator* [post update] |  |
| vector.cpp:345:4:345:5 | it | vector.cpp:345:3:345:3 | call to operator* | TAINT |
| vector.cpp:345:9:345:14 | call to source | vector.cpp:345:3:345:3 | call to operator* [post update] | TAINT |
| vector.cpp:345:9:345:14 | call to source | vector.cpp:345:3:345:16 | ... = ... |  |
| vector.cpp:347:7:347:8 | ref arg v2 | vector.cpp:401:1:401:1 | v2 |  |
| vector.cpp:349:15:349:15 | (__begin) | vector.cpp:349:15:349:15 | call to operator* | TAINT |
| vector.cpp:349:15:349:15 | (__begin) | vector.cpp:349:15:349:15 | call to operator++ |  |
| vector.cpp:349:15:349:15 | (__end) | vector.cpp:349:15:349:15 | call to iterator |  |
| vector.cpp:349:15:349:15 | (__range) | vector.cpp:349:15:349:15 | call to begin | TAINT |
| vector.cpp:349:15:349:15 | (__range) | vector.cpp:349:15:349:15 | call to end | TAINT |
| vector.cpp:349:15:349:15 | call to begin | vector.cpp:349:15:349:15 | (__begin) |  |
| vector.cpp:349:15:349:15 | call to begin | vector.cpp:349:15:349:15 | (__begin) |  |
| vector.cpp:349:15:349:15 | call to begin | vector.cpp:349:15:349:15 | (__begin) |  |
| vector.cpp:349:15:349:15 | call to end | vector.cpp:349:15:349:15 | (__end) |  |
| vector.cpp:349:15:349:15 | ref arg (__begin) | vector.cpp:349:15:349:15 | (__begin) |  |
| vector.cpp:349:15:349:15 | ref arg (__begin) | vector.cpp:349:15:349:15 | (__begin) |  |
| vector.cpp:349:15:349:15 | ref arg (__begin) | vector.cpp:349:15:349:15 | (__begin) |  |
| vector.cpp:349:15:349:15 | ref arg (__range) | vector.cpp:349:15:349:15 | (__range) |  |
| vector.cpp:349:15:349:16 | v3 | vector.cpp:349:15:349:15 | (__range) |  |
| vector.cpp:349:15:349:16 | v3 | vector.cpp:349:15:349:15 | (__range) |  |
| vector.cpp:349:15:349:16 | v3 | vector.cpp:349:15:349:15 | call to operator* | TAINT |
| vector.cpp:350:3:350:14 | ... = ... | vector.cpp:350:3:350:3 | x [post update] |  |
| vector.cpp:350:7:350:12 | call to source | vector.cpp:350:3:350:14 | ... = ... |  |
| vector.cpp:352:7:352:8 | ref arg v3 | vector.cpp:401:1:401:1 | v3 |  |
| vector.cpp:354:38:354:39 | ref arg v4 | vector.cpp:354:56:354:57 | v4 |  |
| vector.cpp:354:38:354:39 | ref arg v4 | vector.cpp:357:7:357:8 | v4 |  |
| vector.cpp:354:38:354:39 | ref arg v4 | vector.cpp:401:1:401:1 | v4 |  |
| vector.cpp:354:38:354:39 | v4 | vector.cpp:354:41:354:45 | call to begin | TAINT |
| vector.cpp:354:41:354:45 | call to begin | vector.cpp:354:50:354:51 | it |  |
| vector.cpp:354:41:354:45 | call to begin | vector.cpp:354:68:354:69 | it |  |
| vector.cpp:354:41:354:45 | call to begin | vector.cpp:355:32:355:33 | it |  |
| vector.cpp:354:56:354:57 | ref arg v4 | vector.cpp:354:56:354:57 | v4 |  |
| vector.cpp:354:56:354:57 | ref arg v4 | vector.cpp:357:7:357:8 | v4 |  |
| vector.cpp:354:56:354:57 | ref arg v4 | vector.cpp:401:1:401:1 | v4 |  |
| vector.cpp:354:56:354:57 | v4 | vector.cpp:354:59:354:61 | call to end | TAINT |
| vector.cpp:354:68:354:69 | it | vector.cpp:354:66:354:66 | call to operator++ |  |
| vector.cpp:354:68:354:69 | ref arg it | vector.cpp:354:50:354:51 | it |  |
| vector.cpp:354:68:354:69 | ref arg it | vector.cpp:354:68:354:69 | it |  |
| vector.cpp:354:68:354:69 | ref arg it | vector.cpp:355:32:355:33 | it |  |
| vector.cpp:355:32:355:33 | call to iterator [post update] | vector.cpp:354:56:354:57 | v4 |  |
| vector.cpp:355:32:355:33 | call to iterator [post update] | vector.cpp:357:7:357:8 | v4 |  |
| vector.cpp:355:32:355:33 | call to iterator [post update] | vector.cpp:401:1:401:1 | v4 |  |
| vector.cpp:355:32:355:33 | it | vector.cpp:355:32:355:33 | call to iterator |  |
| vector.cpp:355:32:355:33 | it [post update] | vector.cpp:354:56:354:57 | v4 |  |
| vector.cpp:355:32:355:33 | it [post update] | vector.cpp:357:7:357:8 | v4 |  |
| vector.cpp:355:32:355:33 | it [post update] | vector.cpp:401:1:401:1 | v4 |  |
| vector.cpp:357:7:357:8 | ref arg v4 | vector.cpp:401:1:401:1 | v4 |  |
| vector.cpp:359:34:359:35 | ref arg v5 | vector.cpp:361:7:361:8 | v5 |  |
| vector.cpp:359:34:359:35 | ref arg v5 | vector.cpp:363:7:363:8 | v5 |  |
| vector.cpp:359:34:359:35 | ref arg v5 | vector.cpp:401:1:401:1 | v5 |  |
| vector.cpp:359:34:359:35 | v5 | vector.cpp:359:37:359:41 | call to begin | TAINT |
| vector.cpp:359:37:359:41 | call to begin | vector.cpp:360:3:360:4 | i5 |  |
| vector.cpp:359:37:359:41 | call to begin | vector.cpp:362:3:362:4 | i5 |  |
| vector.cpp:360:2:360:2 | call to operator* [post update] | vector.cpp:361:7:361:8 | v5 |  |
| vector.cpp:360:2:360:2 | call to operator* [post update] | vector.cpp:363:7:363:8 | v5 |  |
| vector.cpp:360:2:360:2 | call to operator* [post update] | vector.cpp:401:1:401:1 | v5 |  |
| vector.cpp:360:2:360:15 | ... = ... | vector.cpp:360:2:360:2 | call to operator* [post update] |  |
| vector.cpp:360:3:360:4 | i5 | vector.cpp:360:2:360:2 | call to operator* | TAINT |
| vector.cpp:360:8:360:13 | call to source | vector.cpp:360:2:360:2 | call to operator* [post update] | TAINT |
| vector.cpp:360:8:360:13 | call to source | vector.cpp:360:2:360:15 | ... = ... |  |
| vector.cpp:361:7:361:8 | ref arg v5 | vector.cpp:363:7:363:8 | v5 |  |
| vector.cpp:361:7:361:8 | ref arg v5 | vector.cpp:401:1:401:1 | v5 |  |
| vector.cpp:362:2:362:2 | call to operator* [post update] | vector.cpp:363:7:363:8 | v5 |  |
| vector.cpp:362:2:362:2 | call to operator* [post update] | vector.cpp:401:1:401:1 | v5 |  |
| vector.cpp:362:2:362:8 | ... = ... | vector.cpp:362:2:362:2 | call to operator* [post update] |  |
| vector.cpp:362:3:362:4 | i5 | vector.cpp:362:2:362:2 | call to operator* | TAINT |
| vector.cpp:362:8:362:8 | 1 | vector.cpp:362:2:362:2 | call to operator* [post update] | TAINT |
| vector.cpp:362:8:362:8 | 1 | vector.cpp:362:2:362:8 | ... = ... |  |
| vector.cpp:363:7:363:8 | ref arg v5 | vector.cpp:401:1:401:1 | v5 |  |
| vector.cpp:365:34:365:35 | ref arg v6 | vector.cpp:367:7:367:8 | v6 |  |
| vector.cpp:365:34:365:35 | ref arg v6 | vector.cpp:368:2:368:3 | v6 |  |
| vector.cpp:365:34:365:35 | ref arg v6 | vector.cpp:369:7:369:8 | v6 |  |
| vector.cpp:365:34:365:35 | ref arg v6 | vector.cpp:401:1:401:1 | v6 |  |
| vector.cpp:365:34:365:35 | v6 | vector.cpp:365:37:365:41 | call to begin | TAINT |
| vector.cpp:365:37:365:41 | call to begin | vector.cpp:366:3:366:4 | i6 |  |
| vector.cpp:366:2:366:2 | call to operator* [post update] | vector.cpp:367:7:367:8 | v6 |  |
| vector.cpp:366:2:366:2 | call to operator* [post update] | vector.cpp:368:2:368:3 | v6 |  |
| vector.cpp:366:2:366:2 | call to operator* [post update] | vector.cpp:369:7:369:8 | v6 |  |
| vector.cpp:366:2:366:2 | call to operator* [post update] | vector.cpp:401:1:401:1 | v6 |  |
| vector.cpp:366:2:366:15 | ... = ... | vector.cpp:366:2:366:2 | call to operator* [post update] |  |
| vector.cpp:366:3:366:4 | i6 | vector.cpp:366:2:366:2 | call to operator* | TAINT |
| vector.cpp:366:8:366:13 | call to source | vector.cpp:366:2:366:2 | call to operator* [post update] | TAINT |
| vector.cpp:366:8:366:13 | call to source | vector.cpp:366:2:366:15 | ... = ... |  |
| vector.cpp:367:7:367:8 | ref arg v6 | vector.cpp:368:2:368:3 | v6 |  |
| vector.cpp:367:7:367:8 | ref arg v6 | vector.cpp:369:7:369:8 | v6 |  |
| vector.cpp:367:7:367:8 | ref arg v6 | vector.cpp:401:1:401:1 | v6 |  |
| vector.cpp:368:2:368:3 | ref arg v6 | vector.cpp:369:7:369:8 | v6 |  |
| vector.cpp:368:2:368:3 | ref arg v6 | vector.cpp:401:1:401:1 | v6 |  |
| vector.cpp:368:7:368:26 | call to vector | vector.cpp:368:2:368:3 | ref arg v6 | TAINT |
| vector.cpp:368:7:368:26 | call to vector | vector.cpp:368:5:368:5 | call to operator= | TAINT |
| vector.cpp:369:7:369:8 | ref arg v6 | vector.cpp:401:1:401:1 | v6 |  |
| vector.cpp:371:34:371:35 | ref arg v7 | vector.cpp:374:8:374:9 | v7 |  |
| vector.cpp:371:34:371:35 | ref arg v7 | vector.cpp:377:8:377:9 | v7 |  |
| vector.cpp:371:34:371:35 | ref arg v7 | vector.cpp:379:7:379:8 | v7 |  |
| vector.cpp:371:34:371:35 | ref arg v7 | vector.cpp:401:1:401:1 | v7 |  |
| vector.cpp:371:34:371:35 | v7 | vector.cpp:371:37:371:41 | call to begin | TAINT |
| vector.cpp:371:37:371:41 | call to begin | vector.cpp:373:4:373:5 | i7 |  |
| vector.cpp:371:37:371:41 | call to begin | vector.cpp:376:4:376:5 | i7 |  |
| vector.cpp:373:3:373:3 | call to operator* [post update] | vector.cpp:374:8:374:9 | v7 |  |
| vector.cpp:373:3:373:3 | call to operator* [post update] | vector.cpp:379:7:379:8 | v7 |  |
| vector.cpp:373:3:373:3 | call to operator* [post update] | vector.cpp:401:1:401:1 | v7 |  |
| vector.cpp:373:3:373:16 | ... = ... | vector.cpp:373:3:373:3 | call to operator* [post update] |  |
| vector.cpp:373:4:373:5 | i7 | vector.cpp:373:3:373:3 | call to operator* | TAINT |
| vector.cpp:373:9:373:14 | call to source | vector.cpp:373:3:373:3 | call to operator* [post update] | TAINT |
| vector.cpp:373:9:373:14 | call to source | vector.cpp:373:3:373:16 | ... = ... |  |
| vector.cpp:374:8:374:9 | ref arg v7 | vector.cpp:379:7:379:8 | v7 |  |
| vector.cpp:374:8:374:9 | ref arg v7 | vector.cpp:401:1:401:1 | v7 |  |
| vector.cpp:376:3:376:3 | call to operator* [post update] | vector.cpp:377:8:377:9 | v7 |  |
| vector.cpp:376:3:376:3 | call to operator* [post update] | vector.cpp:379:7:379:8 | v7 |  |
| vector.cpp:376:3:376:3 | call to operator* [post update] | vector.cpp:401:1:401:1 | v7 |  |
| vector.cpp:376:3:376:9 | ... = ... | vector.cpp:376:3:376:3 | call to operator* [post update] |  |
| vector.cpp:376:4:376:5 | i7 | vector.cpp:376:3:376:3 | call to operator* | TAINT |
| vector.cpp:376:9:376:9 | 1 | vector.cpp:376:3:376:3 | call to operator* [post update] | TAINT |
| vector.cpp:376:9:376:9 | 1 | vector.cpp:376:3:376:9 | ... = ... |  |
| vector.cpp:377:8:377:9 | ref arg v7 | vector.cpp:379:7:379:8 | v7 |  |
| vector.cpp:377:8:377:9 | ref arg v7 | vector.cpp:401:1:401:1 | v7 |  |
| vector.cpp:379:7:379:8 | ref arg v7 | vector.cpp:401:1:401:1 | v7 |  |
| vector.cpp:381:34:381:35 | ref arg v8 | vector.cpp:383:7:383:8 | v8 |  |
| vector.cpp:381:34:381:35 | ref arg v8 | vector.cpp:385:7:385:8 | v8 |  |
| vector.cpp:381:34:381:35 | ref arg v8 | vector.cpp:401:1:401:1 | v8 |  |
| vector.cpp:381:34:381:35 | v8 | vector.cpp:381:37:381:41 | call to begin | TAINT |
| vector.cpp:381:37:381:41 | call to begin | vector.cpp:382:3:382:4 | i8 |  |
| vector.cpp:381:37:381:41 | call to begin | vector.cpp:384:3:384:4 | i8 |  |
| vector.cpp:382:2:382:2 | call to operator* [post update] | vector.cpp:383:7:383:8 | v8 |  |
| vector.cpp:382:2:382:2 | call to operator* [post update] | vector.cpp:385:7:385:8 | v8 |  |
| vector.cpp:382:2:382:2 | call to operator* [post update] | vector.cpp:401:1:401:1 | v8 |  |
| vector.cpp:382:2:382:15 | ... = ... | vector.cpp:382:2:382:2 | call to operator* [post update] |  |
| vector.cpp:382:3:382:4 | i8 | vector.cpp:382:2:382:2 | call to operator* | TAINT |
| vector.cpp:382:8:382:13 | call to source | vector.cpp:382:2:382:2 | call to operator* [post update] | TAINT |
| vector.cpp:382:8:382:13 | call to source | vector.cpp:382:2:382:15 | ... = ... |  |
| vector.cpp:383:7:383:8 | ref arg v8 | vector.cpp:385:7:385:8 | v8 |  |
| vector.cpp:383:7:383:8 | ref arg v8 | vector.cpp:401:1:401:1 | v8 |  |
| vector.cpp:384:2:384:2 | call to operator* [post update] | vector.cpp:385:7:385:8 | v8 |  |
| vector.cpp:384:2:384:2 | call to operator* [post update] | vector.cpp:401:1:401:1 | v8 |  |
| vector.cpp:384:2:384:8 | ... = ... | vector.cpp:384:2:384:2 | call to operator* [post update] |  |
| vector.cpp:384:3:384:4 | i8 | vector.cpp:384:2:384:2 | call to operator* | TAINT |
| vector.cpp:384:8:384:8 | 1 | vector.cpp:384:2:384:2 | call to operator* [post update] | TAINT |
| vector.cpp:384:8:384:8 | 1 | vector.cpp:384:2:384:8 | ... = ... |  |
| vector.cpp:385:7:385:8 | ref arg v8 | vector.cpp:401:1:401:1 | v8 |  |
| vector.cpp:387:34:387:35 | ref arg v9 | vector.cpp:392:7:392:8 | v9 |  |
| vector.cpp:387:34:387:35 | ref arg v9 | vector.cpp:401:1:401:1 | v9 |  |
| vector.cpp:387:34:387:35 | v9 | vector.cpp:387:37:387:41 | call to begin | TAINT |
| vector.cpp:387:37:387:41 | call to begin | vector.cpp:389:3:389:4 | i9 |  |
| vector.cpp:387:37:387:41 | call to begin | vector.cpp:390:31:390:32 | i9 |  |
| vector.cpp:389:2:389:2 | call to operator* [post update] | vector.cpp:392:7:392:8 | v9 |  |
| vector.cpp:389:2:389:2 | call to operator* [post update] | vector.cpp:401:1:401:1 | v9 |  |
| vector.cpp:389:2:389:15 | ... = ... | vector.cpp:389:2:389:2 | call to operator* [post update] |  |
| vector.cpp:389:3:389:4 | i9 | vector.cpp:389:2:389:2 | call to operator* | TAINT |
| vector.cpp:389:8:389:13 | call to source | vector.cpp:389:2:389:2 | call to operator* [post update] | TAINT |
| vector.cpp:389:8:389:13 | call to source | vector.cpp:389:2:389:15 | ... = ... |  |
| vector.cpp:390:31:390:32 | call to iterator [post update] | vector.cpp:392:7:392:8 | v9 |  |
| vector.cpp:390:31:390:32 | call to iterator [post update] | vector.cpp:401:1:401:1 | v9 |  |
| vector.cpp:390:31:390:32 | i9 | vector.cpp:390:31:390:32 | call to iterator |  |
| vector.cpp:390:31:390:32 | i9 [post update] | vector.cpp:392:7:392:8 | v9 |  |
| vector.cpp:390:31:390:32 | i9 [post update] | vector.cpp:401:1:401:1 | v9 |  |
| vector.cpp:392:7:392:8 | ref arg v9 | vector.cpp:401:1:401:1 | v9 |  |
| vector.cpp:394:35:394:37 | ref arg v10 | vector.cpp:396:7:396:9 | v10 |  |
| vector.cpp:394:35:394:37 | ref arg v10 | vector.cpp:401:1:401:1 | v10 |  |
| vector.cpp:394:35:394:37 | v10 | vector.cpp:394:39:394:43 | call to begin | TAINT |
| vector.cpp:394:39:394:43 | call to begin | vector.cpp:395:33:395:35 | i10 |  |
| vector.cpp:395:33:395:35 | call to iterator [post update] | vector.cpp:396:7:396:9 | v10 |  |
| vector.cpp:395:33:395:35 | call to iterator [post update] | vector.cpp:401:1:401:1 | v10 |  |
| vector.cpp:395:33:395:35 | i10 | vector.cpp:395:33:395:35 | call to iterator |  |
| vector.cpp:395:33:395:35 | i10 [post update] | vector.cpp:396:7:396:9 | v10 |  |
| vector.cpp:395:33:395:35 | i10 [post update] | vector.cpp:401:1:401:1 | v10 |  |
| vector.cpp:396:7:396:9 | ref arg v10 | vector.cpp:401:1:401:1 | v10 |  |
| vector.cpp:398:35:398:37 | ref arg v11 | vector.cpp:400:7:400:9 | v11 |  |
| vector.cpp:398:35:398:37 | ref arg v11 | vector.cpp:401:1:401:1 | v11 |  |
| vector.cpp:398:35:398:37 | v11 | vector.cpp:398:39:398:43 | call to begin | TAINT |
| vector.cpp:398:39:398:43 | call to begin | vector.cpp:399:33:399:35 | i11 |  |
| vector.cpp:399:33:399:35 | call to iterator [post update] | vector.cpp:400:7:400:9 | v11 |  |
| vector.cpp:399:33:399:35 | call to iterator [post update] | vector.cpp:401:1:401:1 | v11 |  |
| vector.cpp:399:33:399:35 | i11 | vector.cpp:399:33:399:35 | call to iterator |  |
| vector.cpp:399:33:399:35 | i11 [post update] | vector.cpp:400:7:400:9 | v11 |  |
| vector.cpp:399:33:399:35 | i11 [post update] | vector.cpp:401:1:401:1 | v11 |  |
| vector.cpp:400:7:400:9 | ref arg v11 | vector.cpp:401:1:401:1 | v11 |  |<|MERGE_RESOLUTION|>--- conflicted
+++ resolved
@@ -1912,7 +1912,6 @@
 | standalone_iterators.cpp:51:37:51:43 | source1 | standalone_iterators.cpp:53:12:53:18 | source1 |  |
 | standalone_iterators.cpp:51:37:51:43 | source1 | standalone_iterators.cpp:54:14:54:20 | source1 |  |
 | standalone_iterators.cpp:53:12:53:18 | ref arg source1 | standalone_iterators.cpp:54:14:54:20 | source1 |  |
-<<<<<<< HEAD
 | stl.h:241:30:241:40 | call to allocator | stl.h:241:21:241:41 | noexcept(...) | TAINT |
 | stl.h:241:30:241:40 | call to allocator | stl.h:241:21:241:41 | noexcept(...) | TAINT |
 | stl.h:241:30:241:40 | call to allocator | stl.h:241:21:241:41 | noexcept(...) | TAINT |
@@ -2054,152 +2053,6 @@
 | stl.h:348:61:348:61 | y | stl.h:348:44:348:59 | call to forward |  |
 | stl.h:348:61:348:61 | y | stl.h:348:44:348:59 | call to forward |  |
 | stl.h:348:61:348:61 | y | stl.h:348:44:348:59 | call to forward |  |
-| string.cpp:24:12:24:17 | call to source | string.cpp:28:7:28:7 | a |  |
-| string.cpp:25:16:25:20 | 123 | string.cpp:25:16:25:21 | call to basic_string | TAINT |
-| string.cpp:25:16:25:21 | call to basic_string | string.cpp:29:7:29:7 | b |  |
-| string.cpp:25:16:25:21 | call to basic_string | string.cpp:31:7:31:7 | b |  |
-| string.cpp:26:16:26:21 | call to source | string.cpp:26:16:26:24 | call to basic_string | TAINT |
-| string.cpp:26:16:26:24 | call to basic_string | string.cpp:30:7:30:7 | c |  |
-| string.cpp:26:16:26:24 | call to basic_string | string.cpp:32:7:32:7 | c |  |
-| string.cpp:31:7:31:7 | b | string.cpp:31:9:31:13 | call to c_str | TAINT |
-| string.cpp:32:7:32:7 | c | string.cpp:32:9:32:13 | call to c_str | TAINT |
-| string.cpp:37:16:37:28 | call to basic_string | string.cpp:38:7:38:11 | path1 |  |
-| string.cpp:37:17:37:26 | call to user_input | string.cpp:37:16:37:28 | call to basic_string | TAINT |
-| string.cpp:38:7:38:11 | path1 | string.cpp:38:13:38:17 | call to c_str | TAINT |
-| string.cpp:41:10:41:19 | call to user_input | string.cpp:41:10:41:21 | call to basic_string | TAINT |
-| string.cpp:41:10:41:21 | call to basic_string | string.cpp:41:2:41:21 | ... = ... |  |
-| string.cpp:41:10:41:21 | call to basic_string | string.cpp:42:7:42:11 | path2 |  |
-| string.cpp:42:7:42:11 | path2 | string.cpp:42:13:42:17 | call to c_str | TAINT |
-| string.cpp:44:15:44:24 | call to user_input | string.cpp:44:15:44:27 | call to basic_string | TAINT |
-| string.cpp:44:15:44:27 | call to basic_string | string.cpp:45:7:45:11 | path3 |  |
-| string.cpp:45:7:45:11 | path3 | string.cpp:45:13:45:17 | call to c_str | TAINT |
-| string.cpp:50:19:50:24 | call to source | string.cpp:53:17:53:18 | cs |  |
-| string.cpp:50:19:50:24 | call to source | string.cpp:55:7:55:8 | cs |  |
-| string.cpp:53:17:53:18 | cs | string.cpp:53:17:53:19 | call to basic_string | TAINT |
-| string.cpp:53:17:53:19 | call to basic_string | string.cpp:56:7:56:8 | ss |  |
-| string.cpp:61:19:61:24 | call to source | string.cpp:64:17:64:18 | cs |  |
-| string.cpp:64:17:64:18 | cs | string.cpp:64:17:64:19 | call to basic_string | TAINT |
-| string.cpp:64:17:64:19 | call to basic_string | string.cpp:67:7:67:8 | ss |  |
-| string.cpp:64:17:64:19 | call to basic_string | string.cpp:70:7:70:8 | ss |  |
-| string.cpp:67:7:67:8 | ss | string.cpp:67:10:67:14 | call to c_str | TAINT |
-| string.cpp:67:10:67:14 | call to c_str | string.cpp:67:2:67:16 | ... = ... |  |
-| string.cpp:67:10:67:14 | call to c_str | string.cpp:69:7:69:8 | cs |  |
-| string.cpp:76:18:76:24 | hello | string.cpp:76:18:76:25 | call to basic_string | TAINT |
-| string.cpp:76:18:76:25 | call to basic_string | string.cpp:81:8:81:9 | s1 |  |
-| string.cpp:77:19:77:26 | call to basic_string | string.cpp:82:8:82:9 | s2 |  |
-| string.cpp:77:20:77:26 | hello | string.cpp:77:19:77:26 | call to basic_string | TAINT |
-| string.cpp:79:8:79:14 | call to basic_string | string.cpp:79:3:79:14 | ... = ... |  |
-| string.cpp:79:8:79:14 | call to basic_string | string.cpp:83:8:83:9 | s3 |  |
-| string.cpp:79:8:79:14 | hello | string.cpp:79:8:79:14 | call to basic_string | TAINT |
-| string.cpp:87:18:87:23 | call to source | string.cpp:87:18:87:26 | call to basic_string | TAINT |
-| string.cpp:87:18:87:26 | call to basic_string | string.cpp:92:8:92:9 | s1 |  |
-| string.cpp:88:19:88:27 | call to basic_string | string.cpp:93:8:93:9 | s2 |  |
-| string.cpp:88:20:88:25 | call to source | string.cpp:88:19:88:27 | call to basic_string | TAINT |
-| string.cpp:90:8:90:13 | call to source | string.cpp:90:8:90:15 | call to basic_string | TAINT |
-| string.cpp:90:8:90:15 | call to basic_string | string.cpp:90:3:90:15 | ... = ... |  |
-| string.cpp:90:8:90:15 | call to basic_string | string.cpp:94:8:94:9 | s3 |  |
-| string.cpp:98:15:98:16 | call to basic_string | string.cpp:99:20:99:21 | s1 |  |
-| string.cpp:98:15:98:16 | call to basic_string | string.cpp:101:8:101:9 | s1 |  |
-| string.cpp:98:15:98:16 | call to basic_string | string.cpp:103:8:103:9 | s1 |  |
-| string.cpp:99:20:99:21 | s1 | string.cpp:104:8:104:9 | s2 |  |
-| string.cpp:101:8:101:9 | s1 | string.cpp:101:3:101:9 | ... = ... |  |
-| string.cpp:101:8:101:9 | s1 | string.cpp:105:8:105:9 | s3 |  |
-| string.cpp:109:19:109:40 | call to basic_string | string.cpp:113:8:113:9 | s1 |  |
-| string.cpp:109:32:109:37 | call to source | string.cpp:109:19:109:40 | call to basic_string | TAINT |
-| string.cpp:111:8:111:28 | call to basic_string | string.cpp:111:3:111:28 | ... = ... |  |
-| string.cpp:111:8:111:28 | call to basic_string | string.cpp:114:8:114:9 | s2 |  |
-| string.cpp:111:20:111:25 | call to source | string.cpp:111:8:111:28 | call to basic_string | TAINT |
-| string.cpp:119:16:119:21 | call to source | string.cpp:119:16:119:24 | call to basic_string | TAINT |
-| string.cpp:119:16:119:24 | call to basic_string | string.cpp:120:15:120:15 | s |  |
-| string.cpp:119:16:119:24 | call to basic_string | string.cpp:124:33:124:33 | s |  |
-| string.cpp:119:16:119:24 | call to basic_string | string.cpp:124:50:124:50 | s |  |
-| string.cpp:119:16:119:24 | call to basic_string | string.cpp:128:16:128:16 | s |  |
-| string.cpp:120:15:120:15 | (__begin) | string.cpp:120:15:120:15 | call to operator* | TAINT |
-| string.cpp:120:15:120:15 | (__begin) | string.cpp:120:15:120:15 | call to operator++ |  |
-| string.cpp:120:15:120:15 | (__end) | string.cpp:120:15:120:15 | call to iterator |  |
-| string.cpp:120:15:120:15 | (__range) | string.cpp:120:15:120:15 | call to begin | TAINT |
-| string.cpp:120:15:120:15 | (__range) | string.cpp:120:15:120:15 | call to end | TAINT |
-| string.cpp:120:15:120:15 | call to begin | string.cpp:120:15:120:15 | (__begin) |  |
-| string.cpp:120:15:120:15 | call to begin | string.cpp:120:15:120:15 | (__begin) |  |
-| string.cpp:120:15:120:15 | call to begin | string.cpp:120:15:120:15 | (__begin) |  |
-| string.cpp:120:15:120:15 | call to end | string.cpp:120:15:120:15 | (__end) |  |
-| string.cpp:120:15:120:15 | call to operator* | string.cpp:121:8:121:8 | c |  |
-| string.cpp:120:15:120:15 | ref arg (__begin) | string.cpp:120:15:120:15 | (__begin) |  |
-| string.cpp:120:15:120:15 | ref arg (__begin) | string.cpp:120:15:120:15 | (__begin) |  |
-| string.cpp:120:15:120:15 | ref arg (__begin) | string.cpp:120:15:120:15 | (__begin) |  |
-| string.cpp:120:15:120:15 | ref arg (__range) | string.cpp:120:15:120:15 | (__range) |  |
-| string.cpp:120:15:120:15 | s | string.cpp:120:15:120:15 | (__range) |  |
-| string.cpp:120:15:120:15 | s | string.cpp:120:15:120:15 | (__range) |  |
-| string.cpp:120:15:120:15 | s | string.cpp:120:15:120:15 | call to operator* | TAINT |
-| string.cpp:124:33:124:33 | ref arg s | string.cpp:124:50:124:50 | s |  |
-| string.cpp:124:33:124:33 | ref arg s | string.cpp:128:16:128:16 | s |  |
-| string.cpp:124:33:124:33 | s | string.cpp:124:35:124:39 | call to begin | TAINT |
-| string.cpp:124:35:124:39 | call to begin | string.cpp:124:44:124:45 | it |  |
-| string.cpp:124:35:124:39 | call to begin | string.cpp:124:61:124:62 | it |  |
-| string.cpp:124:35:124:39 | call to begin | string.cpp:125:9:125:10 | it |  |
-| string.cpp:124:50:124:50 | ref arg s | string.cpp:124:50:124:50 | s |  |
-| string.cpp:124:50:124:50 | ref arg s | string.cpp:128:16:128:16 | s |  |
-| string.cpp:124:50:124:50 | s | string.cpp:124:52:124:54 | call to end | TAINT |
-| string.cpp:124:61:124:62 | it | string.cpp:124:59:124:59 | call to operator++ |  |
-| string.cpp:124:61:124:62 | ref arg it | string.cpp:124:44:124:45 | it |  |
-| string.cpp:124:61:124:62 | ref arg it | string.cpp:124:61:124:62 | it |  |
-| string.cpp:124:61:124:62 | ref arg it | string.cpp:125:9:125:10 | it |  |
-| string.cpp:125:9:125:10 | it | string.cpp:125:8:125:8 | call to operator* | TAINT |
-| string.cpp:128:16:128:16 | (__begin) | string.cpp:128:16:128:16 | call to operator* | TAINT |
-| string.cpp:128:16:128:16 | (__begin) | string.cpp:128:16:128:16 | call to operator++ |  |
-| string.cpp:128:16:128:16 | (__end) | string.cpp:128:16:128:16 | call to iterator |  |
-| string.cpp:128:16:128:16 | (__range) | string.cpp:128:16:128:16 | call to begin | TAINT |
-| string.cpp:128:16:128:16 | (__range) | string.cpp:128:16:128:16 | call to end | TAINT |
-| string.cpp:128:16:128:16 | call to begin | string.cpp:128:16:128:16 | (__begin) |  |
-| string.cpp:128:16:128:16 | call to begin | string.cpp:128:16:128:16 | (__begin) |  |
-| string.cpp:128:16:128:16 | call to begin | string.cpp:128:16:128:16 | (__begin) |  |
-| string.cpp:128:16:128:16 | call to end | string.cpp:128:16:128:16 | (__end) |  |
-| string.cpp:128:16:128:16 | call to operator* | string.cpp:129:8:129:8 | c |  |
-| string.cpp:128:16:128:16 | ref arg (__begin) | string.cpp:128:16:128:16 | (__begin) |  |
-| string.cpp:128:16:128:16 | ref arg (__begin) | string.cpp:128:16:128:16 | (__begin) |  |
-| string.cpp:128:16:128:16 | ref arg (__begin) | string.cpp:128:16:128:16 | (__begin) |  |
-| string.cpp:128:16:128:16 | ref arg (__range) | string.cpp:128:16:128:16 | (__range) |  |
-| string.cpp:128:16:128:16 | s | string.cpp:128:16:128:16 | (__range) |  |
-| string.cpp:128:16:128:16 | s | string.cpp:128:16:128:16 | (__range) |  |
-| string.cpp:128:16:128:16 | s | string.cpp:128:16:128:16 | call to operator* | TAINT |
-| string.cpp:132:28:132:33 | call to source | string.cpp:132:28:132:36 | call to basic_string | TAINT |
-| string.cpp:132:28:132:36 | call to basic_string | string.cpp:133:22:133:28 | const_s |  |
-| string.cpp:133:22:133:22 | (__begin) | string.cpp:133:22:133:22 | call to operator* | TAINT |
-| string.cpp:133:22:133:22 | (__begin) | string.cpp:133:22:133:22 | call to operator++ |  |
-| string.cpp:133:22:133:22 | (__range) | string.cpp:133:22:133:22 | call to begin | TAINT |
-| string.cpp:133:22:133:22 | (__range) | string.cpp:133:22:133:22 | call to end | TAINT |
-| string.cpp:133:22:133:22 | call to begin | string.cpp:133:22:133:22 | (__begin) |  |
-| string.cpp:133:22:133:22 | call to begin | string.cpp:133:22:133:22 | (__begin) |  |
-| string.cpp:133:22:133:22 | call to begin | string.cpp:133:22:133:22 | (__begin) |  |
-| string.cpp:133:22:133:22 | call to end | string.cpp:133:22:133:22 | (__end) |  |
-| string.cpp:133:22:133:22 | call to operator* | string.cpp:134:8:134:8 | c |  |
-| string.cpp:133:22:133:22 | ref arg (__begin) | string.cpp:133:22:133:22 | (__begin) |  |
-| string.cpp:133:22:133:22 | ref arg (__begin) | string.cpp:133:22:133:22 | (__begin) |  |
-| string.cpp:133:22:133:22 | ref arg (__begin) | string.cpp:133:22:133:22 | (__begin) |  |
-| string.cpp:133:22:133:28 | const_s | string.cpp:133:22:133:22 | (__range) |  |
-| string.cpp:133:22:133:28 | const_s | string.cpp:133:22:133:22 | (__range) |  |
-| string.cpp:133:22:133:28 | const_s | string.cpp:133:22:133:22 | call to operator* | TAINT |
-| string.cpp:140:18:140:24 | hello | string.cpp:140:18:140:25 | call to basic_string | TAINT |
-| string.cpp:140:18:140:25 | call to basic_string | string.cpp:143:8:143:9 | s1 |  |
-| string.cpp:140:18:140:25 | call to basic_string | string.cpp:143:13:143:14 | s1 |  |
-| string.cpp:140:18:140:25 | call to basic_string | string.cpp:144:8:144:9 | s1 |  |
-| string.cpp:140:18:140:25 | call to basic_string | string.cpp:145:13:145:14 | s1 |  |
-| string.cpp:140:18:140:25 | call to basic_string | string.cpp:148:8:148:9 | s1 |  |
-| string.cpp:140:18:140:25 | call to basic_string | string.cpp:149:8:149:9 | s1 |  |
-| string.cpp:141:18:141:23 | call to source | string.cpp:141:18:141:26 | call to basic_string | TAINT |
-| string.cpp:141:18:141:26 | call to basic_string | string.cpp:144:13:144:14 | s2 |  |
-| string.cpp:141:18:141:26 | call to basic_string | string.cpp:145:8:145:9 | s2 |  |
-| string.cpp:141:18:141:26 | call to basic_string | string.cpp:146:8:146:9 | s2 |  |
-| string.cpp:141:18:141:26 | call to basic_string | string.cpp:146:13:146:14 | s2 |  |
-| string.cpp:143:8:143:9 | s1 | string.cpp:143:11:143:11 | call to operator+ | TAINT |
-| string.cpp:143:13:143:14 | s1 | string.cpp:143:11:143:11 | call to operator+ | TAINT |
-=======
-| stl.h:216:30:216:40 | call to allocator | stl.h:216:21:216:41 | noexcept(...) | TAINT |
-| stl.h:216:30:216:40 | call to allocator | stl.h:216:21:216:41 | noexcept(...) | TAINT |
-| stl.h:216:30:216:40 | call to allocator | stl.h:216:21:216:41 | noexcept(...) | TAINT |
-| stl.h:216:30:216:40 | call to allocator | stl.h:216:21:216:41 | noexcept(...) | TAINT |
-| stl.h:216:30:216:40 | call to allocator | stl.h:216:21:216:41 | noexcept(...) | TAINT |
-| stl.h:216:53:216:63 | 0 | stl.h:216:46:216:64 | (no string representation) | TAINT |
 | string.cpp:25:12:25:17 | call to source | string.cpp:29:7:29:7 | a |  |
 | string.cpp:26:16:26:20 | 123 | string.cpp:26:16:26:21 | call to basic_string | TAINT |
 | string.cpp:26:16:26:21 | call to basic_string | string.cpp:30:7:30:7 | b |  |
@@ -2337,7 +2190,6 @@
 | string.cpp:142:18:142:26 | call to basic_string | string.cpp:146:8:146:9 | s2 |  |
 | string.cpp:142:18:142:26 | call to basic_string | string.cpp:147:8:147:9 | s2 |  |
 | string.cpp:142:18:142:26 | call to basic_string | string.cpp:147:13:147:14 | s2 |  |
->>>>>>> e660ac54
 | string.cpp:144:8:144:9 | s1 | string.cpp:144:11:144:11 | call to operator+ | TAINT |
 | string.cpp:144:13:144:14 | s1 | string.cpp:144:11:144:11 | call to operator+ | TAINT |
 | string.cpp:145:8:145:9 | s1 | string.cpp:145:11:145:11 | call to operator+ | TAINT |
