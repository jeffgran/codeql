import ql
private import codeql_ql.ast.internal.AstNodes
private import codeql_ql.ast.internal.Module
private import codeql_ql.ast.internal.Predicate
import codeql_ql.ast.internal.Type
private import codeql_ql.ast.internal.Variable

bindingset[name]
private string directMember(string name) { result = name + "()" }

bindingset[name, i]
private string indexedMember(string name, int i) { result = name + "(_)" and exists(i) }

bindingset[name, index]
private string stringIndexedMember(string name, string index) {
  result = name + "(_)" and exists(index)
}

/** An AST node of a QL program */
class AstNode extends TAstNode {
  string toString() { result = getAPrimaryQlClass() }

  /**
   * Gets the location of the AST node.
   */
  cached
  Location getLocation() {
    exists(Generated::AstNode node | not node instanceof Generated::ParExpr |
      node = toGenerated(this) and
      result = node.getLocation()
    )
  }

  /**
   * Gets the parent in the AST for this node.
   */
  AstNode getParent() { result.getAChild(_) = this }

  /**
   * Gets a child of this node, which can also be retrieved using a predicate
   * named `pred`.
   */
  cached
  AstNode getAChild(string pred) { none() }

  /**
   * Gets the primary QL class for the ast node.
   */
  string getAPrimaryQlClass() { result = "???" }

  /** Gets the QLDoc comment for this AST node, if any. */
  QLDoc getQLDoc() { none() }

  /** Holds if `node` has an annotation with `name`. */
  predicate hasAnnotation(string name) { this.getAnAnnotation().getName() = name }

  /** Gets an annotation of this AST node. */
  Annotation getAnAnnotation() { toGenerated(this).getParent() = toGenerated(result).getParent() }

  /**
   * Gets the predicate that contains this AST node.
   */
  pragma[noinline]
  Predicate getEnclosingPredicate() {
    not this instanceof Predicate and
    toGenerated(result) = toGenerated(this).getParent+()
  }
}

/** A toplevel QL program, i.e. a file. */
class TopLevel extends TTopLevel, AstNode {
  Generated::Ql file;

  TopLevel() { this = TTopLevel(file) }

  /**
   * Gets a member from contained in this top-level module.
   * Includes private members.
   */
  ModuleMember getAMember() { result = getMember(_) }

  /** Gets the `i`'th member of this top-level module. */
  ModuleMember getMember(int i) {
    toGenerated(result) = file.getChild(i).(Generated::ModuleMember).getChild(_)
  }

  /** Gets a top-level import in this module. */
  Import getAnImport() { result = this.getAMember() }

  /** Gets a top-level class in this module. */
  Class getAClass() { result = this.getAMember() }

  /** Gets a top-level predicate in this module. */
  ClasslessPredicate getAPredicate() { result = this.getAMember() }

  /** Gets a module defined at the top-level of this module. */
  Module getAModule() { result = this.getAMember() }

  /** Gets a `newtype` defined at the top-level of this module. */
  NewType getANewType() { result = this.getAMember() }

  override ModuleMember getAChild(string pred) {
    pred = directMember("getQLDoc") and result = this.getQLDoc()
    or
    pred = directMember("getAnImport") and result = this.getAnImport()
    or
    pred = directMember("getAClass") and result = this.getAClass()
    or
    pred = directMember("getAPredicate") and result = this.getAPredicate()
    or
    pred = directMember("getAModule") and result = this.getAModule()
    or
    pred = directMember("getANewType") and result = this.getANewType()
  }

  QLDoc getQLDocFor(ModuleMember m) {
    exists(int i | i > 0 and result = this.getMember(i) and m = this.getMember(i + 1))
  }

  override string getAPrimaryQlClass() { result = "TopLevel" }

  override QLDoc getQLDoc() { result = this.getMember(0) }
}

class QLDoc extends TQLDoc, AstNode {
  Generated::Qldoc qldoc;

  QLDoc() { this = TQLDoc(qldoc) }

  string getContents() { result = qldoc.getValue() }

  override string getAPrimaryQlClass() { result = "QLDoc" }
}

/**
 * The `from, where, select` part of a QL query.
 */
class Select extends TSelect, AstNode {
  Generated::Select sel;

  Select() { this = TSelect(sel) }

  /**
   * Gets the `i`th variable in the `from` clause.
   */
  VarDecl getVarDecl(int i) { toGenerated(result) = sel.getChild(i) }

  /**
   * Gets the formula in the `where`.
   */
  Formula getWhere() { toGenerated(result) = sel.getChild(_) }

  /**
   * Gets the `i`th expression in the `select` clause.
   */
  Expr getExpr(int i) { toGenerated(result) = sel.getChild(_).(Generated::AsExprs).getChild(i) }

  // TODO: This gets the `i`th order-by, but some expressions might not have an order-by.
  Expr getOrderBy(int i) {
    toGenerated(result) = sel.getChild(_).(Generated::OrderBys).getChild(i).getChild(0)
  }

  override AstNode getAChild(string pred) {
    result = super.getAChild(pred)
    or
    pred = directMember("getWhere") and result = this.getWhere()
    or
    exists(int i |
      pred = indexedMember("getVarDecl", i) and result = this.getVarDecl(i)
      or
      pred = indexedMember("getExpr", i) and result = this.getExpr(i)
      or
      pred = indexedMember("getOrderBy", i) and result = this.getOrderBy(i)
    )
  }

  override string getAPrimaryQlClass() { result = "Select" }
}

/**
 * A QL predicate.
 * Either a classless predicate, a class predicate, or a characteristic predicate.
 */
class Predicate extends TPredicate, AstNode, Declaration {
  /**
   * Gets the body of the predicate.
   */
  Formula getBody() { none() }

  /**
   * Gets the name of the predicate.
   */
  override string getName() { none() }

  /**
   * Gets the `i`th parameter of the predicate.
   */
  VarDecl getParameter(int i) { none() }

  /**
   * Gets the number of parameters.
   */
  int getArity() {
    not this.(ClasslessPredicate).getAlias() instanceof PredicateExpr and
    result = count(getParameter(_))
    or
    exists(PredicateExpr alias | alias = this.(ClasslessPredicate).getAlias() |
      result = alias.getArity()
    )
  }

  /**
   * Gets the return type (if any) of the predicate.
   */
  TypeExpr getReturnTypeExpr() { none() }

  Type getReturnType() { result = this.getReturnTypeExpr().getResolvedType() }

  override AstNode getAChild(string pred) {
    result = super.getAChild(pred)
    or
    pred = directMember("getBody") and result = this.getBody()
    or
    exists(int i | pred = indexedMember("getParameter", i) and result = this.getParameter(i))
    or
    pred = directMember("getReturnTypeExpr") and result = this.getReturnTypeExpr()
  }

  override string getAPrimaryQlClass() { result = "Predicate" }
}

/**
 * A relation in the database.
 */
class Relation extends TDBRelation, AstNode, Declaration {
  Generated::DbTable table;

  Relation() { this = TDBRelation(table) }

  /**
   * Gets the name of the relation.
   */
  override string getName() { result = table.getTableName().getChild().getValue() }

  private Generated::DbColumn getColumn(int i) {
    result =
      rank[i + 1](Generated::DbColumn column, int child |
        table.getChild(child) = column
      |
        column order by child
      )
  }

  /** Gets the `i`th parameter name */
  string getParameterName(int i) { result = getColumn(i).getColName().getValue() }

  /** Gets the `i`th parameter type */
  string getParameterType(int i) {
    // TODO: This is just using the name of the type, not the actual type. Checkout Type.qll
    result = getColumn(i).getColType().getChild().(Generated::Token).getValue()
  }

  /**
   * Gets the number of parameters.
   */
  int getArity() { result = count(getColumn(_)) }

  override string getAPrimaryQlClass() { result = "Relation" }
}

/**
 * An expression that refers to a predicate, e.g. `BasicBlock::succ/2`.
 */
class PredicateExpr extends TPredicateExpr, AstNode {
  Generated::PredicateExpr pe;

  PredicateExpr() { this = TPredicateExpr(pe) }

  override string toString() { result = "predicate" }

  /**
   * Gets the name of the predicate.
   * E.g. for `BasicBlock::succ/2` the result is "succ".
   */
  string getName() {
    exists(Generated::AritylessPredicateExpr ape, Generated::LiteralId id |
      ape.getParent() = pe and
      id.getParent() = ape and
      result = id.getValue()
    )
  }

  /**
   * Gets the arity of the predicate.
   * E.g. for `BasicBlock::succ/2` the result is 2.
   */
  int getArity() {
    exists(Generated::Integer i |
      i.getParent() = pe and
      result = i.getValue().toInt()
    )
  }

  /**
   * Gets the module containing the predicate.
   * E.g. for `BasicBlock::succ/2` the result is a `ModuleExpr` representing "BasicBlock".
   */
  ModuleExpr getQualifier() {
    exists(Generated::AritylessPredicateExpr ape |
      ape.getParent() = pe and
      toGenerated(result).getParent() = ape
    )
  }

  /**
   * Gets the predicate that this expression refers to.
   */
  Predicate getResolvedPredicate() { resolvePredicateExpr(this, result) }

  override AstNode getAChild(string pred) {
    result = super.getAChild(pred)
    or
    pred = directMember("getQualifier") and result = this.getQualifier()
  }

  override string getAPrimaryQlClass() { result = "PredicateExpr" }
}

/**
 * A classless predicate.
 */
class ClasslessPredicate extends TClasslessPredicate, Predicate, ModuleDeclaration {
  Generated::ClasslessPredicate pred;

  ClasslessPredicate() { this = TClasslessPredicate(pred) }

  /**
   * If this predicate is an alias, gets the aliased value.
   * E.g. for `predicate foo = Module::bar/2;` gets `Module::bar/2`.
   * The result is either a `PredicateExpr` or `HigherOrderFormula`.
   */
  final AstNode getAlias() {
    exists(Generated::PredicateAliasBody alias |
      alias.getParent() = pred and
      toGenerated(result).getParent() = alias
    )
    or
    toGenerated(result) = pred.getChild(_).(Generated::HigherOrderTerm)
  }

  override string getAPrimaryQlClass() { result = "ClasslessPredicate" }

  override Formula getBody() { toGenerated(result) = pred.getChild(_).(Generated::Body).getChild() }

  override string getName() { result = pred.getName().getValue() }

  override VarDecl getParameter(int i) {
    toGenerated(result) =
      rank[i + 1](Generated::VarDecl decl, int index |
        decl = pred.getChild(index)
      |
        decl order by index
      )
  }

  override TypeExpr getReturnTypeExpr() { toGenerated(result) = pred.getReturnType() }

  override AstNode getAChild(string pred_name) {
    result = Predicate.super.getAChild(pred_name)
    or
    pred_name = directMember("getAlias") and result = this.getAlias()
    or
    pred_name = directMember("getBody") and result = this.getBody()
    or
    exists(int i | pred_name = indexedMember("getParameter", i) and result = this.getParameter(i))
    or
    pred_name = directMember("getReturnTypeExpr") and result = this.getReturnTypeExpr()
  }
}

/**
 * A predicate in a class.
 */
class ClassPredicate extends TClassPredicate, Predicate {
  Generated::MemberPredicate pred;

  ClassPredicate() { this = TClassPredicate(pred) }

  override string getName() { result = pred.getName().getValue() }

  override Formula getBody() { toGenerated(result) = pred.getChild(_).(Generated::Body).getChild() }

  override string getAPrimaryQlClass() { result = "ClassPredicate" }

  override Class getParent() { result.getAClassPredicate() = this }

  /**
   * Holds if this predicate is private.
   */
  predicate isPrivate() { hasAnnotation("private") }

  /**
   * Holds if this predicate is annotated as overriding another predicate.
   */
  predicate isOverride() { hasAnnotation("override") }

  override VarDecl getParameter(int i) {
    toGenerated(result) =
      rank[i + 1](Generated::VarDecl decl, int index |
        decl = pred.getChild(index)
      |
        decl order by index
      )
  }

  /**
   * Gets the type representing this class.
   */
  ClassType getDeclaringType() { result.getDeclaration() = getParent() }

  predicate overrides(ClassPredicate other) { predOverrides(this, other) }

  override TypeExpr getReturnTypeExpr() { toGenerated(result) = pred.getReturnType() }

  override AstNode getAChild(string pred_name) {
    result = super.getAChild(pred_name)
    or
    pred_name = directMember("getBody") and result = this.getBody()
    or
    exists(int i | pred_name = indexedMember("getParameter", i) and result = this.getParameter(i))
    or
    pred_name = directMember("getReturnTypeExpr") and result = this.getReturnTypeExpr()
  }
}

/**
 * A characteristic predicate of a class.
 */
class CharPred extends TCharPred, Predicate {
  Generated::Charpred pred;

  CharPred() { this = TCharPred(pred) }

  override string getAPrimaryQlClass() { result = "CharPred" }

  override Formula getBody() { toGenerated(result) = pred.getBody() }

  override string getName() { result = getParent().(Class).getName() }

  override AstNode getAChild(string pred_name) {
    result = super.getAChild(pred_name)
    or
    pred_name = directMember("getBody") and result = this.getBody()
  }

  ClassType getDeclaringType() { result.getDeclaration() = getParent() }
}

/**
 * A variable definition. This is either a variable declaration or
 * an `as` expression.
 */
class VarDef extends TVarDef, AstNode {
  /** Gets the name of the declared variable. */
  string getName() { none() }

  Type getType() { none() }

  override string getAPrimaryQlClass() { result = "VarDef" }

  override string toString() { result = this.getName() }
}

/**
 * A variable declaration, with a type and a name.
 */
class VarDecl extends TVarDecl, VarDef, Declaration {
  Generated::VarDecl var;

  VarDecl() { this = TVarDecl(var) }

  override string getName() { result = var.getChild(1).(Generated::VarName).getChild().getValue() }

  override Type getType() { result = this.getTypeExpr().getResolvedType() }

  override string getAPrimaryQlClass() { result = "VarDecl" }

  /**
   * Gets the type part of this variable declaration.
   */
  TypeExpr getTypeExpr() { toGenerated(result) = var.getChild(0) }

  /**
   * Holds if this variable declaration is a private field on a class.
   */
  predicate isPrivate() {
    exists(Generated::ClassMember member |
      var = member.getChild(_).(Generated::Field).getChild() and
      member.getAFieldOrChild().(Generated::Annotation).getName().getValue() = "private"
    )
  }

  /** If this is a field, returns the class type that declares it. */
  ClassType getDeclaringType() { result.getDeclaration().getAField() = this }

  /**
   * Holds if this is a class field that overrides the field `other`.
   */
  predicate overrides(VarDecl other) { fieldOverrides(this, other) }

  override AstNode getAChild(string pred) {
    result = super.getAChild(pred)
    or
    pred = directMember("getTypeExpr") and result = this.getTypeExpr()
  }

  override string toString() { result = this.getName() }
}

/**
 * A type reference, such as `DataFlow::Node`.
 */
class TypeExpr extends TType, AstNode {
  Generated::TypeExpr type;

  TypeExpr() { this = TType(type) }

  override string getAPrimaryQlClass() { result = "TypeExpr" }

  /**
   * Gets the class name for the type.
   * E.g. `Node` in `DataFlow::Node`.
   * Also gets the name for primitive types such as `string` or `int`
   * or db-types such as `@locateable`.
   */
  string getClassName() {
    result = type.getName().getValue()
    or
    result = type.getChild().(Generated::PrimitiveType).getValue()
    or
    result = type.getChild().(Generated::Dbtype).getValue()
  }

  /**
   * Holds if this type is a primitive such as `string` or `int`.
   */
  predicate isPrimitive() { type.getChild() instanceof Generated::PrimitiveType }

  /**
   * Holds if this type is a db-type.
   */
  predicate isDBType() { type.getChild() instanceof Generated::Dbtype }

  /**
   * Gets the module of the type, if it exists.
   * E.g. `DataFlow` in `DataFlow::Node`.
   */
  ModuleExpr getModule() { toGenerated(result) = type.getChild() }

  /**
   * Gets the type that this type reference refers to.
   */
  Type getResolvedType() { resolveTypeExpr(this, result) }

  override ModuleExpr getAChild(string pred) {
    result = super.getAChild(pred)
    or
    pred = directMember("getModule") and result = this.getModule()
  }
}

/**
 * A QL module.
 */
class Module extends TModule, ModuleDeclaration {
  Generated::Module mod;

  Module() { this = TModule(mod) }

  override string getAPrimaryQlClass() { result = "Module" }

  override string getName() { result = mod.getName().(Generated::ModuleName).getChild().getValue() }

  /**
   * Gets a member of the module.
   */
  AstNode getAMember() {
    toGenerated(result) = mod.getChild(_).(Generated::ModuleMember).getChild(_)
  }

  AstNode getMember(int i) {
    toGenerated(result) = mod.getChild(i).(Generated::ModuleMember).getChild(_)
  }

  QLDoc getQLDocFor(AstNode m) {
    exists(int i | result = this.getMember(i) and m = this.getMember(i + 1))
  }

  /** Gets the module expression that this module is an alias for, if any. */
  ModuleExpr getAlias() {
    toGenerated(result) = mod.getAFieldOrChild().(Generated::ModuleAliasBody).getChild()
  }

  override AstNode getAChild(string pred) {
    result = super.getAChild(pred)
    or
    pred = directMember("getAlias") and result = this.getAlias()
    or
    pred = directMember("getAMember") and result = this.getAMember()
  }
}

/**
 * Something that can be member of a module.
 */
class ModuleMember extends TModuleMember, AstNode {
  /** Holds if this member is declared as `private`. */
  predicate isPrivate() { hasAnnotation("private") }
}

/** A declaration. E.g. a class, type, predicate, newtype... */
class Declaration extends TDeclaration, AstNode {
  /** Gets the name of this declaration. */
  string getName() { none() }

  override string toString() { result = this.getAPrimaryQlClass() + " " + this.getName() }

  override QLDoc getQLDoc() {
    result = any(TopLevel m).getQLDocFor(this)
    or
    result = any(Module m).getQLDocFor(this)
    or
    result = any(Class c).getQLDocFor(this)
  }

  override AstNode getAChild(string pred) {
    result = super.getAChild(pred)
    or
    pred = directMember("getQLDoc") and result = this.getQLDoc()
  }
}

/** An entity that can be declared in a module. */
class ModuleDeclaration extends TModuleDeclaration, Declaration, ModuleMember { }

/** An type declaration. Either a `class` or a `newtype`. */
class TypeDeclaration extends TTypeDeclaration, Declaration { }

/**
 * A QL class.
 */
class Class extends TClass, TypeDeclaration, ModuleDeclaration {
  Generated::Dataclass cls;

  Class() { this = TClass(cls) }

  override string getAPrimaryQlClass() { result = "Class" }

  override string getName() { result = cls.getName().getValue() }

  /**
   * Gets the charateristic predicate for this class.
   */
  CharPred getCharPred() {
    toGenerated(result) = cls.getChild(_).(Generated::ClassMember).getChild(_)
  }

  AstNode getMember(int i) {
    toGenerated(result) = cls.getChild(i).(Generated::ClassMember).getChild(_) or
    toGenerated(result) =
      cls.getChild(i).(Generated::ClassMember).getChild(_).(Generated::Field).getChild()
  }

  QLDoc getQLDocFor(AstNode m) {
    exists(int i | result = this.getMember(i) and m = this.getMember(i + 1))
  }

  /**
   * Gets a predicate in this class.
   */
  ClassPredicate getAClassPredicate() {
    toGenerated(result) = cls.getChild(_).(Generated::ClassMember).getChild(_)
  }

  /**
   * Gets predicate `name` implemented in this class.
   */
  ClassPredicate getClassPredicate(string name) {
    result = getAClassPredicate() and
    result.getName() = name
  }

  /**
   * Gets a field in this class.
   */
  VarDecl getAField() {
    toGenerated(result) =
      cls.getChild(_).(Generated::ClassMember).getChild(_).(Generated::Field).getChild()
  }

  /**
   * Gets a super-type referenced in the `extends` part of the class declaration.
   */
  TypeExpr getASuperType() { toGenerated(result) = cls.getExtends(_) }

  /** Gets the type that this class is defined to be an alias of. */
  TypeExpr getAliasType() {
    toGenerated(result) = cls.getChild(_).(Generated::TypeAliasBody).getChild()
  }

  /** Gets the type of one of the members that this class is defined to be a union of. */
  TypeExpr getUnionMember() {
    toGenerated(result) = cls.getChild(_).(Generated::TypeUnionBody).getChild(_)
  }

  /** Gets the class type defined by this class declaration. */
  Type getType() { result.getDeclaration() = this }

  override AstNode getAChild(string pred) {
    result = super.getAChild(pred)
    or
    pred = directMember("getAliasType") and result = this.getAliasType()
    or
    pred = directMember("getUnionMember") and result = this.getUnionMember()
    or
    pred = directMember("getAField") and result = this.getAField()
    or
    pred = directMember("getCharPred") and result = this.getCharPred()
    or
    pred = directMember("getASuperType") and result = this.getASuperType()
    or
    exists(string name |
      pred = stringIndexedMember("getClassPredicate", name) and
      result = this.getClassPredicate(name)
    )
  }
}

/**
 * A `newtype Foo` declaration.
 */
class NewType extends TNewType, TypeDeclaration, ModuleDeclaration {
  Generated::Datatype type;

  NewType() { this = TNewType(type) }

  override string getName() { result = type.getName().getValue() }

  override string getAPrimaryQlClass() { result = "NewType" }

  /**
   * Gets a branch in this `newtype`.
   */
  NewTypeBranch getABranch() { toGenerated(result) = type.getChild().getChild(_) }

  override AstNode getAChild(string pred) {
    result = super.getAChild(pred)
    or
    pred = directMember("getABranch") and result = this.getABranch()
  }
}

/**
 * A branch in a `newtype`.
 * E.g. `Bar()` or `Baz()` in `newtype Foo = Bar() or Baz()`.
 */
class NewTypeBranch extends TNewTypeBranch, TypeDeclaration {
  Generated::DatatypeBranch branch;

  NewTypeBranch() { this = TNewTypeBranch(branch) }

  override string getAPrimaryQlClass() { result = "NewTypeBranch" }

  override string getName() { result = branch.getName().getValue() }

  /** Gets a field in this branch. */
  VarDecl getField(int i) {
    toGenerated(result) =
      rank[i + 1](Generated::VarDecl var, int index |
        var = branch.getChild(index)
      |
        var order by index
      )
  }

  /** Gets the body of this branch. */
  Formula getBody() { toGenerated(result) = branch.getChild(_).(Generated::Body).getChild() }

  override QLDoc getQLDoc() { toGenerated(result) = branch.getChild(_) }

  NewType getNewType() { result.getABranch() = this }

  override AstNode getAChild(string pred) {
    result = super.getAChild(pred)
    or
    pred = directMember("getBody") and result = this.getBody()
    or
    exists(int i | pred = indexedMember("getField", i) and result = this.getField(i))
    or
    pred = directMember("getQLDoc") and result = this.getQLDoc()
  }
}

/**
 * A call to a predicate.
 * Either a predicate call `foo()`,
 * or a member call `foo.bar()`,
 * or a special call to `none()` or `any()`.
 */
class Call extends TCall, Expr, Formula {
  /** Gets the `i`th argument of this call. */
  Expr getArgument(int i) {
    none() // overriden in sublcasses.
  }

  /** Gets an argument of this call, if any. */
  final Expr getAnArgument() { result = getArgument(_) }

  PredicateOrBuiltin getTarget() { resolveCall(this, result) }

  override Type getType() { result = this.getTarget().getReturnType() }

  final int getNumberOfArguments() { result = count(this.getArgument(_)) }

  /** Holds if this call is a transitive closure of `kind` either `+` or `*`. */
  predicate isClosure(string kind) { none() }

  /**
   * Gets the module that contains the predicate.
   * E.g. for `Foo::bar()` the result is `Foo`.
   */
  ModuleExpr getQualifier() { none() }
}

/**
 * A call to a non-member predicate.
 * E.g. `foo()` or `Foo::bar()`.
 */
class PredicateCall extends TPredicateCall, Call {
  Generated::CallOrUnqualAggExpr expr;

  PredicateCall() { this = TPredicateCall(expr) }

  override Expr getArgument(int i) {
    exists(Generated::CallBody body | body.getParent() = expr |
      toGenerated(result) = body.getChild(i)
    )
  }

  final override ModuleExpr getQualifier() {
    exists(Generated::AritylessPredicateExpr ape |
      ape.getParent() = expr and
      toGenerated(result).getParent() = ape
    )
  }

  override string getAPrimaryQlClass() { result = "PredicateCall" }

  override predicate isClosure(string kind) {
    kind = expr.getChild(_).(Generated::Closure).getValue()
  }

  /**
   * Gets the name of the predicate called.
   * E.g. for `foo()` the result is "foo".
   */
  string getPredicateName() {
    result = expr.getChild(0).(Generated::AritylessPredicateExpr).getName().getValue()
  }

  override AstNode getAChild(string pred) {
    result = super.getAChild(pred)
    or
    exists(int i | pred = indexedMember("getArgument", i) and result = this.getArgument(i))
    or
    pred = directMember("getQualifier") and result = this.getQualifier()
  }
}

/**
 * A member call to a predicate.
 * E.g. `foo.bar()`.
 */
class MemberCall extends TMemberCall, Call {
  Generated::QualifiedExpr expr;

  MemberCall() { this = TMemberCall(expr) }

  override string getAPrimaryQlClass() { result = "MemberCall" }

  /**
   * Gets the name of the member called.
   * E.g. for `foo.bar()` the result is "bar".
   */
  string getMemberName() {
    result = expr.getChild(_).(Generated::QualifiedRhs).getName().getValue()
  }

  override predicate isClosure(string kind) {
    kind = expr.getChild(_).(Generated::QualifiedRhs).getChild(_).(Generated::Closure).getValue()
  }

  /**
   * Gets the supertype referenced in this call, that is the `Foo` in `Foo.super.bar(...)`.
   *
   * Only yields a result if this is actually a `super` call.
   */
  TypeExpr getSuperType() {
    toGenerated(result) = expr.getChild(_).(Generated::SuperRef).getChild(0)
  }

  override Expr getArgument(int i) {
    result =
      rank[i + 1](Expr e, int index |
        toGenerated(e) = expr.getChild(_).(Generated::QualifiedRhs).getChild(index)
      |
        e order by index
      )
  }

  /**
   * Gets the base of the member call.
   * E.g. for `foo.(Bar).baz()` the result is `foo.(Bar)`.
   */
  Expr getBase() { toGenerated(result) = expr.getChild(0) }

  override AstNode getAChild(string pred) {
    result = super.getAChild(pred)
    or
    pred = directMember("getBase") and result = this.getBase()
    or
    pred = directMember("getSuperType") and result = this.getSuperType()
    or
    exists(int i | pred = indexedMember("getArgument", i) and result = this.getArgument(i))
  }
}

/**
 * A call to the special `none()` predicate.
 */
class NoneCall extends TNoneCall, Call, Formula {
  Generated::SpecialCall call;

  NoneCall() { this = TNoneCall(call) }

  override string getAPrimaryQlClass() { result = "NoneCall" }

  override AstNode getParent() { result = Call.super.getParent() }
}

/**
 * A call to the special `any()` predicate.
 */
class AnyCall extends TAnyCall, Call {
  Generated::Aggregate agg;

  AnyCall() { this = TAnyCall(agg) }

  override string getAPrimaryQlClass() { result = "AnyCall" }
}

/**
 * An inline cast, e.g. `foo.(Bar)`.
 */
class InlineCast extends TInlineCast, Expr {
  Generated::QualifiedExpr expr;

  InlineCast() { this = TInlineCast(expr) }

  override string getAPrimaryQlClass() { result = "InlineCast" }

  /**
   * Gets the type being cast to.
   * E.g. for `foo.(Bar)` the result is `Bar`.
   */
  TypeExpr getTypeExpr() {
    toGenerated(result) = expr.getChild(_).(Generated::QualifiedRhs).getChild(_)
  }

  override Type getType() { result = this.getTypeExpr().getResolvedType() }

  /**
   * Gets the expression being cast.
   * E.g. for `foo.(Bar)` the result is `foo`.
   */
  Expr getBase() { toGenerated(result) = expr.getChild(0) }

  override AstNode getAChild(string pred) {
    result = super.getAChild(pred)
    or
    pred = directMember("getTypeExpr") and result = this.getTypeExpr()
    or
    pred = directMember("getBase") and result = this.getBase()
  }
}

/** An entity that resolves to a module. */
class ModuleRef extends AstNode, TModuleRef {
  /** Gets the module that this entity resolves to. */
  FileOrModule getResolvedModule() { none() }
}

/**
 * An import statement.
 */
class Import extends TImport, ModuleMember, ModuleRef {
  Generated::ImportDirective imp;

  Import() { this = TImport(imp) }

  override string getAPrimaryQlClass() { result = "Import" }

  /**
   * Gets the name under which this import is imported, if such a name exists.
   * E.g. the `Flow` in:
   * ```
   * import semmle.javascript.dataflow.Configuration as Flow
   * ```
   */
  string importedAs() { result = imp.getChild(1).(Generated::ModuleName).getChild().getValue() }

  /**
   * Gets the `i`th selected name from the imported module.
   * E.g. for
   * `import foo.bar::Baz::Qux`
   * It is true that `getSelectionName(0) = "Baz"` and `getSelectionName(1) = "Qux"`.
   */
  string getSelectionName(int i) {
    result = imp.getChild(0).(Generated::ImportModuleExpr).getName(i).getValue()
  }

  /**
   * Gets the `i`th imported module.
   * E.g. for
   * `import foo.bar::Baz::Qux`
   * It is true that `getQualifiedName(0) = "foo"` and `getQualifiedName(1) = "bar"`.
   */
  string getQualifiedName(int i) {
    result = imp.getChild(0).(Generated::ImportModuleExpr).getChild().getName(i).getValue()
  }

  final override FileOrModule getResolvedModule() { resolve(this, result) }
}

/** A formula, such as `x = 6 and y < 5`. */
class Formula extends TFormula, AstNode { }

/** An `and` formula, with 2 or more operands. */
class Conjunction extends TConjunction, AstNode, Formula {
  Generated::Conjunction conj;

  Conjunction() { this = TConjunction(conj) }

  override string getAPrimaryQlClass() { result = "Conjunction" }

  /** Gets an operand to this formula. */
  Formula getAnOperand() { toGenerated(result) in [conj.getLeft(), conj.getRight()] }

  override AstNode getAChild(string pred) {
    result = super.getAChild(pred)
    or
    pred = directMember("getAnOperand") and result = this.getAnOperand()
  }
}

/** An `or` formula, with 2 or more operands. */
class Disjunction extends TDisjunction, AstNode, Formula {
  Generated::Disjunction disj;

  Disjunction() { this = TDisjunction(disj) }

  override string getAPrimaryQlClass() { result = "Disjunction" }

  /** Gets an operand to this formula. */
  Formula getAnOperand() { toGenerated(result) in [disj.getLeft(), disj.getRight()] }

  override AstNode getAChild(string pred) {
    result = super.getAChild(pred)
    or
    pred = directMember("getAnOperand") and result = this.getAnOperand()
  }
}

/**
 * A comparison operator, such as `<` or `=`.
 */
class ComparisonOp extends TComparisonOp, AstNode {
  Generated::Compop op;

  ComparisonOp() { this = TComparisonOp(op) }

  /**
   * Gets a string representing the operator.
   * E.g. "<" or "=".
   */
  ComparisonSymbol getSymbol() { result = op.getValue() }

  override string getAPrimaryQlClass() { result = "ComparisonOp" }
}

/**
 * A literal expression, such as `6` or `true` or `"foo"`.
 */
class Literal extends TLiteral, Expr {
  Generated::Literal lit;

  Literal() { this = TLiteral(lit) }

  override string getAPrimaryQlClass() { result = "??Literal??" }
}

/** A string literal. */
class String extends Literal {
  String() { lit.getChild() instanceof Generated::String }

  override string getAPrimaryQlClass() { result = "String" }

  override PrimitiveType getType() { result.getName() = "string" }

  /** Gets the string value of this literal. */
  string getValue() {
    exists(string raw | raw = lit.getChild().(Generated::String).getValue() |
      result = raw.substring(1, raw.length() - 1)
    )
  }
}

/** An integer literal. */
class Integer extends Literal {
  Integer() { lit.getChild() instanceof Generated::Integer }

  override string getAPrimaryQlClass() { result = "Integer" }

  override PrimitiveType getType() { result.getName() = "int" }

  /** Gets the integer value of this literal. */
  int getValue() { result = lit.getChild().(Generated::Integer).getValue().toInt() }
}

/** A float literal. */
class Float extends Literal {
  Float() { lit.getChild() instanceof Generated::Float }

  override string getAPrimaryQlClass() { result = "Float" }

  override PrimitiveType getType() { result.getName() = "float" }

  /** Gets the float value of this literal. */
  float getValue() { result = lit.getChild().(Generated::Float).getValue().toFloat() }
}

/** A boolean literal */
class Boolean extends Literal {
  Generated::Bool bool;

  Boolean() { lit.getChild() = bool }

  /** Holds if the value is `true` */
  predicate isTrue() { bool.getChild() instanceof Generated::True }

  /** Holds if the value is `false` */
  predicate isFalse() { bool.getChild() instanceof Generated::False }

  override PrimitiveType getType() { result.getName() = "boolean" }

  override string getAPrimaryQlClass() { result = "Boolean" }
}

/** A comparison symbol, such as `"<"` or `"="`. */
class ComparisonSymbol extends string {
  ComparisonSymbol() {
    this = "=" or
    this = "!=" or
    this = "<" or
    this = ">" or
    this = "<=" or
    this = ">="
  }
}

/** A comparison formula, such as `x < 3` or `y = true`. */
class ComparisonFormula extends TComparisonFormula, Formula {
  Generated::CompTerm comp;

  ComparisonFormula() { this = TComparisonFormula(comp) }

  /** Gets the left operand of this comparison. */
  Expr getLeftOperand() { toGenerated(result) = comp.getLeft() }

  /** Gets the right operand of this comparison. */
  Expr getRightOperand() { toGenerated(result) = comp.getRight() }

  /** Gets an operand of this comparison. */
  Expr getAnOperand() { result in [getLeftOperand(), getRightOperand()] }

  /** Gets the operator of this comparison. */
  ComparisonOp getOperator() { toGenerated(result) = comp.getChild() }

  /** Gets the symbol of this comparison (as a string). */
  ComparisonSymbol getSymbol() { result = this.getOperator().getSymbol() }

  override string getAPrimaryQlClass() { result = "ComparisonFormula" }

  override AstNode getAChild(string pred) {
    result = super.getAChild(pred)
    or
    pred = directMember("getLeftOperand") and result = this.getLeftOperand()
    or
    pred = directMember("getRightOperand") and result = this.getRightOperand()
    or
    pred = directMember("getOperator") and result = this.getOperator()
  }
}

/** A quantifier formula, such as `exists` or `forall`. */
class Quantifier extends TQuantifier, Formula {
  Generated::Quantified quant;
  string kind;

  Quantifier() {
    this = TQuantifier(quant) and kind = quant.getChild(0).(Generated::Quantifier).getValue()
  }

  /** Gets the ith variable declaration of this quantifier. */
  VarDecl getArgument(int i) {
    i >= 1 and
    toGenerated(result) = quant.getChild(i - 1)
  }

  /** Gets an argument of this quantifier. */
  VarDecl getAnArgument() { result = this.getArgument(_) }

  /** Gets the formula restricting the range of this quantifier, if any. */
  Formula getRange() { toGenerated(result) = quant.getRange() }

  /** Holds if this quantifier has a range formula. */
  predicate hasRange() { exists(this.getRange()) }

  /** Gets the main body of the quantifier. */
  Formula getFormula() { toGenerated(result) = quant.getFormula() }

  /**
   * Gets the expression of this quantifier, if the quantifier is
   * of the form `exists( expr )`.
   */
  Expr getExpr() { toGenerated(result) = quant.getExpr() }

  /**
   * Holds if this is the "expression only" form of an exists quantifier.
   * In other words, the quantifier is of the form `exists( expr )`.
   */
  predicate hasExpr() { exists(getExpr()) }

  override string getAPrimaryQlClass() { result = "Quantifier" }

  override AstNode getAChild(string pred) {
    result = super.getAChild(pred)
    or
    exists(int i | pred = indexedMember("getArgument", i) and result = this.getArgument(i))
    or
    pred = directMember("getRange") and result = this.getRange()
    or
    pred = directMember("getFormula") and result = this.getFormula()
    or
    pred = directMember("getExpr") and result = this.getExpr()
  }
}

/** An `exists` quantifier. */
class Exists extends Quantifier {
  Exists() { kind = "exists" }

  override string getAPrimaryQlClass() { result = "Exists" }
}

/** A `forall` quantifier. */
class Forall extends Quantifier {
  Forall() { kind = "forall" }

  override string getAPrimaryQlClass() { result = "Forall" }
}

/** A `forex` quantifier. */
class Forex extends Quantifier {
  Forex() { kind = "forex" }

  override string getAPrimaryQlClass() { result = "Forex" }
}

/** A conditional formula, of the form  `if a then b else c`. */
class IfFormula extends TIfFormula, Formula {
  Generated::IfTerm ifterm;

  IfFormula() { this = TIfFormula(ifterm) }

  /** Gets the condition (the `if` part) of this formula. */
  Formula getCondition() { toGenerated(result) = ifterm.getCond() }

  /** Gets the `then` part of this formula. */
  Formula getThenPart() { toGenerated(result) = ifterm.getFirst() }

  /** Gets the `else` part of this formula. */
  Formula getElsePart() { toGenerated(result) = ifterm.getSecond() }

  override string getAPrimaryQlClass() { result = "IfFormula" }

  override AstNode getAChild(string pred) {
    result = super.getAChild(pred)
    or
    pred = directMember("getCondition") and result = this.getCondition()
    or
    pred = directMember("getThenPart") and result = this.getThenPart()
    or
    pred = directMember("getElsePart") and result = this.getElsePart()
  }
}

/**
 * An implication formula, of the form `foo implies bar`.
 */
class Implication extends TImplication, Formula {
  Generated::Implication imp;

  Implication() { this = TImplication(imp) }

  /** Gets the left operand of this implication. */
  Formula getLeftOperand() { toGenerated(result) = imp.getLeft() }

  /** Gets the right operand of this implication. */
  Formula getRightOperand() { toGenerated(result) = imp.getRight() }

  override string getAPrimaryQlClass() { result = "Implication" }

  override AstNode getAChild(string pred) {
    result = super.getAChild(pred)
    or
    pred = directMember("getLeftOperand") and result = this.getLeftOperand()
    or
    pred = directMember("getRightOperand") and result = this.getRightOperand()
  }
}

/**
 * A type check formula, of the form `foo instanceof bar`.
 */
class InstanceOf extends TInstanceOf, Formula {
  Generated::InstanceOf inst;

  InstanceOf() { this = TInstanceOf(inst) }

  /** Gets the expression being checked. */
  Expr getExpr() { toGenerated(result) = inst.getChild(0) }

  /** Gets the reference to the type being checked. */
  TypeExpr getType() { toGenerated(result) = inst.getChild(1) }

  override string getAPrimaryQlClass() { result = "InstanceOf" }

  override AstNode getAChild(string pred) {
    result = super.getAChild(pred)
    or
    pred = directMember("getExpr") and result = this.getExpr()
    or
    pred = directMember("getType") and result = this.getType()
  }
}

/**
 * A in formula, such as `foo in [2, 3]`.
 * The formula holds if the lhs is in the rhs.
 */
class InFormula extends TInFormula, Formula {
  Generated::InExpr inexpr;

  InFormula() { this = TInFormula(inexpr) }

  /**
   * Gets the expression that is checked for membership.
   * E.g. for `foo in [2, 3]` the result is `foo`.
   */
  Expr getExpr() { toGenerated(result) = inexpr.getLeft() }

  /**
   * Gets the range for this in formula.
   * E.g. for `foo in [2, 3]` the result is `[2, 3]`.
   */
  Expr getRange() { toGenerated(result) = inexpr.getRight() }

  override string getAPrimaryQlClass() { result = "InFormula" }

  override AstNode getAChild(string pred) {
    result = super.getAChild(pred)
    or
    pred = directMember("getExpr") and result = this.getExpr()
    or
    pred = directMember("getRange") and result = this.getRange()
  }
}

/**
 * A "call" to a high-order formula.
 * E.g. `fastTC(pathSucc/2)(n1, n2)`.
 */
class HigherOrderFormula extends THigherOrderFormula, Formula {
  Generated::HigherOrderTerm hop;

  HigherOrderFormula() { this = THigherOrderFormula(hop) }

  /**
   * Gets the `i`th input to this higher-order formula.
   * E.g. for `fastTC(pathSucc/2)(n1, n2)` the result is `pathSucc/2`.
   */
  PredicateExpr getInput(int i) { toGenerated(result) = hop.getChild(i).(Generated::PredicateExpr) }

  /**
   * Gets the number of inputs.
   */
  private int getNumInputs() { result = 1 + max(int i | exists(this.getInput(i))) }

  /**
   * Gets the `i`th argument to this higher-order formula.
   * E.g. for `fastTC(pathSucc/2)(n1, n2)` the result is `n1` and `n2`.
   */
  Expr getArgument(int i) { toGenerated(result) = hop.getChild(i + getNumInputs()) }

  /**
   * Gets the name of this higher-order predicate.
   * E.g. for `fastTC(pathSucc/2)(n1, n2)` the result is "fastTC".
   */
  string getName() { result = hop.getName().getValue() }

  override string getAPrimaryQlClass() { result = "HigherOrderFormula" }

  override AstNode getAChild(string pred) {
    result = super.getAChild(pred)
    or
    exists(int i |
      pred = indexedMember("getInput", i) and result = this.getInput(i)
      or
      pred = indexedMember("getArgument", i) and result = this.getArgument(i)
    )
  }
}

class Aggregate extends TAggregate, Expr {
  string getKind() { none() }

  Generated::Aggregate getAggregate() { none() }
}

/**
 * An aggregate containing an expression.
 * E.g. `min(getAPredicate().getArity())`.
 */
class ExprAggregate extends TExprAggregate, Aggregate {
  Generated::Aggregate agg;
  Generated::ExprAggregateBody body;
  string kind;

  ExprAggregate() {
    this = TExprAggregate(agg) and
    kind = agg.getChild(0).(Generated::AggId).getValue() and
    body = agg.getChild(_)
  }

  /**
   * Gets the kind of aggregate.
   * E.g. for `min(foo())` the result is "min".
   */
  override string getKind() { result = kind }

  override Generated::Aggregate getAggregate() { result = agg }

  /**
   * Gets the ith "as" expression of this aggregate, if any.
   */
  Expr getExpr(int i) { toGenerated(result) = body.getAsExprs().getChild(i) }

  /**
   * Gets the ith "order by" expression of this aggregate, if any.
   */
  Expr getOrderBy(int i) { toGenerated(result) = body.getOrderBys().getChild(i).getChild(0) }

  /**
   * Gets the direction (ascending or descending) of the ith "order by" expression of this aggregate.
   */
  string getOrderbyDirection(int i) {
    result = body.getOrderBys().getChild(i).getChild(1).(Generated::Direction).getValue()
  }

  override string getAPrimaryQlClass() { result = "ExprAggregate[" + kind + "]" }

  override AstNode getAChild(string pred) {
    result = super.getAChild(pred)
    or
    exists(int i |
      pred = indexedMember("getExpr", i) and result = this.getExpr(i)
      or
      pred = indexedMember("getOrderBy", i) and result = this.getOrderBy(i)
    )
  }

  override Type getType() {
    exists(PrimitiveType prim | prim = result |
      kind.regexpMatch("(strict)?count|sum|min|max|rank") and
      result.getName() = "int"
      or
      kind.regexpMatch("(strict)?concat") and
      result.getName() = "string"
    )
    or
    not kind = ["count", "strictcount"] and
    result = getExpr(0).getType()
  }
}

/** An aggregate expression, such as `count` or `sum`. */
class FullAggregate extends TFullAggregate, Aggregate {
  Generated::Aggregate agg;
  string kind;
  Generated::FullAggregateBody body;

  FullAggregate() {
    this = TFullAggregate(agg) and
    kind = agg.getChild(0).(Generated::AggId).getValue() and
    body = agg.getChild(_)
  }

  /**
   * Gets the kind of aggregate.
   * E.g. for `min(int i | foo(i))` the result is "foo".
   */
  override string getKind() { result = kind }

  override Generated::Aggregate getAggregate() { result = agg }

  /** Gets the ith declared argument of this quantifier. */
  VarDecl getArgument(int i) { toGenerated(result) = body.getChild(i) }

  /** Gets an argument of this quantifier. */
  VarDecl getAnArgument() { result = this.getArgument(_) }

  /**
   * Gets the formula restricting the range of this quantifier, if any.
   */
  Formula getRange() { toGenerated(result) = body.getGuard() }

  /**
   * Gets the ith "as" expression of this aggregate, if any.
   */
  Expr getExpr(int i) { toGenerated(result) = body.getAsExprs().getChild(i) }

  /**
   * Gets the ith "order by" expression of this aggregate, if any.
   */
  Expr getOrderBy(int i) { toGenerated(result) = body.getOrderBys().getChild(i).getChild(0) }

  /**
   * Gets the direction (ascending or descending) of the ith "order by" expression of this aggregate.
   */
  string getOrderbyDirection(int i) {
    result = body.getOrderBys().getChild(i).getChild(1).(Generated::Direction).getValue()
  }

  override string getAPrimaryQlClass() { kind != "rank" and result = "FullAggregate[" + kind + "]" }

  override Type getType() {
    exists(PrimitiveType prim | prim = result |
      kind.regexpMatch("(strict)?(count|sum|min|max|rank)") and
      result.getName() = "int"
      or
      kind.regexpMatch("(strict)?concat") and
      result.getName() = "string"
    )
    or
    kind = ["any", "min", "max", "unique"] and
    not exists(getExpr(_)) and
    result = getArgument(0).getTypeExpr().getResolvedType()
    or
    not kind = ["count", "strictcount"] and
    result = getExpr(0).getType()
  }

  override AstNode getAChild(string pred) {
    result = super.getAChild(pred)
    or
    exists(int i |
      pred = indexedMember("getArgument", i) and result = this.getArgument(i)
      or
      pred = indexedMember("getExpr", i) and result = this.getExpr(i)
      or
      pred = indexedMember("getOrderBy", i) and result = this.getOrderBy(i)
    )
    or
    pred = directMember("getRange") and result = this.getRange()
  }
}

/**
 * A "rank" expression, such as `rank[4](int i | i = [5 .. 15] | i)`.
 */
class Rank extends Aggregate {
  Rank() { this.getKind() = "rank" }

  override string getAPrimaryQlClass() { result = "Rank" }

  /**
   * The `i` in `rank[i]( | | )`.
   */
  Expr getRankExpr() { toGenerated(result) = this.getAggregate().getChild(1) }

  override AstNode getAChild(string pred) {
    result = super.getAChild(pred)
    or
    pred = directMember("getRankExpr") and result = this.getRankExpr()
  }
}

/**
 * An "as" expression, such as `foo as bar`.
 */
class AsExpr extends TAsExpr, VarDef, Expr {
  Generated::AsExpr asExpr;

  AsExpr() { this = TAsExpr(asExpr) }

  override string getAPrimaryQlClass() { result = "AsExpr" }

  final override string getName() { result = this.getAsName() }

  final override Type getType() { result = this.getInnerExpr().getType() }

  /**
   * Gets the name the inner expression gets "saved" under.
   * For example this is `bar` in the expression `foo as bar`.
   */
  string getAsName() { result = asExpr.getChild(1).(Generated::VarName).getChild().getValue() }

  /**
   * Gets the inner expression of the "as" expression. For example, this is `foo` in
   * the expression `foo as bar`.
   */
  Expr getInnerExpr() { toGenerated(result) = asExpr.getChild(0) }

  override AstNode getAChild(string pred) {
    result = super.getAChild(pred)
    or
    pred = directMember("getInnerExpr") and result = this.getInnerExpr()
  }
}

/**
 * An identifier, such as `foo`.
 */
class Identifier extends TIdentifier, Expr {
  Generated::Variable id;

  Identifier() { this = TIdentifier(id) }

  string getName() { none() }

  final override string toString() { result = this.getName() }

  override string getAPrimaryQlClass() { result = "Identifier" }
}

/** An access to a variable. */
class VarAccess extends Identifier {
  private VarDef decl;

  VarAccess() { resolveVariable(this, decl) }

  /** Gets the accessed variable. */
  VarDef getDeclaration() { result = decl }

  override string getName() { result = id.getChild().(Generated::VarName).getChild().getValue() }

  override Type getType() { result = this.getDeclaration().getType() }

  override string getAPrimaryQlClass() { result = "VarAccess" }
}

/** An access to a field. */
class FieldAccess extends Identifier {
  private VarDecl decl;

  FieldAccess() { resolveField(this, decl) }

  /** Gets the accessed field. */
  VarDecl getDeclaration() { result = decl }

  override string getName() { result = id.getChild().(Generated::VarName).getChild().getValue() }

  override Type getType() { result = this.getDeclaration().getType() }

  override string getAPrimaryQlClass() { result = "FieldAccess" }
}

/** An access to `this`. */
class ThisAccess extends Identifier {
  ThisAccess() { any(Generated::This t).getParent() = id }

  override Type getType() { result = this.getParent+().(Class).getType() }

  override string getName() { result = "this" }

  override string getAPrimaryQlClass() { result = "ThisAccess" }
}

/** A use of `super`. */
class Super extends TSuper, Expr {
  Super() { this = TSuper(_) }

  override string getAPrimaryQlClass() { result = "Super" }
}

/** An access to `result`. */
class ResultAccess extends Identifier {
  ResultAccess() { any(Generated::Result r).getParent() = id }

  override Type getType() { result = this.getParent+().(Predicate).getReturnType() }

  override string getName() { result = "result" }

  override string getAPrimaryQlClass() { result = "ResultAccess" }
}

/** A `not` formula. */
class Negation extends TNegation, Formula {
  Generated::Negation neg;

  Negation() { this = TNegation(neg) }

  /** Gets the formula being negated. */
  Formula getFormula() { toGenerated(result) = neg.getChild() }

  override string getAPrimaryQlClass() { result = "Negation" }

  override AstNode getAChild(string pred) {
    result = super.getAChild(pred)
    or
    pred = directMember("getFormula") and result = this.getFormula()
  }
}

/** An expression, such as `x+4`. */
class Expr extends TExpr, AstNode {
  Type getType() { none() }
}

/** An expression annotation, such as `pragma[only_bind_into](config)`. */
class ExprAnnotation extends TExprAnnotation, Expr {
  Generated::ExprAnnotation expr_anno;

  ExprAnnotation() { this = TExprAnnotation(expr_anno) }

  /**
   * Gets the name of the annotation.
   * E.g. for `pragma[only_bind_into](config)` the result is "pragma".
   */
  string getName() { result = expr_anno.getName().getValue() }

  /**
   * Gets the argument to this annotation.
   * E.g. for `pragma[only_bind_into](config)` the result is "only_bind_into".
   */
  string getAnnotationArgument() { result = expr_anno.getAnnotArg().getValue() }

  /**
   * Gets the inner expression.
   * E.g. for `pragma[only_bind_into](config)` the result is `config`.
   */
  Expr getExpression() { toGenerated(result) = expr_anno.getChild() }

  override Type getType() { result = this.getExpression().getType() }

  override string getAPrimaryQlClass() { result = "ExprAnnotation" }

  override AstNode getAChild(string pred) {
    result = super.getAChild(pred)
    or
    pred = directMember("getExpression") and result = this.getExpression()
  }
}

/** A function symbol, such as `+` or `*`. */
class FunctionSymbol extends string {
  FunctionSymbol() { this = "+" or this = "-" or this = "*" or this = "/" or this = "%" }
}

/**
 * A binary operation expression, such as `x + 3` or `y / 2`.
 */
class BinOpExpr extends TBinOpExpr, Expr {
  /** Gets the left operand of the binary expression. */
  Expr getLeftOperand() { none() } // overriden in subclasses

  /* Gets the right operand of the binary expression. */
  Expr getRightOperand() { none() } // overriden in subclasses

  /** Gets the operator of the binary expression. */
  FunctionSymbol getOperator() { none() } // overriden in subclasses

  /* Gets an operand of the binary expression. */
  final Expr getAnOperand() { result = getLeftOperand() or result = getRightOperand() }
}

/**
 * An addition or subtraction expression.
 */
class AddSubExpr extends TAddSubExpr, BinOpExpr {
  Generated::AddExpr expr;
  FunctionSymbol operator;

  AddSubExpr() { this = TAddSubExpr(expr) and operator = expr.getChild().getValue() }

  override Expr getLeftOperand() { toGenerated(result) = expr.getLeft() }

  override Expr getRightOperand() { toGenerated(result) = expr.getRight() }

  override FunctionSymbol getOperator() { result = operator }

  override PrimitiveType getType() {
    // Both operands are the same type
    result = this.getLeftOperand().getType() and
    result = this.getRightOperand().getType()
    or
    // Both operands are subtypes of `int`
    result.getName() = "int" and
    result = this.getLeftOperand().getType().getASuperType*() and
    result = this.getRightOperand().getType().getASuperType*()
    or
    // Coercion to from `int` to `float`
    exists(PrimitiveType i | result.getName() = "float" and i.getName() = "int" |
      this.getAnOperand().getType() = result and
      this.getAnOperand().getType().getASuperType*() = i
    )
    or
    // Coercion to `string`
    result.getName() = "string" and
    this.getAnOperand().getType() = result
  }

  override AstNode getAChild(string pred) {
    result = super.getAChild(pred)
    or
    pred = directMember("getLeftOperand") and result = this.getLeftOperand()
    or
    pred = directMember("getRightOperand") and result = this.getRightOperand()
  }
}

/**
 * An addition expression, such as `x + y`.
 */
class AddExpr extends AddSubExpr {
  AddExpr() { operator = "+" }

  override string getAPrimaryQlClass() { result = "AddExpr" }
}

/**
 * A subtraction expression, such as `x - y`.
 */
class SubExpr extends AddSubExpr {
  SubExpr() { operator = "-" }

  override string getAPrimaryQlClass() { result = "SubExpr" }
}

/**
 * A multiplication, division, or modulo expression.
 */
class MulDivModExpr extends TMulDivModExpr, BinOpExpr {
  Generated::MulExpr expr;
  FunctionSymbol operator;

  MulDivModExpr() { this = TMulDivModExpr(expr) and operator = expr.getChild().getValue() }

  /** Gets the left operand of the binary expression. */
  override Expr getLeftOperand() { toGenerated(result) = expr.getLeft() }

  /** Gets the right operand of the binary expression. */
  override Expr getRightOperand() { toGenerated(result) = expr.getRight() }

  override FunctionSymbol getOperator() { result = operator }

  override PrimitiveType getType() {
    // Both operands are of the same type
    this.getLeftOperand().getType() = result and
    this.getRightOperand().getType() = result
    or
    // Both operands are subtypes of `int`
    result.getName() = "int" and
    result = this.getLeftOperand().getType().getASuperType*() and
    result = this.getRightOperand().getType().getASuperType*()
    or
    // Coercion from `int` to `float`
    exists(PrimitiveType i | result.getName() = "float" and i.getName() = "int" |
      this.getAnOperand().getType() = result and
      this.getAnOperand().getType().getASuperType*() = i
    )
  }

  override AstNode getAChild(string pred) {
    result = super.getAChild(pred)
    or
    pred = directMember("getLeftOperand") and result = this.getLeftOperand()
    or
    pred = directMember("getRightOperand") and result = this.getRightOperand()
  }
}

/**
 * A division expression, such as `x / y`.
 */
class DivExpr extends MulDivModExpr {
  DivExpr() { operator = "/" }

  override string getAPrimaryQlClass() { result = "DivExpr" }
}

/**
 * A multiplication expression, such as `x * y`.
 */
class MulExpr extends MulDivModExpr {
  MulExpr() { operator = "*" }

  override string getAPrimaryQlClass() { result = "MulExpr" }
}

/**
 * A modulo expression, such as `x % y`.
 */
class ModExpr extends MulDivModExpr {
  ModExpr() { operator = "%" }

  override string getAPrimaryQlClass() { result = "ModExpr" }
}

/**
 * A range expression, such as `[1 .. 10]`.
 */
class Range extends TRange, Expr {
  Generated::Range range;

  Range() { this = TRange(range) }

  /**
   * Gets the lower bound of the range.
   */
  Expr getLowEndpoint() { toGenerated(result) = range.getLower() }

  /**
   * Gets the upper bound of the range.
   */
  Expr getHighEndpoint() { toGenerated(result) = range.getUpper() }

  /**
   * Gets the lower and upper bounds of the range.
   */
  Expr getAnEndpoint() { result = [getLowEndpoint(), getHighEndpoint()] }

  override PrimitiveType getType() { result.getName() = "int" }

  override string getAPrimaryQlClass() { result = "Range" }

  override AstNode getAChild(string pred) {
    result = super.getAChild(pred)
    or
    pred = directMember("getLowEndpoint") and result = this.getLowEndpoint()
    or
    pred = directMember("getHighEndpoint") and result = this.getHighEndpoint()
  }
}

/**
 * A set literal expression, such as `[1,3,5,7]`.
 */
class Set extends TSet, Expr {
  Generated::SetLiteral set;

  Set() { this = TSet(set) }

  /**
   * Gets the `i`th element in this set literal expression.
   */
  Expr getElement(int i) { toGenerated(result) = set.getChild(i) }

  /**
   * Gets an element in this set literal expression, if any.
   */
  Expr getAnElement() { result = getElement(_) }

  /**
   * Gets the number of elements in this set literal expression.
   */
  int getNumberOfElements() { result = count(getAnElement()) }

  override Type getType() { result = this.getElement(0).getType() }

  override string getAPrimaryQlClass() { result = "Set" }

  override AstNode getAChild(string pred) {
    result = super.getAChild(pred)
    or
    exists(int i | pred = indexedMember("getElement", i) and result = getElement(i))
  }
}

/** A unary operation expression, such as `-(x*y)` */
class UnaryExpr extends TUnaryExpr, Expr {
  Generated::UnaryExpr unaryexpr;

  UnaryExpr() { this = TUnaryExpr(unaryexpr) }

  /** Gets the operand of the unary expression. */
  Expr getOperand() { toGenerated(result) = unaryexpr.getChild(1) }

  /** Gets the operator of the unary expression as a string. */
  FunctionSymbol getOperator() { result = unaryexpr.getChild(0).toString() }

  override Type getType() { result = this.getOperand().getType() }

  override string getAPrimaryQlClass() { result = "UnaryExpr" }

  override AstNode getAChild(string pred) {
    result = super.getAChild(pred)
    or
    pred = directMember("getOperand") and result = this.getOperand()
  }
}

/** A "don't care" expression, denoted by `_`. */
class DontCare extends TDontCare, Expr {
  Generated::Underscore dontcare;

  DontCare() { this = TDontCare(dontcare) }

  override DontCareType getType() { any() }

  override string getAPrimaryQlClass() { result = "DontCare" }
}

/** A module expression. Such as `DataFlow` in `DataFlow::Node` */
class ModuleExpr extends TModuleExpr, ModuleRef {
  Generated::ModuleExpr me;

  ModuleExpr() { this = TModuleExpr(me) }

  /**
   * Gets the name of this module expression. For example, the name of
   *
   * ```ql
   * Foo::Bar
   * ```
   *
   * is `Bar`.
   */
  string getName() {
    result = me.getName().getValue()
    or
    not exists(me.getName()) and result = me.getChild().(Generated::SimpleId).getValue()
  }

  /**
   * Gets the qualifier of this module expression. For example, the qualifier of
   *
   * ```ql
   * Foo::Bar::Baz
   * ```
   *
   * is `Foo::Bar`.
   */
  ModuleExpr getQualifier() { result = TModuleExpr(me.getChild()) }

  final override FileOrModule getResolvedModule() { resolveModuleExpr(this, result) }

  final override string toString() { result = this.getName() }

  override string getAPrimaryQlClass() { result = "ModuleExpr" }

  override AstNode getAChild(string pred) {
    result = super.getAChild(pred)
    or
    pred = directMember("getQualifier") and result = this.getQualifier()
  }
}

<<<<<<< HEAD
/** An argument to an annotation. */
private class AnnotationArg extends TAnnotationArg, AstNode {
  Generated::AnnotArg arg;

  AnnotationArg() { this = TAnnotationArg(arg) }

  /** Gets the name of this argument. */
  string getValue() {
    result =
      [
        arg.getChild().(Generated::SimpleId).getValue(),
        arg.getChild().(Generated::Result).getValue(), arg.getChild().(Generated::This).getValue()
      ]
  }

  override string toString() { result = this.getValue() }
}

private class NoInlineArg extends AnnotationArg {
  NoInlineArg() { this.getValue() = "noinline" }
}

private class NoMagicArg extends AnnotationArg {
  NoMagicArg() { this.getValue() = "nomagic" }
}

private class InlineArg extends AnnotationArg {
  InlineArg() { this.getValue() = "inline" }
}

private class NoOptArg extends AnnotationArg {
  NoOptArg() { this.getValue() = "noopt" }
}

private class MonotonicAggregatesArg extends AnnotationArg {
  MonotonicAggregatesArg() { this.getValue() = "monotonicAggregates" }
}

/** An annotation on an element. */
class Annotation extends TAnnotation, AstNode {
  Generated::Annotation annot;

  Annotation() { this = TAnnotation(annot) }

  override string toString() { result = "annotation" }

  override string getAPrimaryQlClass() { result = "Annotation" }

  override Location getLocation() { result = annot.getLocation() }

  /** Gets the node corresponding to the field `args`. */
  AnnotationArg getArgs(int i) { toGenerated(result) = annot.getArgs(i) }

  /** Gets the node corresponding to the field `name`. */
  string getName() { result = annot.getName().getValue() }
}

/** A `pragma[noinline]` annotation. */
class NoInline extends Annotation {
  NoInline() { this.getArgs(0) instanceof NoInlineArg }

  override string toString() { result = "noinline" }
}

/** A `pragma[inline]` annotation. */
class Inline extends Annotation {
  Inline() { this.getArgs(0) instanceof InlineArg }

  override string toString() { result = "inline" }
}

/** A `pragma[nomagic]` annotation. */
class NoMagic extends Annotation {
  NoMagic() { this.getArgs(0) instanceof NoMagicArg }

  override string toString() { result = "nomagic" }
}

/** A `pragma[noopt]` annotation. */
class NoOpt extends Annotation {
  NoOpt() { this.getArgs(0) instanceof NoOptArg }

  override string toString() { result = "noopt" }
}

/** A `language[monotonicAggregates]` annotation. */
class MonotonicAggregates extends Annotation {
  MonotonicAggregates() { this.getArgs(0) instanceof MonotonicAggregatesArg }

  override string toString() { result = "monotonicaggregates" }
}

/** A `bindingset` annotation. */
class BindingSet extends Annotation {
  BindingSet() { this.getName() = "bindingset" }

  /** Gets the `index`'th bound name in this bindingset. */
  string getBoundName(int index) { result = this.getArgs(index).getValue() }

  /** Gets a name bound by this bindingset, if any. */
  string getABoundName() { result = getBoundName(_) }

  /** Gets the number of names bound by this bindingset. */
  int getNumberOfBoundNames() { result = count(getABoundName()) }
=======
/**
 * Classes modelling YAML AST nodes.
 */
module YAML {
  /** A node in a YAML file */
  class YAMLNode extends TYAMLNode, AstNode {
    /** Holds if the predicate is a root node (has no parent) */
    predicate isRoot() { not exists(getParent()) }
  }

  /** A YAML comment. */
  class YAMLComment extends TYamlCommemt, YAMLNode {
    Generated::YamlComment yamlcomment;

    YAMLComment() { this = TYamlCommemt(yamlcomment) }

    override string getAPrimaryQlClass() { result = "YAMLComment" }
  }

  /** A YAML entry. */
  class YAMLEntry extends TYamlEntry, YAMLNode {
    Generated::YamlEntry yamle;

    YAMLEntry() { this = TYamlEntry(yamle) }

    /** Gets the key of this YAML entry. */
    YAMLKey getKey() {
      exists(Generated::YamlKeyvaluepair pair |
        pair.getParent() = yamle and
        result = TYamlKey(pair.getKey())
      )
    }

    /** Gets the value of this YAML entry. */
    YAMLValue getValue() {
      exists(Generated::YamlKeyvaluepair pair |
        pair.getParent() = yamle and
        result = TYamlValue(pair.getValue())
      )
    }

    override string getAPrimaryQlClass() { result = "YAMLEntry" }
  }

  /** A YAML key. */
  class YAMLKey extends TYamlKey, YAMLNode {
    Generated::YamlKey yamlkey;

    YAMLKey() { this = TYamlKey(yamlkey) }

    /**
     * Gets the value of this YAML key.
     */
    YAMLValue getValue() {
      exists(Generated::YamlKeyvaluepair pair |
        pair.getKey() = yamlkey and result = TYamlValue(pair.getValue())
      )
    }

    override string getAPrimaryQlClass() { result = "YAMLKey" }

    /** Gets the value of this YAML value. */
    string getNamePart(int i) {
      i = 0 and result = yamlkey.getChild(0).(Generated::SimpleId).getValue()
      or
      exists(YAMLKey child |
        child = TYamlKey(yamlkey.getChild(1)) and
        result = child.getNamePart(i - 1)
      )
    }

    /**
     * Gets all the name parts of this YAML key concatenated with `/`.
     * Dashes are replaced with `/` (because we don't have that information in the generated AST).
     */
    string getQualifiedName() {
      result = concat(string part, int i | part = getNamePart(i) | part, "/" order by i)
    }
  }

  /** A YAML list item. */
  class YAMLListItem extends TYamlListitem, YAMLNode {
    Generated::YamlListitem yamllistitem;

    YAMLListItem() { this = TYamlListitem(yamllistitem) }

    /**
     * Gets the value of this YAML list item.
     */
    YAMLValue getValue() { result = TYamlValue(yamllistitem.getChild()) }

    override string getAPrimaryQlClass() { result = "YAMLListItem" }
  }

  /** A YAML value. */
  class YAMLValue extends TYamlValue, YAMLNode {
    Generated::YamlValue yamlvalue;

    YAMLValue() { this = TYamlValue(yamlvalue) }

    override string getAPrimaryQlClass() { result = "YAMLValue" }

    /** Gets the value of this YAML value. */
    string getValue() { result = yamlvalue.getValue() }
  }

  // to not expose the entire `File` API on `QlPack`.
  private newtype TQLPack = MKQlPack(File file) { file.getBaseName() = "qlpack.yml" }

  YAMLEntry test() { not result.isRoot() }

  /**
   * A `qlpack.yml` file.
   */
  class QLPack extends MKQlPack {
    File file;

    QLPack() { this = MKQlPack(file) }

    private string getProperty(string name) {
      exists(YAMLEntry entry |
        entry.isRoot() and
        entry.getKey().getQualifiedName() = name and
        result = entry.getValue().getValue().trim() and
        entry.getLocation().getFile() = file
      )
    }

    /** Gets the name of this qlpack */
    string getName() { result = getProperty("name") }

    /** Gets the version of this qlpack */
    string getVersion() { result = getProperty("version") }

    /** Gets the extractor of this qlpack */
    string getExtractor() { result = getProperty("extractor") }

    string toString() { result = getName() }

    /** Gets the file that this `QLPack` represents. */
    File getFile() { result = file }

    private predicate isADependency(YAMLEntry entry) {
      exists(YAMLEntry deps |
        deps.getLocation().getFile() = file and entry.getLocation().getFile() = file
      |
        deps.isRoot() and
        deps.getKey().getQualifiedName() = "dependencies" and
        entry.getLocation().getStartLine() = 1 + deps.getLocation().getStartLine() and
        entry.getLocation().getStartColumn() > deps.getLocation().getStartColumn()
      )
      or
      exists(YAMLEntry prev | isADependency(prev) |
        prev.getLocation().getFile() = file and
        entry.getLocation().getFile() = file and
        entry.getLocation().getStartLine() = 1 + prev.getLocation().getStartLine() and
        entry.getLocation().getStartColumn() = prev.getLocation().getStartColumn()
      )
    }

    predicate hasDependency(string name, string version) {
      exists(YAMLEntry entry | isADependency(entry) |
        entry.getKey().getQualifiedName() = name and
        entry.getValue().getValue() = version
      )
    }

    /** Gets the database scheme of this qlpack */
    File getDBScheme() {
      result.getBaseName() = getProperty("dbscheme") and
      result = file.getParentContainer().getFile(any(string s | s.matches("%.dbscheme")))
    }

    pragma[noinline]
    Container getAFileInPack() {
      result.getParentContainer() = file.getParentContainer()
      or
      result = getAFileInPack().(Folder).getAChildContainer()
    }

    /**
     * Gets a QLPack that this QLPack depends on.
     */
    QLPack getADependency() {
      exists(string name | hasDependency(name, _) | result.getName().replaceAll("-", "/") = name)
    }

    Location getLocation() {
      // hacky, just pick the first node in the file.
      result =
        min(YAMLNode entry, Location l, File f |
          entry.getLocation().getFile() = file and
          f = file and
          l = entry.getLocation()
        |
          entry order by l.getStartLine(), l.getStartColumn(), l.getEndColumn(), l.getEndLine()
        ).getLocation()
    }
  }
>>>>>>> 8e1494b9
}<|MERGE_RESOLUTION|>--- conflicted
+++ resolved
@@ -2087,7 +2087,6 @@
   }
 }
 
-<<<<<<< HEAD
 /** An argument to an annotation. */
 private class AnnotationArg extends TAnnotationArg, AstNode {
   Generated::AnnotArg arg;
@@ -2192,7 +2191,8 @@
 
   /** Gets the number of names bound by this bindingset. */
   int getNumberOfBoundNames() { result = count(getABoundName()) }
-=======
+}
+
 /**
  * Classes modelling YAML AST nodes.
  */
@@ -2392,5 +2392,4 @@
         ).getLocation()
     }
   }
->>>>>>> 8e1494b9
 }